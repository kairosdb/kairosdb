package org.kairosdb.core;

import org.json.JSONException;
import org.json.JSONWriter;
import org.kairosdb.core.datastore.DataPointGroup;

import java.io.DataOutput;
import java.io.IOException;



public interface DataPoint
{
	public static final String API_LONG = "long";
	public static final String API_DOUBLE = "double";

	public static final String GROUP_NUMBER = "number";

	public long getTimestamp();

<<<<<<< HEAD
=======
	public void setTimestamp(long timestamp);
>>>>>>> e4838f41

	public void writeValueToBuffer(DataOutput buffer) throws IOException;

	public void writeValueToJson(JSONWriter writer) throws JSONException;

	/**
		This is used to identify the data type on the wire in json format
	 @return api data type used in json
	 */
	public String getApiDataType();

	/**
	 This is used to identify the data type in the data store.
	 The reason this is different from api data type is you may want to provide
	 a new implementation for storing long values.  So the api type may be 'long'
	 but the data store type may be 'long2'.  this way going forward new
	 incoming long values will be stored as 'long2' but you can still read both
	 'long' and 'long2' from the data store.
	 @return data store type
	 */
	public String getDataStoreDataType();

	public boolean isLong();
	public long getLongValue();
	public boolean isDouble();
	public double getDoubleValue();

	public DataPointGroup getDataPointGroup();

	public void setDataPointGroup(DataPointGroup dataPointGroup);

}<|MERGE_RESOLUTION|>--- conflicted
+++ resolved
@@ -18,10 +18,7 @@
 
 	public long getTimestamp();
 
-<<<<<<< HEAD
-=======
 	public void setTimestamp(long timestamp);
->>>>>>> e4838f41
 
 	public void writeValueToBuffer(DataOutput buffer) throws IOException;
 
