/*
 * Copyright 2013 Proofpoint Inc.
 *
 *    Licensed under the Apache License, Version 2.0 (the "License");
 *    you may not use this file except in compliance with the License.
 *    You may obtain a copy of the License at
 *
 *        http://www.apache.org/licenses/LICENSE-2.0
 *
 *    Unless required by applicable law or agreed to in writing, software
 *    distributed under the License is distributed on an "AS IS" BASIS,
 *    WITHOUT WARRANTIES OR CONDITIONS OF ANY KIND, either express or implied.
 *    See the License for the specific language governing permissions and
 *    limitations under the License.
 */
package org.kairosdb.datastore.cassandra;

import com.datastax.driver.core.*;
import com.google.common.collect.*;
import com.google.inject.Inject;
import com.google.inject.name.Named;
import io.opentracing.Scope;
import io.opentracing.Span;
import io.opentracing.Tracer;
import io.opentracing.tag.Tags;
import io.opentracing.util.GlobalTracer;
import org.kairosdb.core.DataPoint;
import org.kairosdb.core.DataPointSet;
import org.kairosdb.core.KairosDataPointFactory;
import org.kairosdb.core.datapoints.LegacyDataPointFactory;
import org.kairosdb.core.datapoints.LongDataPointFactory;
import org.kairosdb.core.datastore.*;
import org.kairosdb.core.exception.DatastoreException;
import org.kairosdb.core.reporting.KairosMetricReporter;
import org.kairosdb.datastore.cassandra.cache.RowKeyCache;
import org.kairosdb.datastore.cassandra.cache.StringKeyCache;
import org.kairosdb.util.KDataOutput;
import org.kairosdb.util.MemoryMonitor;
import org.slf4j.Logger;
import org.slf4j.LoggerFactory;

import java.io.IOException;
import java.io.UnsupportedEncodingException;
import java.nio.ByteBuffer;
import java.nio.charset.Charset;
import java.util.*;
import java.util.concurrent.atomic.AtomicLong;
import java.util.regex.Matcher;
import java.util.regex.Pattern;
import java.util.stream.Collectors;
import java.util.stream.Stream;

import static com.google.common.base.Preconditions.checkNotNull;
import static org.kairosdb.datastore.cassandra.cache.DefaultMetricNameCache.METRIC_NAME_CACHE;
import static org.kairosdb.datastore.cassandra.cache.DefaultTagNameCache.TAG_NAME_CACHE;
import static org.kairosdb.datastore.cassandra.cache.DefaultTagValueCache.TAG_VALUE_CACHE;

public class CassandraDatastore implements Datastore, KairosMetricReporter {
    public static final Logger logger = LoggerFactory.getLogger(CassandraDatastore.class);

    public static final String DATA_POINTS_INSERT = "INSERT INTO data_points " +
            "(key, column1, value) VALUES (?, ?, ?) USING TTL ?";

    public static final String ROW_KEY_INDEX_INSERT = "INSERT INTO row_key_index " +
            "(key, column1, value) VALUES (?, ?, 0x00) USING TTL ?";

    public static final String ROW_TIME_KEY_INDEX_SPLIT_INSERT = "INSERT INTO row_time_key_split_index " +
            "(metric_name, tag_name, tag_value, column1, time_bucket) VALUES (?, ?, ?, ?, ?) USING TTL ?";

    public static final String ROW_TIME_KEY_INDEX_INSERT = "INSERT INTO row_time_key_index " +
            "(key, column1, time_bucket) VALUES (?, ?, ?) USING TTL ?";

    public static final String STRING_INDEX_INSERT = "INSERT INTO string_index " +
            "(key, column1, value) VALUES (?, ?, 0x00) USING TTL ?";

    public static final String QUERY_STRING_INDEX = "SELECT column1 FROM string_index WHERE key = ?";

    public static final String QUERY_ROW_KEY_INDEX = "SELECT column1 FROM row_key_index WHERE key = ? AND column1 >= ? and column1 <= ? LIMIT ?";

    public static final String QUERY_ROW_TIME_KEY_SPLIT_INDEX = "SELECT column1 FROM row_time_key_split_index WHERE metric_name = ? AND tag_name = ? and tag_value = ? AND time_bucket = ? LIMIT ?";
    public static final String QUERY_ROW_TIME_KEY_INDEX = "SELECT column1 FROM row_time_key_index WHERE key = ? AND time_bucket = ? LIMIT ?";

    public static final String QUERY_ROW_KEY_SPLIT_INDEX_2 = "SELECT column1 FROM row_key_split_index_2 WHERE metric_name = ? AND tag_name = ? and tag_value = ? AND column1 >= ? and column1 <= ? LIMIT ?";
    public static final String ROW_KEY_INDEX_SPLIT_2_INSERT = "INSERT INTO row_key_split_index_2 " +
            "(metric_name, tag_name, tag_value, column1, value) VALUES (?, ?, ?, ?, 0x00) USING TTL ?";

    public static final String QUERY_DATA_POINTS = "SELECT column1, value FROM data_points WHERE key = ? AND column1 >= ? and column1 < ? ORDER BY column1 ASC";

    public static final int LONG_FLAG = 0x0;
    public static final int FLOAT_FLAG = 0x1;

    public static final DataPointsRowKeySerializer DATA_POINTS_ROW_KEY_SERIALIZER = new DataPointsRowKeySerializer();

    public final long m_rowWidthRead;
    public final long m_rowWidthWrite;

    private static final Charset UTF_8 = Charset.forName("UTF-8");
    public static final String ROW_KEY_METRIC_NAMES = "metric_names";
    private static final ByteBuffer METRIC_NAME_BYTE_BUFFER = ByteBuffer.wrap(ROW_KEY_METRIC_NAMES.getBytes(UTF_8));

    public static final String ROW_KEY_TAG_NAMES = "tag_names";
    private static final ByteBuffer ROW_KEY_TAG_NAMES_BYTE_BUFFER = ByteBuffer.wrap(ROW_KEY_TAG_NAMES.getBytes(UTF_8));
    public static final String ROW_KEY_TAG_VALUES = "tag_values";
    private static final ByteBuffer ROW_KEY_TAG_VALUES_BYTE_BUFFER = ByteBuffer.wrap(ROW_KEY_TAG_VALUES.getBytes(UTF_8));

    private final CassandraClient m_cassandraClient;
    private final Session m_session;

    private final PreparedStatement m_psInsertData;
    private final PreparedStatement m_psInsertRowKey;
    private final PreparedStatement m_psInsertRowTimeKey;
    private final PreparedStatement m_psInsertRowTimeKeySplit;
    private final PreparedStatement m_psInsertString;
    private final PreparedStatement m_psQueryStringIndex;
    private final PreparedStatement m_psQueryRowKeyIndex;
    private final PreparedStatement m_psQueryRowTimeKeyIndex;
    private final PreparedStatement m_psQueryRowTimeKeySplitIndex;
    private final PreparedStatement m_psQueryDataPoints;

    private final PreparedStatement m_psInsertRowKeySplit2;
    private final PreparedStatement m_psQueryRowKeySplitIndex2;

    private final RowKeyCache rowKeyCache;
    private final StringKeyCache metricNameCache;
    private final StringKeyCache tagNameCache;
    private final StringKeyCache tagValueCache;

    private final KairosDataPointFactory m_kairosDataPointFactory;
    private final LongDataPointFactory m_longDataPointFactory;

    private final List<String> m_indexTagList;
    private final ListMultimap<String, String> m_metricIndexTagMap;

    private CassandraConfiguration m_cassandraConfiguration;

    private final Random random = new Random();

    private final AtomicLong m_rowKeyIndexRowsInserted = new AtomicLong();
    private final AtomicLong m_rowKeySplitIndexRowsInserted = new AtomicLong();
    private final AtomicLong m_readRowLimitExceededCount = new AtomicLong();
    private final AtomicLong m_filteredRowLimitExceededCount = new AtomicLong();
    @javax.inject.Inject
    @Named("HOSTNAME")
    private String hostName = "localhost";

    private Tracer tracer;

    @Inject
    public CassandraDatastore(CassandraClient cassandraClient,
                              CassandraConfiguration cassandraConfiguration,
                              KairosDataPointFactory kairosDataPointFactory,
                              LongDataPointFactory longDataPointFactory,
                              RowKeyCache rowKeyCache,
                              @Named(METRIC_NAME_CACHE) StringKeyCache metricNameCache,
                              @Named(TAG_NAME_CACHE) StringKeyCache tagNameCache,
                              @Named(TAG_VALUE_CACHE) StringKeyCache tagValueCache,
                              Tracer tracer
    ) {
        m_cassandraConfiguration = cassandraConfiguration;
        this.rowKeyCache = rowKeyCache;
        this.metricNameCache = metricNameCache;
        this.tagNameCache = tagNameCache;
        this.tagValueCache = tagValueCache;

        logger.warn("Setting tag index: {}", cassandraConfiguration.getIndexTagList());
        m_indexTagList = parseIndexTagList(cassandraConfiguration.getIndexTagList());
        m_metricIndexTagMap = parseMetricIndexTagMap(cassandraConfiguration.getMetricIndexTagList());
        m_cassandraClient = cassandraClient;
        m_kairosDataPointFactory = kairosDataPointFactory;
        m_longDataPointFactory = longDataPointFactory;

        setupSchema();

        m_session = m_cassandraClient.getKeyspaceSession();

        m_psInsertData = m_session.prepare(DATA_POINTS_INSERT).setConsistencyLevel(cassandraConfiguration.getDataWriteLevelDataPoint());
        m_psInsertRowTimeKeySplit = m_session.prepare(ROW_TIME_KEY_INDEX_SPLIT_INSERT).setConsistencyLevel(cassandraConfiguration.getDataWriteLevelMeta());
        m_psInsertRowKeySplit2 = m_session.prepare(ROW_KEY_INDEX_SPLIT_2_INSERT).setConsistencyLevel(cassandraConfiguration.getDataWriteLevelMeta());
        m_psInsertRowKey = m_session.prepare(ROW_KEY_INDEX_INSERT).setConsistencyLevel(cassandraConfiguration.getDataWriteLevelMeta());
        m_psInsertRowTimeKey = m_session.prepare(ROW_TIME_KEY_INDEX_INSERT).setConsistencyLevel(cassandraConfiguration.getDataWriteLevelMeta());
        m_psInsertString = m_session.prepare(STRING_INDEX_INSERT).setConsistencyLevel(cassandraConfiguration.getDataWriteLevelMeta());
        m_psQueryStringIndex = m_session.prepare(QUERY_STRING_INDEX).setConsistencyLevel(cassandraConfiguration.getDataReadLevel());
        m_psQueryRowKeyIndex = m_session.prepare(QUERY_ROW_KEY_INDEX).setConsistencyLevel(cassandraConfiguration.getDataReadLevel());
        m_psQueryRowTimeKeyIndex = m_session.prepare(QUERY_ROW_TIME_KEY_INDEX).setConsistencyLevel(cassandraConfiguration.getDataReadLevel());
        m_psQueryRowTimeKeySplitIndex = m_session.prepare(QUERY_ROW_TIME_KEY_SPLIT_INDEX).setConsistencyLevel(cassandraConfiguration.getDataReadLevel());
        m_psQueryRowKeySplitIndex2 = m_session.prepare(QUERY_ROW_KEY_SPLIT_INDEX_2).setConsistencyLevel(cassandraConfiguration.getDataReadLevel());
        m_psQueryDataPoints = m_session.prepare(QUERY_DATA_POINTS).setConsistencyLevel(cassandraConfiguration.getDataReadLevel());

        m_rowWidthRead = cassandraConfiguration.getRowWidthRead();
        m_rowWidthWrite = cassandraConfiguration.getRowWidthWrite();

        this.tracer = tracer;
    }

    public long getRowWidthRead() {
        return m_rowWidthRead;
    }

    public long getRowWidthWrite() {
        return m_rowWidthWrite;
    }

    private void setupSchema() {
        CassandraSetup setup = null;

        try (Session session = m_cassandraClient.getSession()) {
            ResultSet rs = session.execute("SELECT release_version FROM system.local");
            final String version = rs.all().get(0).getString(0);
            if (version.startsWith("3")) {
                logger.info("Selecting V3 Cassandra Schema Setup");
                setup = new CassandraSetupV3(m_cassandraClient, m_cassandraConfiguration.getKeyspaceName(), m_cassandraConfiguration.getReplicationFactor());
            } else {
                logger.info("Selecting V2 Cassandra Schema Setup");
                setup = new CassandraSetupV2(m_cassandraClient, m_cassandraConfiguration.getKeyspaceName(), m_cassandraConfiguration.getReplicationFactor());
            }
        }

        if (null != setup) {
            setup.initSchema();
        } else {
            logger.info("Cassandra Setup not performed");
        }
    }

    private List<String> parseIndexTagList(final String indexTagList) {
        return Arrays.stream(indexTagList.split(",")).map(String::trim)
                .filter(s -> !s.isEmpty()).collect(Collectors.toList());
    }

    static ListMultimap<String, String> parseMetricIndexTagMap(final String metricIndexTagList) {
        final ImmutableListMultimap.Builder<String, String> mapBuilder = ImmutableListMultimap.builder();
        for (final String metricsSetting : metricIndexTagList.split(";")) {
            String[] kv = metricsSetting.trim().split("=");
            if (kv.length != 2 || kv[0].isEmpty() || kv[1].isEmpty()) {
                continue;
            }
            Arrays.stream(kv[1].split(",")).map(String::trim)
                    .filter(s -> !s.isEmpty()).forEach(v -> mapBuilder.put(kv[0], v));
        }
        return mapBuilder.build();
    }

    @Override
    public void close() throws InterruptedException {
        m_session.close();
        m_cassandraClient.close();
    }

    @Override
    public void putDataPoint(String metricName,
                             ImmutableSortedMap<String, String> tags,
                             DataPoint dataPoint,
                             int ttl) throws DatastoreException {
        try {
            Span span = GlobalTracer.get().activeSpan();
            //time the data is written.
            long writeTime = System.currentTimeMillis();
            if (0 == ttl) {
                ttl = m_cassandraConfiguration.getDatapointTtl();
            }

            int rowKeyTtl = 0;
            //Row key will expire after configured ReadRowWidth
            if (ttl != 0) {
                rowKeyTtl = ttl + ((int) (m_rowWidthWrite / 1000));
            }

            final long rowTime = calculateRowTimeWrite(dataPoint.getTimestamp());
            final DataPointsRowKey dataPointsRowKey = new DataPointsRowKey(metricName, rowTime, dataPoint.getDataStoreDataType(), tags);
            final ByteBuffer serializedKey = DATA_POINTS_ROW_KEY_SERIALIZER.toByteBuffer(dataPointsRowKey);

            // Write out the row key if it is not cached
            final boolean rowKeyKnown = rowKeyCache.isKnown(serializedKey);
            if (!rowKeyKnown) {
                storeRowKeyReverseLookups(metricName, rowTime, serializedKey, rowKeyTtl, tags);
                if (span != null) {
                    span.setTag("cache_miss_row_key", Boolean.TRUE);
                }

                rowKeyCache.put(serializedKey);

                //Write metric name if not in cache
                if (!metricNameCache.isKnown(metricName)) {
                    if (span != null) {
                        span.setTag("cache_miss_metric_name", Boolean.TRUE);
                    }
                    if (metricName.length() == 0) {
                        logger.warn("Attempted to add empty metric name to string index. Row looks like: {}", dataPoint);
                    }
                    storeStringIndex(metricName, m_psInsertString, METRIC_NAME_BYTE_BUFFER);
                    metricNameCache.put(metricName);
                }

                //Check tag names and values to write them out
                for (final String tagName : tags.keySet()) {
                    if (!tagNameCache.isKnown(tagName)) {
                        if (span != null) {
                            span.setTag("cache_miss_tag_name", Boolean.TRUE);
                        }
                        if (tagName.length() == 0) {
                            logger.warn("Attempted to add empty tagName to string cache for metric: {}", metricName);
                        }
                        storeStringIndex(tagName, m_psInsertString, ROW_KEY_TAG_NAMES_BYTE_BUFFER);
                        tagNameCache.put(tagName);
                    }
                }
            }

            int columnTime = getColumnName(rowTime, dataPoint.getTimestamp());
            KDataOutput kDataOutput = new KDataOutput();
            dataPoint.writeValueToBuffer(kDataOutput);

            BoundStatement boundStatement = new BoundStatement(m_psInsertData);
            boundStatement.setBytes(0, serializedKey);
            ByteBuffer b = ByteBuffer.allocate(4);
            b.putInt(columnTime);
            b.rewind();
            boundStatement.setBytes(1, b);
            boundStatement.setBytes(2, ByteBuffer.wrap(kDataOutput.getBytes()));
            boundStatement.setInt(3, ttl);
            m_session.executeAsync(boundStatement);
        } catch (Exception e) {
            logger.error("Failed to put data point for metric={} tags={} ttl={}", metricName, tags, ttl);
            throw new DatastoreException(e);
        }
    }

    private void storeStringIndex(String value, PreparedStatement m_psInsertString, ByteBuffer key) {
        BoundStatement bs = new BoundStatement(m_psInsertString);
        bs.setBytes(0, key);
        bs.setString(1, value);
        bs.setInt(2, m_cassandraConfiguration.getDatapointTtl());
        m_session.executeAsync(bs);
    }

    private void storeRowKeyReverseLookups(final String metricName, long rowTime, final ByteBuffer serializedKey, final int rowKeyTtl,
                                           final Map<String, String> tags) {
        final BoundStatement bs;
        if (m_cassandraConfiguration.isUseTimeIndexWrite()) {
            bs = new BoundStatement(m_psInsertRowTimeKey);
        } else {
            bs = new BoundStatement(m_psInsertRowKey);
        }
        bs.setBytes(0, ByteBuffer.wrap(metricName.getBytes(UTF_8)));
        bs.setBytes(1, serializedKey);
        if (m_cassandraConfiguration.isUseTimeIndexWrite()) {
            bs.setLong(2, rowTime);
            bs.setInt(3, rowKeyTtl);
        } else {
            bs.setInt(2, rowKeyTtl);
        }
        m_session.executeAsync(bs);
        m_rowKeyIndexRowsInserted.incrementAndGet();

        final List<String> indexTags = getIndexTags(metricName);
        for (String split : indexTags) {
            String v = tags.get(split);
            if (null == v || "".equals(v)) {
                continue;
            }
            storeRowKeySplit(metricName, rowTime, serializedKey, rowKeyTtl, split, v);
        }
    }

    private void storeRowKeySplit(final String metricName,
                                  long rowTime, final ByteBuffer serializedKey, final int rowKeyTtl,
                                  final String splitTagName, final String splitTagValue) {
        final BoundStatement bs;
        if (m_cassandraConfiguration.isUseTimeIndexWrite()) {
            bs = new BoundStatement(m_psInsertRowTimeKeySplit);
        } else {
            bs = new BoundStatement(m_psInsertRowKeySplit2);
        }
        bs.setString(0, metricName);
        bs.setString(1, splitTagName);
        bs.setString(2, splitTagValue);
        bs.setBytes(3, serializedKey);
        if (m_cassandraConfiguration.isUseTimeIndexWrite()) {
            bs.setLong(4, rowTime);
            bs.setInt(5, rowKeyTtl);
        } else {
            bs.setInt(4, rowKeyTtl);
        }

        m_session.executeAsync(bs);
        m_rowKeySplitIndexRowsInserted.incrementAndGet();
    }

    private Iterable<String> queryStringIndex(final String key) {

        BoundStatement bs = m_psQueryStringIndex.bind();
        try {
            bs.setBytes(0, ByteBuffer.wrap(key.getBytes("UTF-8")));
        } catch (UnsupportedEncodingException ex) {
            throw new RuntimeException(ex);
        }

        ResultSet rs = m_session.execute(bs);

        List<String> ret = new ArrayList<>();
        for (Row r : rs) {
            ret.add(r.getString("column1"));
        }

        return ret;
    }

    @Override
    public Iterable<String> getMetricNames() {
        return queryStringIndex(ROW_KEY_METRIC_NAMES);
    }

    @Override
    public Iterable<String> getTagNames() {
        return queryStringIndex(ROW_KEY_TAG_NAMES);
    }

    @Override
    public TagSet queryMetricTags(DatastoreMetricQuery query) {
        TagSetImpl tagSet = new TagSetImpl();
        Collection<DataPointsRowKey> rowKeys =
                getKeysForQueryIterator(query, m_cassandraConfiguration.getMaxRowsForKeysQuery() + 1);

        MemoryMonitor mm = new MemoryMonitor(20);
        for (DataPointsRowKey key : rowKeys) {
            for (Map.Entry<String, String> tag : key.getTags().entrySet()) {
                tagSet.addTag(tag.getKey(), tag.getValue());
                mm.checkMemoryAndThrowException();
            }
        }

        return (tagSet);
    }

    @Override
    public void queryDatabase(DatastoreMetricQuery query, QueryCallback queryCallback) {
        queryWithRowKeys(query, queryCallback, getKeysForQueryIterator(query));
    }

    private void queryWithRowKeys(DatastoreMetricQuery query,
                                  QueryCallback queryCallback, Collection<DataPointsRowKey> rowKeys) {
        long currentTimeTier = 0L;
        String currentType = null;

        List<CQLQueryRunner> runners = new ArrayList<>();
        List<DataPointsRowKey> queryKeys = new ArrayList<>();

        MemoryMonitor mm = new MemoryMonitor(20);

        List<DataPointsRowKey> sorted = new ArrayList<>();
        sorted.addAll(rowKeys);
        sorted.sort(Comparator.comparingLong(DataPointsRowKey::getTimestamp));
        rowKeys = sorted;

        Span span = tracer.buildSpan("query_datapoints").start();

        try (Scope scope = tracer.scopeManager().activate(span, false)) {

            span.setTag("keys", rowKeys.size());

            if (rowKeys.size() < 64) {
                for (DataPointsRowKey k : rowKeys) {
                    // logger.info("<64: delta={}", k.getTimestamp() - currentTimeTier);
                    currentTimeTier = k.getTimestamp();
                }
                queryKeys.addAll(rowKeys);
            } else {
                for (DataPointsRowKey rowKey : rowKeys) {
                    if (currentTimeTier == 0L)
                        currentTimeTier = rowKey.getTimestamp();

                    if (currentType == null)
                        currentType = rowKey.getDataType();

                    if ((rowKey.getTimestamp() == currentTimeTier) &&
                            (currentType.equals(rowKey.getDataType()))) {
                        queryKeys.add(rowKey);
                    } else {
                        // logger.info("Creating new query runner: metric={} size={} ts-delta={}", queryKeys.get(0).getMetricName(), queryKeys.size(), currentTimeTier - rowKey.getTimestamp());
                        runners.add(new CQLQueryRunner(m_session, m_psQueryDataPoints, m_kairosDataPointFactory,
                                queryKeys,
                                query.getStartTime(), query.getEndTime(), m_rowWidthRead, queryCallback, query.getLimit(), query.getOrder()));

                        queryKeys = new ArrayList<>();
                        queryKeys.add(rowKey);
                        currentTimeTier = rowKey.getTimestamp();
                        currentType = rowKey.getDataType();
                    }
                    mm.checkMemoryAndThrowException();
                }

                if (random.nextInt(100) == 42) {
                    m_cassandraClient.logConnectionStats(m_session);
                }
            }

            //There may be stragglers that are not ran
            if (!queryKeys.isEmpty()) {
                // logger.info("Creating new runner for remaining keys: metric={} size={}", queryKeys.get(0).getMetricName(), queryKeys.size());
                runners.add(new CQLQueryRunner(m_session, m_psQueryDataPoints, m_kairosDataPointFactory,
                        queryKeys,
                        query.getStartTime(), query.getEndTime(), m_rowWidthRead, queryCallback, query.getLimit(), query.getOrder()));
            }

            //Changing the check rate
            mm.setCheckRate(1);
            try {
                // TODO: Run this with multiple threads - not easily possible with how QueryCallback behaves
                for (CQLQueryRunner runner : runners) {
                    runner.runQuery();

                    mm.checkMemoryAndThrowException();
                }

                queryCallback.endDataPoints();
            } catch (IOException e) {
                Tags.ERROR.set(span, Boolean.TRUE);
                span.log(e.getMessage());
                e.printStackTrace();
            }
        } catch (Exception e) {
            Tags.ERROR.set(span, Boolean.TRUE);
            span.log(e.getMessage());
            throw e;
        } finally {
            span.finish();
        }
    }

    @Override
    public void deleteDataPoints(DatastoreMetricQuery deleteQuery) throws DatastoreException {
        checkNotNull(deleteQuery);

        boolean deleteAll = false;
        if (deleteQuery.getStartTime() == Long.MIN_VALUE && deleteQuery.getEndTime() == Long.MAX_VALUE)
            deleteAll = true;

        Iterator<DataPointsRowKey> rowKeyIterator = getKeysForQueryIterator(deleteQuery).iterator();
        List<DataPointsRowKey> partialRows = new ArrayList<>();

        while (rowKeyIterator.hasNext()) {
            DataPointsRowKey rowKey = rowKeyIterator.next();
            long rowKeyTimestamp = rowKey.getTimestamp();
            // TODO check which width to use
            if (deleteQuery.getStartTime() <= rowKeyTimestamp && (deleteQuery.getEndTime() >= rowKeyTimestamp + m_rowWidthRead - 1)) {
                // TODO fix me
                //m_dataPointWriteBuffer.deleteRow(rowKey, now);  // delete the whole row
                //m_rowKeyWriteBuffer.deleteColumn(rowKey.getMetricName(), rowKey, now); // Delete the index
                // m_rowKeyCache.clear();
            } else {
                partialRows.add(rowKey);
            }
        }

        queryWithRowKeys(deleteQuery, new DeletingCallback(deleteQuery.getName()), partialRows);

        // If index is gone, delete metric name from Strings column family
        if (deleteAll) {
            //m_rowKeyWriteBuffer.deleteRow(deleteQuery.getName(), now);
            //todo fix me
            //m_stringIndexWriteBuffer.deleteColumn(ROW_KEY_METRIC_NAMES, deleteQuery.getName(), now);
            // m_rowKeyCache.clear();
            // m_metricNameCache.clear();
        }
    }

    @Override
    public List<DataPointSet> getMetrics(long now) {
        return Arrays.asList(
                getDataPointSet(now, m_rowKeyIndexRowsInserted, "kairosdb.inserted.row_key_index"),
                getDataPointSet(now, m_rowKeySplitIndexRowsInserted, "kairosdb.inserted.row_key_split_index"),
                getDataPointSet(now, m_readRowLimitExceededCount, "kairosdb.limits.read_rows_exceeded"),
                getDataPointSet(now, m_filteredRowLimitExceededCount, "kairosdb.limits.filtered_rows_exceeded")
        );
    }

    private DataPointSet getDataPointSet(long now, AtomicLong counter, String name) {
        final long metric = counter.getAndSet(0);
        final DataPointSet dataPointSet = new DataPointSet(name);
        dataPointSet.addTag("host", hostName);
        dataPointSet.addDataPoint(m_longDataPointFactory.createDataPoint(now, metric));
        return dataPointSet;
    }

    private SortedMap<String, String> getTags(DataPointRow row) {
        TreeMap<String, String> map = new TreeMap<>();
        for (String name : row.getTagNames()) {
            map.put(name, row.getTagValue(name));
        }

        return map;
    }

    public Collection<DataPointsRowKey> getKeysForQueryIterator(DatastoreMetricQuery query) {
        return getKeysForQueryIterator(query, m_cassandraConfiguration.getMaxRowsForKeysQuery() + 1);
    }


    /**
     * Returns the row keys for the query in tiers ie grouped by row key timestamp
     *
     * @param query query
     * @return row keys for the query
     */
    public Collection<DataPointsRowKey> getKeysForQueryIterator(DatastoreMetricQuery query, int limit) {
        Collection<DataPointsRowKey> ret = null;

        List<QueryPlugin> plugins = query.getPlugins();

        //First plugin that works gets it.
        for (QueryPlugin plugin : plugins) {
            if (plugin instanceof CassandraRowKeyPlugin) {
                ret = ((CassandraRowKeyPlugin) plugin).getKeysForQueryIterator(query);
                break;
            }
        }

        //Default to old behavior if no plugin was provided
        if (ret == null) {
            ret = getMatchingRowKeys(query, limit);
        }

        return ret;
    }

    public long calculateRowTimeRead(long timestamp) {
        return (timestamp - (Math.abs(timestamp) % m_rowWidthRead));
    }

    public long calculateRowTimeWrite(long timestamp) {
        return (timestamp - (Math.abs(timestamp) % m_rowWidthWrite));
    }

    private List<Long> calculateReadTimeBuckets(long startTime, long endTime) {
        LinkedList<Long> buckets = new LinkedList<Long>();

        // find smallest start time (ie ~30 days ago) and largest end time (now)
        long smallestStartTime = new Date().getTime() - m_cassandraConfiguration.getDatapointTtl() * 1000;
        long largestEndTime = new Date().getTime();

        long startTimeBucket = calculateRowTimeRead(Math.max(startTime, smallestStartTime));
        long endTimeBucket = calculateRowTimeRead(Math.min(endTime, largestEndTime));
        for (long i = startTimeBucket; i <= endTimeBucket; i += m_rowWidthRead) {
            buckets.add(i);
        }
        return buckets;
    }

    /**
     * This is just for the delete operation of old data points.
     *
     * @param rowTime
     * @param timestamp
     * @param isInteger
     * @return
     */
    @SuppressWarnings("PointlessBitwiseExpression")
    private static int getColumnName(long rowTime, long timestamp, boolean isInteger) {
        int ret = (int) (timestamp - rowTime);

        if (isInteger)
            return ((ret << 1) | LONG_FLAG);
        else
            return ((ret << 1) | FLOAT_FLAG);

    }

    @SuppressWarnings("PointlessBitwiseExpression")
    public static int getColumnName(long rowTime, long timestamp) {
        int ret = (int) (timestamp - rowTime);

		/*
            The timestamp is shifted to support legacy datapoints that
			used the extra bit to determine if the value was long or double
		 */
        return (ret << 1);
    }

    public static long getColumnTimestamp(long rowTime, int columnName) {
        return (rowTime + (long) (columnName >>> 1));
    }

    public static boolean isLongValue(int columnName) {
        return ((columnName & 0x1) == LONG_FLAG);
    }

    private static final Pattern GLOB_PATTERN = Pattern.compile("\\?|\\*");

    /**
     * Convert a GLOB style pattern ("*" for any number of any char, "?" for exactly one char) to a regex pattern.
     * <p>
     * Code borrowed from Spring's AntPathMatcher.java (Apache 2 license)
     */
    public static Pattern convertGlobToPattern(String pattern) {
        StringBuilder patternBuilder = new StringBuilder();
        Matcher matcher = GLOB_PATTERN.matcher(pattern);
        int end = 0;
        while (matcher.find()) {
            patternBuilder.append(quote(pattern, end, matcher.start()));
            String match = matcher.group();
            if ("?".equals(match)) {
                patternBuilder.append('.');
            } else if ("*".equals(match)) {
                patternBuilder.append(".*");
            }
            end = matcher.end();
        }
        patternBuilder.append(quote(pattern, end, pattern.length()));
        return Pattern.compile(patternBuilder.toString());
    }

    private static String quote(String s, int start, int end) {
        if (start == end) {
            return "";
        }
        return Pattern.quote(s.substring(start, end));
    }

    /**
     * Return whether the given input value matches any of the given GLOB-style patterns.
     */
    public static boolean matchesAny(final String value, final Collection<Pattern> patterns) {
        for (Pattern pattern : patterns) {
            if (pattern.matcher(value).matches()) {
                return true;
            }
        }
        return false;
    }

    private void filterAndAddKeys(DatastoreMetricQuery query, ResultSet rs, List<DataPointsRowKey> filteredRowKeys, int readRowsLimit, String index) {
        filterAndAddKeys(query, rs, filteredRowKeys, readRowsLimit, index, false);
    }

    private void filterAndAddKeys(DatastoreMetricQuery query, ResultSet rs, List<DataPointsRowKey> filteredRowKeys, int readRowsLimit, String index, boolean last) {
        final DataPointsRowKeySerializer keySerializer = new DataPointsRowKeySerializer();
        final SetMultimap<String, String> filterTags = query.getTags();
        final SetMultimap<String, Pattern> tagPatterns = MultimapBuilder.hashKeys(filterTags.size()).hashSetValues().build();
        for (Map.Entry<String, String> entry : filterTags.entries()) {
            tagPatterns.put(entry.getKey(), convertGlobToPattern(entry.getValue()));
        }
        int rowReadCount = 0;
        for (Row r : rs) {
            rowReadCount++;

            checkReadRowsLimit(rowReadCount, readRowsLimit, query, filteredRowKeys, rowReadCount, index);

            DataPointsRowKey key = keySerializer.fromByteBuffer(r.getBytes("column1"));
            Map<String, String> tags = key.getTags();

            boolean skipKey = false;
            for (String tag : filterTags.keySet()) {
                String value = tags.get(tag);
                if (value == null || !matchesAny(value, tagPatterns.get(tag))) {
                    skipKey = true;
                    break;
                }
            }
            if (!skipKey) {
                filteredRowKeys.add(key);
            }
        }

        final boolean isCriticalQuery = rowReadCount > 5000 || filteredRowKeys.size() > 100;
        query.setQueryUUID(UUID.randomUUID());
        query.setQueryLoggingType(isCriticalQuery ? "critical" : "simple");
        query.setLoggable(isCriticalQuery || random.nextInt(100) < m_cassandraConfiguration.getQuerySamplingPercentage());

        if (last) {
            final int filteredRowsLimit = m_cassandraConfiguration.getMaxRowKeysForQuery();
            checkFilteredRowsLimit(filteredRowKeys.size(), filteredRowsLimit, query, filteredRowKeys, rowReadCount, index);
        }

        if (query.isLoggable()) {
            logQuery(query, filteredRowKeys, rowReadCount, false, readRowsLimit, index);
        }
    }

    private void checkReadRowsLimit(int size, int limit, DatastoreMetricQuery query,
                                    List<DataPointsRowKey> filteredRowKeys, int rowReadCount, String index) {
        if (size > limit) {
            Span span = GlobalTracer.get().activeSpan();
            if (span != null) {
                span.setTag("row_count", size);
                span.setTag("max_row_keys", Boolean.TRUE);
            }

            logQuery(query, filteredRowKeys, rowReadCount, true, limit, index);
            m_readRowLimitExceededCount.incrementAndGet();
            throw new MaxRowKeysForQueryExceededException(
                    String.format("Exceeded limit: %d key rows read by KDB. Metric: %s", limit, query.getName()));
        }
    }

    private void checkFilteredRowsLimit(int size, int limit, DatastoreMetricQuery query,
                                        List<DataPointsRowKey> filteredRowKeys, int rowReadCount, String index) {
        if (size > limit) {
            Span span = GlobalTracer.get().activeSpan();
            if (span != null) {
                span.setTag("row_count", size);
                span.setTag("max_row_keys", Boolean.TRUE);
            }

            logQuery(query, filteredRowKeys, rowReadCount, true, limit, index);
            m_filteredRowLimitExceededCount.incrementAndGet();
            throw new MaxRowKeysForQueryExceededException(
                    String.format("Exceeded limit: %d data point partitions read by KDB. Metric: %s", limit, query.getName()));
        }
    }

    private static void logQuery(DatastoreMetricQuery query,
                                 Collection<DataPointsRowKey> filteredRowKeys,
                                 int rowReadCount,
                                 boolean limitExceeded,
                                 int limit,
                                 String index) {
        final boolean isUntilNow = System.currentTimeMillis() - query.getEndTime() <= 30_000;
        final long duration = query.getEndTime() - query.getStartTime();
        logger.warn("{}_query: uuid={} metric={} query={} read={} filtered={} start_time={} end_time={} duration={} " +
                        "is_until_now={} exceeded={} limit={} index={}", query.getQueryLoggingType(),
                query.getQueryUUID(), query.getName(), query.getTags(), rowReadCount, filteredRowKeys.size(),
                query.getStartTime(), query.getEndTime(), duration, isUntilNow, limitExceeded, limit, index);
    }

    private List<String> getIndexTags(String metricName) {
        return m_metricIndexTagMap.containsKey(metricName) ? m_metricIndexTagMap.get(metricName) : m_indexTagList;
    }

    // TODO remove when old getMatchingRowKeys is uncommented
    private List<DataPointsRowKey> getMatchingRowKeys(DatastoreMetricQuery query, int limit) {
        // determine whether to use split index or not
        String useSplitField = null;
        Set<String> useSplitSet = new HashSet<>();

        Span span = tracer.buildSpan("query_index").start();

        try (Scope scope = tracer.scopeManager().activate(span, false)) {

            final List<String> indexTags = getIndexTags(query.getName());
            SetMultimap<String, String> filterTags = query.getTags();
            for (String split : indexTags) {
                if (filterTags.containsKey(split)) {
                    Set<String> currentSet = filterTags.get(split);
                    final boolean currentSetIsSmaller = currentSet.size() < useSplitSet.size();
                    final boolean currentSetIsNotEmpty = currentSet.size() > 0 && useSplitSet.isEmpty();
                    final boolean currentSetHasNoWildcards = currentSet.stream().noneMatch(x -> x.contains("*") || x.contains("?"));
                    if ((currentSetIsSmaller || currentSetIsNotEmpty) && currentSetHasNoWildcards) {
                        useSplitSet = currentSet;
                        useSplitField = split;
                    }
                }
            }
            List<String> useSplit = new ArrayList<>(useSplitSet);

            if (useSplitField != null && !"".equals(useSplitField) && useSplitSet.size() > 0) {
                span.setTag("type", "split");
                return getMatchingRowKeysFromSplitIndex(query, useSplitField, useSplit, limit);
            } else {
                span.setTag("type", "global");
                return getMatchingRowKeysFromRegularIndex(query, limit);
            }
        } catch (Exception e) {
            Tags.ERROR.set(span, Boolean.TRUE);
            span.log(e.getMessage());
            throw e;
        } finally {
            span.finish();
        }
    }

    private List<DataPointsRowKey> getMatchingRowKeysFromRegularIndex(DatastoreMetricQuery query,
                                                                      int limit) {
        final List<DataPointsRowKey> rowKeys = new LinkedList<>();
        if (m_cassandraConfiguration.isUseTimeIndexRead()) {
            List<ResultSetFuture> futures = calculateReadTimeBuckets(query.getStartTime(), query.getEndTime())
                    .stream()
                    .map(bucket -> collectFromRowTimeKeyIndexAsync(query, bucket, limit))
                    .collect(Collectors.toList());
            for (ResultSetFuture future : futures) {
                ResultSet rs = future.getUninterruptibly();
                filterAndAddKeys(query, rs, rowKeys, m_cassandraConfiguration.getMaxRowsForKeysQuery(), "row_time_key_index", true);
            }
        } else {
            collectFromRowKeyIndex(rowKeys, query, limit);
        }
        return rowKeys;
    }

    private List<DataPointsRowKey> getMatchingRowKeysFromSplitIndex(DatastoreMetricQuery query,
                                                                    String useSplitField,
                                                                    List<String> useSplit,
                                                                    int limit) {
        final List<DataPointsRowKey> rowKeys = new LinkedList<>();
<<<<<<< HEAD
        if (m_cassandraConfiguration.isUseTimeIndexRead()) {
            List<ResultSetFuture> futures = calculateReadTimeBuckets(query.getStartTime(), query.getEndTime())
                    .stream()
                    .flatMap(bucket -> useSplit.stream().map(useSplitValue -> collectFromRowTimeKeySplitIndexAsync(query, useSplitField, useSplitValue, bucket, limit)))
                    .collect(Collectors.toList());
            for (ResultSetFuture future : futures) {
                ResultSet rs = future.getUninterruptibly();
                filterAndAddKeys(query, rs, rowKeys, m_cassandraConfiguration.getMaxRowsForKeysQuery(), "row_time_key_split_index", true);
            }
        } else {
            collectFromRowKeySplitIndex(rowKeys,
                    query,
                    useSplitField,
                    useSplit,
                    query.getStartTime(),
                    query.getEndTime(),
                    limit);
        }
        return rowKeys;
    }

    private void collectFromRowKeySplitIndex(List<DataPointsRowKey> collector,
                                             final DatastoreMetricQuery query,
                                             final String useSplitField,
                                             final List<String> useSplit,
                                             final long startTime,
                                             final long endTime,
                                             final int limit) {
=======
        long startTime = query.getStartTime();
        long endTime = query.getEndTime();

        List<ResultSetFuture> futures = useSplit
                .stream()
                .map(useSplitValue -> collectFromRowKeySplitIndexAsync(query, useSplitField, useSplitValue, startTime, endTime, limit))
                .collect(Collectors.toList());
        for (ResultSetFuture future : futures) {
            ResultSet rs = future.getUninterruptibly();
            filterAndAddKeys(query, rs, rowKeys, m_cassandraConfiguration.getMaxRowsForKeysQuery(), "row_key_split_index", true);
        }

        return rowKeys;
    }

    // TODO remove when old getMatchingRowKeys is uncommented
    private ResultSetFuture collectFromRowKeySplitIndexAsync(final DatastoreMetricQuery query,
                                                             final String useSplitField,
                                                             final String useSplitValue,
                                                             final long startTime,
                                                             final long endTime,
                                                             final int limit) {
>>>>>>> 4096bab4
        Span span = GlobalTracer.get().activeSpan();
        final String indexName = "row_key_split_index";
        if (span != null) {
            span.setTag("index_name", indexName);
        }

        final DataPointsRowKeySerializer keySerializer = new DataPointsRowKeySerializer();

        final String metricName = query.getName();

        final BoundStatement bs = m_psQueryRowKeySplitIndex2.bind();
        bs.setString(0, metricName);
        bs.setString(1, useSplitField);
<<<<<<< HEAD
        bs.setList(2, useSplit);
        bs.setInt(5, limit);

        long calculatedStartTime = calculateRowTimeRead(startTime);
        // Use write width here, as END time is upper bound for query and end with produces the bigger timestamp
        long calculatedEndTime = calculateRowTimeWrite(endTime);
        // logger.info("calculated: s={} cs={} e={} ce={}", startTime, calculatedStarTime, endTime, calculatedEndTime);

        DataPointsRowKey startKey = new DataPointsRowKey(metricName, calculatedStartTime, "");
        DataPointsRowKey endKey = new DataPointsRowKey(metricName, calculatedEndTime, "");
        endKey.setEndSearchKey(true);

        bs.setBytes(3, keySerializer.toByteBuffer(startKey));
        bs.setBytes(4, keySerializer.toByteBuffer(endKey));

        ResultSet rs = m_session.execute(bs);
        filterAndAddKeys(query, rs, collector, m_cassandraConfiguration.getMaxRowsForKeysQuery(), indexName, true);
    }

    private ResultSetFuture collectFromRowTimeKeySplitIndexAsync(final DatastoreMetricQuery query,
                                                                 final String useSplitField,
                                                                 final String useSplitValue,
                                                                 final long bucket,
                                                                 final int limit) {
        Span span = GlobalTracer.get().activeSpan();
        final String indexName = "row_time_key_split_index";
        if (span != null) {
            span.setTag("index_name", indexName);
        }

        final String metricName = query.getName();

        final BoundStatement bs = m_psQueryRowTimeKeySplitIndex.bind();
        bs.setString(0, metricName);
        bs.setString(1, useSplitField);
        bs.setString(2, useSplitValue);
        bs.setLong(3, bucket);
        bs.setInt(4, limit);

=======
        bs.setString(2, useSplitValue);

        if (m_cassandraConfiguration.isUseTimeIndexRead()) {
            bs.setList(5, calculateReadTimeBuckets(startTime, endTime));
            bs.setInt(6, limit);
        } else {
            bs.setInt(5, limit);
        }

        long calculatedStartTime = calculateRowTimeRead(startTime);
        long calculatedEndTime = calculateRowTimeWrite(endTime);

        DataPointsRowKey startKey = new DataPointsRowKey(metricName, calculatedStartTime, "");
        DataPointsRowKey endKey = new DataPointsRowKey(metricName, calculatedEndTime, "");
        endKey.setEndSearchKey(true);

        bs.setBytes(3, keySerializer.toByteBuffer(startKey));
        bs.setBytes(4, keySerializer.toByteBuffer(endKey));

>>>>>>> 4096bab4
        return m_session.executeAsync(bs);
    }

    private void collectFromRowKeyIndex(List<DataPointsRowKey> collector,
                                        DatastoreMetricQuery query,
                                        final int limit) {
        Span span = GlobalTracer.get().activeSpan();
        String indexName = "row_key_index";
        if (span != null) {
            span.setTag("index_name", indexName);
        }

        final DataPointsRowKeySerializer keySerializer = new DataPointsRowKeySerializer();

        PreparedStatement statement = m_psQueryRowKeyIndex;
        final BoundStatement bs = statement.bind();
        final String metricName = query.getName();
        ByteBuffer bMetricName;
        try {
            bMetricName = ByteBuffer.wrap(metricName.getBytes("UTF-8"));
        } catch (UnsupportedEncodingException ex) {
            throw new RuntimeException(ex);
        }

        bs.setBytes(0, bMetricName);

        final long startTime = query.getStartTime();
        final long endTime = query.getEndTime();

<<<<<<< HEAD
        bs.setInt(3, limit);

        long calculatedStartTime = calculateRowTimeRead(startTime);
        // Use write width here, as END time is upper bound for query and end with produces the bigger timestamp
        long calculatedEndTime = calculateRowTimeWrite(endTime);
        // logger.info("calculated: s={} cs={} e={} ce={}", startTime, calculatedStarTime, endTime, calculatedEndTime);

        DataPointsRowKey startKey = new DataPointsRowKey(metricName, calculatedStartTime, "");
        DataPointsRowKey endKey = new DataPointsRowKey(metricName, calculatedEndTime, "");
        endKey.setEndSearchKey(true);

        bs.setBytes(1, keySerializer.toByteBuffer(startKey));
        bs.setBytes(2, keySerializer.toByteBuffer(endKey));

        ResultSet rs = m_session.execute(bs);
        filterAndAddKeys(query, rs, collector, m_cassandraConfiguration.getMaxRowsForKeysQuery(), indexName, true);
    }

    private ResultSetFuture collectFromRowTimeKeyIndexAsync(DatastoreMetricQuery query,
                                                            Long bucket,
                                                            final int limit) {
        Span span = GlobalTracer.get().activeSpan();
        String indexName = "row_time_key_index";
        if (span != null) {
            span.setTag("index_name", indexName);
        }

        PreparedStatement statement = m_psQueryRowTimeKeyIndex;
        final BoundStatement bs = statement.bind();
        final String metricName = query.getName();
        ByteBuffer bMetricName;
        try {
            bMetricName = ByteBuffer.wrap(metricName.getBytes("UTF-8"));
        } catch (UnsupportedEncodingException ex) {
            throw new RuntimeException(ex);
        }

        bs.setBytes(0, bMetricName);
        bs.setLong(1, bucket);
        bs.setInt(2, limit);

        return m_session.executeAsync(bs);
=======
        if (m_cassandraConfiguration.isUseTimeIndexRead()) {
            bs.setList(3, calculateReadTimeBuckets(startTime, endTime));
            bs.setInt(4, limit);
        } else {
            bs.setInt(3, limit);
        }

        long calculatedStartTime = calculateRowTimeRead(startTime);
        // Use write width here, as END time is upper bound for query and end with produces the bigger timestamp
        long calculatedEndTime = calculateRowTimeWrite(endTime);

        DataPointsRowKey startKey = new DataPointsRowKey(metricName, calculatedStartTime, "");
        DataPointsRowKey endKey = new DataPointsRowKey(metricName, calculatedEndTime, "");
        endKey.setEndSearchKey(true);

        bs.setBytes(1, keySerializer.toByteBuffer(startKey));
        bs.setBytes(2, keySerializer.toByteBuffer(endKey));

        ResultSet rs = m_session.execute(bs);
        filterAndAddKeys(query, rs, collector, m_cassandraConfiguration.getMaxRowsForKeysQuery(), indexName, true);
>>>>>>> 4096bab4
    }

    private class DeletingCallback implements QueryCallback {
        private SortedMap<String, String> m_currentTags;
        private DataPointsRowKey m_currentRow;
        private long m_now = System.currentTimeMillis();
        private final String m_metric;
        private String m_currentType;

        public DeletingCallback(String metric) {
            m_metric = metric;
        }


        @Override
        public void addDataPoint(DataPoint datapoint) throws IOException {
            long time = datapoint.getTimestamp();
            long rowTime = calculateRowTimeWrite(time);
            if (m_currentRow == null) {
                m_currentRow = new DataPointsRowKey(m_metric, rowTime, m_currentType, m_currentTags);
            }

            int columnName;
            //Handle old column name format.
            //We get the type after it has been translated from "" to kairos_legacy
            if (m_currentType.equals(LegacyDataPointFactory.DATASTORE_TYPE)) {
                columnName = getColumnName(rowTime, time, datapoint.isLong());
            } else
                columnName = getColumnName(rowTime, time);

            //todo fix me
            //m_dataPointWriteBuffer.deleteColumn(m_currentRow, columnName, m_now);
        }

        @Override
        public void startDataPointSet(String dataType, Map<String, String> tags) throws IOException {
            m_currentType = dataType;
            m_currentTags = new TreeMap<String, String>(tags);
            //This causes the row key to get reset with the first data point
            m_currentRow = null;
        }

        @Override
        public void endDataPoints() {
        }
    }
}<|MERGE_RESOLUTION|>--- conflicted
+++ resolved
@@ -48,12 +48,10 @@
 import java.util.regex.Matcher;
 import java.util.regex.Pattern;
 import java.util.stream.Collectors;
-import java.util.stream.Stream;
 
 import static com.google.common.base.Preconditions.checkNotNull;
 import static org.kairosdb.datastore.cassandra.cache.DefaultMetricNameCache.METRIC_NAME_CACHE;
 import static org.kairosdb.datastore.cassandra.cache.DefaultTagNameCache.TAG_NAME_CACHE;
-import static org.kairosdb.datastore.cassandra.cache.DefaultTagValueCache.TAG_VALUE_CACHE;
 
 public class CassandraDatastore implements Datastore, KairosMetricReporter {
     public static final Logger logger = LoggerFactory.getLogger(CassandraDatastore.class);
@@ -100,8 +98,6 @@
 
     public static final String ROW_KEY_TAG_NAMES = "tag_names";
     private static final ByteBuffer ROW_KEY_TAG_NAMES_BYTE_BUFFER = ByteBuffer.wrap(ROW_KEY_TAG_NAMES.getBytes(UTF_8));
-    public static final String ROW_KEY_TAG_VALUES = "tag_values";
-    private static final ByteBuffer ROW_KEY_TAG_VALUES_BYTE_BUFFER = ByteBuffer.wrap(ROW_KEY_TAG_VALUES.getBytes(UTF_8));
 
     private final CassandraClient m_cassandraClient;
     private final Session m_session;
@@ -123,7 +119,6 @@
     private final RowKeyCache rowKeyCache;
     private final StringKeyCache metricNameCache;
     private final StringKeyCache tagNameCache;
-    private final StringKeyCache tagValueCache;
 
     private final KairosDataPointFactory m_kairosDataPointFactory;
     private final LongDataPointFactory m_longDataPointFactory;
@@ -153,14 +148,12 @@
                               RowKeyCache rowKeyCache,
                               @Named(METRIC_NAME_CACHE) StringKeyCache metricNameCache,
                               @Named(TAG_NAME_CACHE) StringKeyCache tagNameCache,
-                              @Named(TAG_VALUE_CACHE) StringKeyCache tagValueCache,
                               Tracer tracer
     ) {
         m_cassandraConfiguration = cassandraConfiguration;
         this.rowKeyCache = rowKeyCache;
         this.metricNameCache = metricNameCache;
         this.tagNameCache = tagNameCache;
-        this.tagValueCache = tagValueCache;
 
         logger.warn("Setting tag index: {}", cassandraConfiguration.getIndexTagList());
         m_indexTagList = parseIndexTagList(cassandraConfiguration.getIndexTagList());
@@ -891,46 +884,27 @@
                                                                     List<String> useSplit,
                                                                     int limit) {
         final List<DataPointsRowKey> rowKeys = new LinkedList<>();
-<<<<<<< HEAD
+        long startTime = query.getStartTime();
+        long endTime = query.getEndTime();
+        final String index;
+        List<ResultSetFuture> futures;
+
         if (m_cassandraConfiguration.isUseTimeIndexRead()) {
-            List<ResultSetFuture> futures = calculateReadTimeBuckets(query.getStartTime(), query.getEndTime())
+            index = "row_time_key_split_index";
+            futures = calculateReadTimeBuckets(query.getStartTime(), query.getEndTime())
                     .stream()
                     .flatMap(bucket -> useSplit.stream().map(useSplitValue -> collectFromRowTimeKeySplitIndexAsync(query, useSplitField, useSplitValue, bucket, limit)))
                     .collect(Collectors.toList());
-            for (ResultSetFuture future : futures) {
-                ResultSet rs = future.getUninterruptibly();
-                filterAndAddKeys(query, rs, rowKeys, m_cassandraConfiguration.getMaxRowsForKeysQuery(), "row_time_key_split_index", true);
-            }
         } else {
-            collectFromRowKeySplitIndex(rowKeys,
-                    query,
-                    useSplitField,
-                    useSplit,
-                    query.getStartTime(),
-                    query.getEndTime(),
-                    limit);
-        }
-        return rowKeys;
-    }
-
-    private void collectFromRowKeySplitIndex(List<DataPointsRowKey> collector,
-                                             final DatastoreMetricQuery query,
-                                             final String useSplitField,
-                                             final List<String> useSplit,
-                                             final long startTime,
-                                             final long endTime,
-                                             final int limit) {
-=======
-        long startTime = query.getStartTime();
-        long endTime = query.getEndTime();
-
-        List<ResultSetFuture> futures = useSplit
-                .stream()
-                .map(useSplitValue -> collectFromRowKeySplitIndexAsync(query, useSplitField, useSplitValue, startTime, endTime, limit))
-                .collect(Collectors.toList());
+            index = "row_key_split_index";
+            futures = useSplit.stream()
+                    .map(useSplitValue -> collectFromRowKeySplitIndexAsync(query, useSplitField, useSplitValue, startTime, endTime, limit))
+                    .collect(Collectors.toList());
+        }
+
         for (ResultSetFuture future : futures) {
             ResultSet rs = future.getUninterruptibly();
-            filterAndAddKeys(query, rs, rowKeys, m_cassandraConfiguration.getMaxRowsForKeysQuery(), "row_key_split_index", true);
+            filterAndAddKeys(query, rs, rowKeys, m_cassandraConfiguration.getMaxRowsForKeysQuery(), index, true);
         }
 
         return rowKeys;
@@ -943,11 +917,9 @@
                                                              final long startTime,
                                                              final long endTime,
                                                              final int limit) {
->>>>>>> 4096bab4
         Span span = GlobalTracer.get().activeSpan();
-        final String indexName = "row_key_split_index";
         if (span != null) {
-            span.setTag("index_name", indexName);
+            span.setTag("index_name", "row_key_split_index");
         }
 
         final DataPointsRowKeySerializer keySerializer = new DataPointsRowKeySerializer();
@@ -957,8 +929,7 @@
         final BoundStatement bs = m_psQueryRowKeySplitIndex2.bind();
         bs.setString(0, metricName);
         bs.setString(1, useSplitField);
-<<<<<<< HEAD
-        bs.setList(2, useSplit);
+        bs.setString(2, useSplitValue);
         bs.setInt(5, limit);
 
         long calculatedStartTime = calculateRowTimeRead(startTime);
@@ -973,8 +944,7 @@
         bs.setBytes(3, keySerializer.toByteBuffer(startKey));
         bs.setBytes(4, keySerializer.toByteBuffer(endKey));
 
-        ResultSet rs = m_session.execute(bs);
-        filterAndAddKeys(query, rs, collector, m_cassandraConfiguration.getMaxRowsForKeysQuery(), indexName, true);
+        return m_session.executeAsync(bs);
     }
 
     private ResultSetFuture collectFromRowTimeKeySplitIndexAsync(final DatastoreMetricQuery query,
@@ -997,27 +967,6 @@
         bs.setLong(3, bucket);
         bs.setInt(4, limit);
 
-=======
-        bs.setString(2, useSplitValue);
-
-        if (m_cassandraConfiguration.isUseTimeIndexRead()) {
-            bs.setList(5, calculateReadTimeBuckets(startTime, endTime));
-            bs.setInt(6, limit);
-        } else {
-            bs.setInt(5, limit);
-        }
-
-        long calculatedStartTime = calculateRowTimeRead(startTime);
-        long calculatedEndTime = calculateRowTimeWrite(endTime);
-
-        DataPointsRowKey startKey = new DataPointsRowKey(metricName, calculatedStartTime, "");
-        DataPointsRowKey endKey = new DataPointsRowKey(metricName, calculatedEndTime, "");
-        endKey.setEndSearchKey(true);
-
-        bs.setBytes(3, keySerializer.toByteBuffer(startKey));
-        bs.setBytes(4, keySerializer.toByteBuffer(endKey));
-
->>>>>>> 4096bab4
         return m_session.executeAsync(bs);
     }
 
@@ -1047,7 +996,6 @@
         final long startTime = query.getStartTime();
         final long endTime = query.getEndTime();
 
-<<<<<<< HEAD
         bs.setInt(3, limit);
 
         long calculatedStartTime = calculateRowTimeRead(startTime);
@@ -1090,28 +1038,6 @@
         bs.setInt(2, limit);
 
         return m_session.executeAsync(bs);
-=======
-        if (m_cassandraConfiguration.isUseTimeIndexRead()) {
-            bs.setList(3, calculateReadTimeBuckets(startTime, endTime));
-            bs.setInt(4, limit);
-        } else {
-            bs.setInt(3, limit);
-        }
-
-        long calculatedStartTime = calculateRowTimeRead(startTime);
-        // Use write width here, as END time is upper bound for query and end with produces the bigger timestamp
-        long calculatedEndTime = calculateRowTimeWrite(endTime);
-
-        DataPointsRowKey startKey = new DataPointsRowKey(metricName, calculatedStartTime, "");
-        DataPointsRowKey endKey = new DataPointsRowKey(metricName, calculatedEndTime, "");
-        endKey.setEndSearchKey(true);
-
-        bs.setBytes(1, keySerializer.toByteBuffer(startKey));
-        bs.setBytes(2, keySerializer.toByteBuffer(endKey));
-
-        ResultSet rs = m_session.execute(bs);
-        filterAndAddKeys(query, rs, collector, m_cassandraConfiguration.getMaxRowsForKeysQuery(), indexName, true);
->>>>>>> 4096bab4
     }
 
     private class DeletingCallback implements QueryCallback {
