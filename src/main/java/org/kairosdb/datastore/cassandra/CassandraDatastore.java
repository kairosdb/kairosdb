/*
 * Copyright 2013 Proofpoint Inc.
 *
 *    Licensed under the Apache License, Version 2.0 (the "License");
 *    you may not use this file except in compliance with the License.
 *    You may obtain a copy of the License at
 *
 *        http://www.apache.org/licenses/LICENSE-2.0
 *
 *    Unless required by applicable law or agreed to in writing, software
 *    distributed under the License is distributed on an "AS IS" BASIS,
 *    WITHOUT WARRANTIES OR CONDITIONS OF ANY KIND, either express or implied.
 *    See the License for the specific language governing permissions and
 *    limitations under the License.
 */
package org.kairosdb.datastore.cassandra;

import com.google.common.collect.SetMultimap;
import com.google.inject.Inject;
import com.google.inject.name.Named;
import me.prettyprint.cassandra.model.ConfigurableConsistencyLevel;
import me.prettyprint.cassandra.serializers.ByteBufferSerializer;
import me.prettyprint.cassandra.serializers.IntegerSerializer;
import me.prettyprint.cassandra.serializers.StringSerializer;
import me.prettyprint.cassandra.service.CassandraHostConfigurator;
import me.prettyprint.cassandra.service.ColumnSliceIterator;
import me.prettyprint.cassandra.service.ThriftKsDef;
import me.prettyprint.hector.api.Cluster;
import me.prettyprint.hector.api.HConsistencyLevel;
import me.prettyprint.hector.api.Keyspace;
import me.prettyprint.hector.api.ddl.ColumnFamilyDefinition;
import me.prettyprint.hector.api.ddl.ComparatorType;
import me.prettyprint.hector.api.ddl.KeyspaceDefinition;
import me.prettyprint.hector.api.exceptions.HectorException;
import me.prettyprint.hector.api.factory.HFactory;
import me.prettyprint.hector.api.query.CountQuery;
import me.prettyprint.hector.api.query.SliceQuery;
import org.kairosdb.core.DataPoint;
import org.kairosdb.core.DataPointSet;
import org.kairosdb.core.datastore.*;
import org.kairosdb.core.exception.DatastoreException;
import org.kairosdb.core.reporting.ThreadReporter;
import org.kairosdb.util.MemoryMonitor;
import org.slf4j.Logger;
import org.slf4j.LoggerFactory;

import java.io.IOException;
import java.nio.ByteBuffer;
import java.util.*;
import java.util.concurrent.BrokenBarrierException;
import java.util.concurrent.locks.Condition;
import java.util.concurrent.locks.ReentrantLock;

import static com.google.common.base.Preconditions.checkNotNull;

public class CassandraDatastore implements Datastore
{
	public static final Logger logger = LoggerFactory.getLogger(CassandraDatastore.class);

	public static final int LONG_FLAG = 0x0;
	public static final int FLOAT_FLAG = 0x1;

	public static final DataPointsRowKeySerializer DATA_POINTS_ROW_KEY_SERIALIZER = new DataPointsRowKeySerializer();

<<<<<<< HEAD
=======
	public static final String KEYSPACE_PROPERTY = "kairosdb.datastore.cassandra.keyspace";
	public static final String HOST_LIST_PROPERTY = "kairosdb.datastore.cassandra.host_list";
>>>>>>> b705cdd1
	public static final String REPLICATION_FACTOR_PROPERTY = "kairosdb.datastore.cassandra.replication_factor";
	public static final long ROW_WIDTH = 1814400000L; //3 Weeks wide
	public static final String WRITE_DELAY_PROPERTY = "kairosdb.datastore.cassandra.write_delay";
	public static final String KEY_QUERY_TIME = "kairosdb.datastore.cassandra.key_query_time";
	public static final String WRITE_BUFFER_SIZE = "kairosdb.datastore.cassandra.write_buffer_max_size";
	public static final String SINGLE_ROW_READ_SIZE_PROPERTY = "kairosdb.datastore.cassandra.single_row_read_size";
	public static final String MULTI_ROW_READ_SIZE_PROPERTY = "kairosdb.datastore.cassandra.multi_row_read_size";
	public static final String MULTI_ROW_SIZE_PROPERTY = "kairosdb.datastore.cassandra.multi_row_size";
	public static final String DATA_READ_CONSISTENCY_LEVEL = "kairosdb.datastore.cassandra.data_read_consistency_level";
	public static final String DATA_WRITE_CONSISTENCY_LEVEL = "kairosdb.datastore.cassandra.data_write_consistency_level";
	public static final String INDEX_READ_CONSISTENCY_LEVEL = "kairosdb.datastore.cassandra.index_read_consistency_level";
	public static final String INDEX_WRITE_CONSISTENCY_LEVEL = "kairosdb.datastore.cassandra.index_write_consistency_level";
	public static final String ROW_KEY_CACHE_SIZE_PROPERTY = "kairosdb.datastore.cassandra.row_key_cache_size";
	public static final String STRING_CACHE_SIZE_PROPERTY = "kairosdb.datastore.cassandra.string_cache_size";

	public static final String CF_DATA_POINTS = "data_points";
	public static final String CF_ROW_KEY_INDEX = "row_key_index";
	public static final String CF_STRING_INDEX = "string_index";

	public static final String ROW_KEY_METRIC_NAMES = "metric_names";
	public static final String ROW_KEY_TAG_NAMES = "tag_names";
	public static final String ROW_KEY_TAG_VALUES = "tag_values";


	private Cluster m_cluster;
	private Keyspace m_keyspace;
	private String m_keyspaceName;
	private int m_singleRowReadSize;
	private int m_multiRowSize;
	private int m_multiRowReadSize;
	private WriteBuffer<DataPointsRowKey, Integer, ByteBuffer> m_dataPointWriteBuffer;
	private WriteBuffer<String, DataPointsRowKey, String> m_rowKeyWriteBuffer;
	private WriteBuffer<String, String, String> m_stringIndexWriteBuffer;

	private DataCache<DataPointsRowKey> m_rowKeyCache = new DataCache<DataPointsRowKey>(1024);
	private DataCache<String> m_metricNameCache = new DataCache<String>(1024);
	private DataCache<String> m_tagNameCache = new DataCache<String>(1024);
	private DataCache<String> m_tagValueCache = new DataCache<String>(1024);

	@Inject
	@Named(DATA_WRITE_CONSISTENCY_LEVEL)
	private ConsitencyLevel m_dataWriteLevel = ConsitencyLevel.QUORUM;

	@Inject
	@Named(DATA_READ_CONSISTENCY_LEVEL)
	private ConsitencyLevel m_dataReadLevel = ConsitencyLevel.ONE;

	@Inject
	@Named(INDEX_WRITE_CONSISTENCY_LEVEL)
	private ConsitencyLevel m_indexWriteLevel = ConsitencyLevel.QUORUM;

	@Inject
	@Named(INDEX_READ_CONSISTENCY_LEVEL)
	private ConsitencyLevel m_indexReadLevel = ConsitencyLevel.ONE;

	@Inject
	public void setRowKeyCacheSize(@Named(ROW_KEY_CACHE_SIZE_PROPERTY) int size)
	{
		m_rowKeyCache = new DataCache<DataPointsRowKey>(size);
	}

	@Inject
	public void setStringCacheSize(@Named(STRING_CACHE_SIZE_PROPERTY) int size)
	{
		m_metricNameCache = new DataCache<String>(size);
		m_tagNameCache = new DataCache<String>(size);
		m_tagValueCache = new DataCache<String>(size);
	}

	@Inject
	public CassandraDatastore(@Named(CassandraModule.CASSANDRA_AUTH_MAP) Map<String, String> cassandraAuthentication,
	                          @Named(REPLICATION_FACTOR_PROPERTY) int replicationFactor,
	                          @Named(SINGLE_ROW_READ_SIZE_PROPERTY) int singleRowReadSize,
	                          @Named(MULTI_ROW_SIZE_PROPERTY) int multiRowSize,
	                          @Named(MULTI_ROW_READ_SIZE_PROPERTY) int multiRowReadSize,
	                          @Named(WRITE_DELAY_PROPERTY) int writeDelay,
	                          @Named(WRITE_BUFFER_SIZE) int maxWriteSize,
	                          final @Named("HOSTNAME") String hostname,
<<<<<<< HEAD
	                          HectorConfiguration configuration) throws DatastoreException
=======
	                          @Named(KEYSPACE_PROPERTY) String keyspaceName) throws DatastoreException
>>>>>>> b705cdd1
	{
		try
		{
			m_singleRowReadSize = singleRowReadSize;
			m_multiRowSize = multiRowSize;
			m_multiRowReadSize = multiRowReadSize;
			m_keyspaceName=keyspaceName;

			CassandraHostConfigurator hostConfig = configuration.getConfiguration();

			m_cluster = HFactory.getOrCreateCluster("kairosdb-cluster",
					hostConfig, cassandraAuthentication);

			KeyspaceDefinition keyspaceDef = m_cluster.describeKeyspace(m_keyspaceName);

			if (keyspaceDef == null)
				createSchema(replicationFactor);

<<<<<<< HEAD
			ConfigurableConsistencyLevel confConsLevel = new ConfigurableConsistencyLevel();

			Map<String, HConsistencyLevel> readLevels = new HashMap<String, HConsistencyLevel>();
			readLevels.put(CF_DATA_POINTS, m_dataReadLevel.getHectorLevel());
			readLevels.put(CF_ROW_KEY_INDEX, m_indexReadLevel.getHectorLevel());

			Map <String, HConsistencyLevel> writeLevels = new HashMap<String, HConsistencyLevel>();
			writeLevels.put(CF_DATA_POINTS, m_dataWriteLevel.getHectorLevel());
			writeLevels.put(CF_ROW_KEY_INDEX, m_indexWriteLevel.getHectorLevel());

			confConsLevel.setReadCfConsistencyLevels(readLevels);
			confConsLevel.setWriteCfConsistencyLevels(writeLevels);

			m_keyspace = HFactory.createKeyspace(KEYSPACE, m_cluster, confConsLevel);
=======
			m_keyspace = HFactory.createKeyspace(m_keyspaceName, m_cluster);
>>>>>>> b705cdd1

			ReentrantLock mutatorLock = new ReentrantLock();
			Condition lockCondition = mutatorLock.newCondition();

			m_dataPointWriteBuffer = new WriteBuffer<DataPointsRowKey, Integer, ByteBuffer>(
					m_keyspace, CF_DATA_POINTS, writeDelay, maxWriteSize,
					DATA_POINTS_ROW_KEY_SERIALIZER,
					IntegerSerializer.get(),
					ByteBufferSerializer.get(),
					new WriteBufferStats()
					{
						@Override
						public void saveWriteSize(int pendingWrites)
						{
							DataPointSet dps = new DataPointSet("kairosdb.datastore.write_size");
							dps.addTag("host", hostname);
							dps.addTag("buffer", CF_DATA_POINTS);
							dps.addDataPoint(new DataPoint(System.currentTimeMillis(), pendingWrites));
							putInternalDataPoints(dps);
						}
					}, mutatorLock, lockCondition);

			m_rowKeyWriteBuffer = new WriteBuffer<String, DataPointsRowKey, String>(
					m_keyspace, CF_ROW_KEY_INDEX, writeDelay, maxWriteSize,
					StringSerializer.get(),
					DATA_POINTS_ROW_KEY_SERIALIZER,
					StringSerializer.get(),
					new WriteBufferStats()
					{
						@Override
						public void saveWriteSize(int pendingWrites)
						{
							DataPointSet dps = new DataPointSet("kairosdb.datastore.write_size");
							dps.addTag("host", hostname);
							dps.addTag("buffer", CF_ROW_KEY_INDEX);
							dps.addDataPoint(new DataPoint(System.currentTimeMillis(), pendingWrites));
							putInternalDataPoints(dps);
						}
					}, mutatorLock, lockCondition);

			m_stringIndexWriteBuffer = new WriteBuffer<String, String, String>(
					m_keyspace, CF_STRING_INDEX, writeDelay, maxWriteSize,
					StringSerializer.get(),
					StringSerializer.get(),
					StringSerializer.get(),
					new WriteBufferStats()
					{
						@Override
						public void saveWriteSize(int pendingWrites)
						{
							DataPointSet dps = new DataPointSet("kairosdb.datastore.write_size");
							dps.addTag("host", hostname);
							dps.addTag("buffer", CF_STRING_INDEX);
							dps.addDataPoint(new DataPoint(System.currentTimeMillis(), pendingWrites));
							putInternalDataPoints(dps);
						}
					}, mutatorLock, lockCondition);
		}
		catch (HectorException e)
		{
			throw new DatastoreException(e);
		}
	}

	private void putInternalDataPoints(DataPointSet dps)
	{
		try
		{
			putDataPoints(dps);
		}
		catch (DatastoreException e)
		{
			logger.error("", e);
		}
	}

	private void createSchema(int replicationFactor)
	{
		List<ColumnFamilyDefinition> cfDef = new ArrayList<ColumnFamilyDefinition>();

		cfDef.add(HFactory.createColumnFamilyDefinition(
				m_keyspaceName, CF_DATA_POINTS, ComparatorType.BYTESTYPE));

		cfDef.add(HFactory.createColumnFamilyDefinition(
				m_keyspaceName, CF_ROW_KEY_INDEX, ComparatorType.BYTESTYPE));

		cfDef.add(HFactory.createColumnFamilyDefinition(
				m_keyspaceName, CF_STRING_INDEX, ComparatorType.UTF8TYPE));

		KeyspaceDefinition newKeyspace = HFactory.createKeyspaceDefinition(
				m_keyspaceName, ThriftKsDef.DEF_STRATEGY_CLASS,
				replicationFactor, cfDef);

		m_cluster.addKeyspace(newKeyspace, true);
	}

	public void increaseMaxBufferSizes()
	{
		m_dataPointWriteBuffer.increaseMaxBufferSize();
		m_rowKeyWriteBuffer.increaseMaxBufferSize();
		m_stringIndexWriteBuffer.increaseMaxBufferSize();
	}

	public void cleanRowKeyCache()
	{
		long currentRow = calculateRowTime(System.currentTimeMillis());

		Set<DataPointsRowKey> keys = m_rowKeyCache.getCachedKeys();

		for (DataPointsRowKey key : keys)
		{
			if (key.getTimestamp() != currentRow)
			{
				m_rowKeyCache.removeKey(key);
			}
		}
	}

	@Override
	public void close() throws InterruptedException
	{
		m_dataPointWriteBuffer.close();
		m_rowKeyWriteBuffer.close();
		m_stringIndexWriteBuffer.close();
	}


	@Override
	public void putDataPoints(DataPointSet dps) throws DatastoreException
	{
		try
		{
			long rowTime = -1L;
			DataPointsRowKey rowKey = null;
			//time the data is written.
			long writeTime = System.currentTimeMillis();

			for (DataPoint dp : dps.getDataPoints())
			{
				if (dp.getTimestamp() < 0)
					throw new DatastoreException("Timestamp must be greater than or equal to zero.");
				long newRowTime = calculateRowTime(dp.getTimestamp());
				if (newRowTime != rowTime)
				{
					rowTime = newRowTime;
					rowKey = new DataPointsRowKey(dps.getName(), rowTime, dps.getTags());

					long now = System.currentTimeMillis();
					//Write out the row key if it is not cached
					if (!m_rowKeyCache.isCached(rowKey))
						m_rowKeyWriteBuffer.addData(dps.getName(), rowKey, "", now);

					//Write metric name if not in cache
					if (!m_metricNameCache.isCached(dps.getName()))
					{
						m_stringIndexWriteBuffer.addData(ROW_KEY_METRIC_NAMES,
								dps.getName(), "", now);
					}

					//Check tag names and values to write them out
					Map<String, String> tags = dps.getTags();
					for (String tagName : tags.keySet())
					{
						if (!m_tagNameCache.isCached(tagName))
						{
							m_stringIndexWriteBuffer.addData(ROW_KEY_TAG_NAMES,
									tagName, "", now);
						}

						String value = tags.get(tagName);
						if (!m_tagValueCache.isCached(value))
						{
							m_stringIndexWriteBuffer.addData(ROW_KEY_TAG_VALUES,
									value, "", now);
						}
					}
				}

				int columnTime = getColumnName(rowTime, dp.getTimestamp(), dp.isInteger());
				if (dp.isInteger())
				{
					m_dataPointWriteBuffer.addData(rowKey, columnTime,
							ValueSerializer.toByteBuffer(dp.getLongValue()), writeTime);
				}
				else
				{
					m_dataPointWriteBuffer.addData(rowKey, columnTime,
							ValueSerializer.toByteBuffer((float) dp.getDoubleValue()), writeTime);
				}
			}
		}
		catch (DatastoreException e)
		{
			throw e;
		}
		catch (Exception e)
		{
			throw new DatastoreException(e);
		}
	}

	@Override
	public Iterable<String> getMetricNames()
	{
		SliceQuery<String, String, String> sliceQuery =
				HFactory.createSliceQuery(m_keyspace, StringSerializer.get(), StringSerializer.get(),
						StringSerializer.get());

		sliceQuery.setColumnFamily(CF_STRING_INDEX);
		sliceQuery.setKey(ROW_KEY_METRIC_NAMES);

		ColumnSliceIterator<String, String, String> columnIterator =
				new ColumnSliceIterator<String, String, String>(sliceQuery, "", (String) null, false, m_singleRowReadSize);

		List<String> ret = new ArrayList<String>();

		while (columnIterator.hasNext())
			ret.add(columnIterator.next().getName());

		return (ret);
	}

	@Override
	public Iterable<String> getTagNames()
	{
		SliceQuery<String, String, String> sliceQuery =
				HFactory.createSliceQuery(m_keyspace, StringSerializer.get(), StringSerializer.get(),
						StringSerializer.get());

		sliceQuery.setColumnFamily(CF_STRING_INDEX);
		sliceQuery.setKey(ROW_KEY_TAG_NAMES);

		ColumnSliceIterator<String, String, String> columnIterator =
				new ColumnSliceIterator<String, String, String>(sliceQuery, "", (String) null, false, m_singleRowReadSize);

		List<String> ret = new ArrayList<String>();

		while (columnIterator.hasNext())
			ret.add(columnIterator.next().getName());

		return (ret);
	}

	@Override
	public Iterable<String> getTagValues()
	{
		SliceQuery<String, String, String> sliceQuery =
				HFactory.createSliceQuery(m_keyspace, StringSerializer.get(), StringSerializer.get(),
						StringSerializer.get());

		sliceQuery.setColumnFamily(CF_STRING_INDEX);
		sliceQuery.setKey(ROW_KEY_TAG_VALUES);

		ColumnSliceIterator<String, String, String> columnIterator =
				new ColumnSliceIterator<String, String, String>(sliceQuery, "", (String) null, false, m_singleRowReadSize);

		List<String> ret = new ArrayList<String>();

		while (columnIterator.hasNext())
			ret.add(columnIterator.next().getName());

		return (ret);
	}

	@Override
	public TagSet queryMetricTags(DatastoreMetricQuery query)
	{
		TagSetImpl tagSet = new TagSetImpl();
		Iterator<DataPointsRowKey> rowKeys = getKeysForQueryIterator(query);

		MemoryMonitor mm = new MemoryMonitor(20);
		while (rowKeys.hasNext())
		{
			DataPointsRowKey dataPointsRowKey = rowKeys.next();
			for (Map.Entry<String, String> tag : dataPointsRowKey.getTags().entrySet())
			{
				tagSet.addTag(tag.getKey(), tag.getValue());
				mm.checkMemoryAndThrowException();
			}
		}

		return (tagSet);
	}

	@Override
	public void queryDatabase(DatastoreMetricQuery query, QueryCallback queryCallback)
	{
		queryWithRowKeys(query, queryCallback, getKeysForQueryIterator(query));
	}

	private void queryWithRowKeys(DatastoreMetricQuery query,
			QueryCallback queryCallback, Iterator<DataPointsRowKey> rowKeys)
	{
		long startTime = System.currentTimeMillis();
		long currentTimeTier = 0L;

		List<QueryRunner> runners = new ArrayList<QueryRunner>();
		List<DataPointsRowKey> queryKeys = new ArrayList<DataPointsRowKey>();

		MemoryMonitor mm = new MemoryMonitor(20);
		while (rowKeys.hasNext())
		{
			DataPointsRowKey rowKey = rowKeys.next();
			if (currentTimeTier == 0L)
				currentTimeTier = rowKey.getTimestamp();

			if ((rowKey.getTimestamp() == currentTimeTier) && queryKeys.size() < m_multiRowSize)
			{
				queryKeys.add(rowKey);
			}
			else
			{
				runners.add(new QueryRunner(m_keyspace, CF_DATA_POINTS, queryKeys,
						query.getStartTime(), query.getEndTime(), queryCallback, m_singleRowReadSize,
						m_multiRowReadSize, query.getLimit(), query.getOrder()));

				queryKeys = new ArrayList<DataPointsRowKey>();
				queryKeys.add(rowKey);
				currentTimeTier = rowKey.getTimestamp();
			}

			mm.checkMemoryAndThrowException();
		}

		//There may be stragglers that are not ran
		if (!queryKeys.isEmpty())
		{
			runners.add(new QueryRunner(m_keyspace, CF_DATA_POINTS, queryKeys,
					query.getStartTime(), query.getEndTime(), queryCallback, m_singleRowReadSize,
					m_multiRowReadSize, query.getLimit(), query.getOrder()));
		}

		ThreadReporter.addDataPoint(KEY_QUERY_TIME, System.currentTimeMillis() - startTime);

		//Changing the check rate
		mm.setCheckRate(1);
		try
		{
			//TODO: Run this with multiple threads
			for (QueryRunner runner : runners)
			{
				runner.runQuery();

				mm.checkMemoryAndThrowException();
			}

			queryCallback.endDataPoints();
		}
		catch (IOException e)
		{
			e.printStackTrace();
		}
	}

	@Override
	public void deleteDataPoints(DatastoreMetricQuery deleteQuery) throws DatastoreException
	{
		checkNotNull(deleteQuery);

		long now = System.currentTimeMillis();

		// Get number of columns in the row key
		CountQuery<String, DataPointsRowKey> countQuery = HFactory.createCountQuery(m_keyspace, StringSerializer.get(), DATA_POINTS_ROW_KEY_SERIALIZER);
		countQuery.setColumnFamily(CF_ROW_KEY_INDEX).
				setKey(deleteQuery.getName()).
				setRange(new DataPointsRowKey(deleteQuery.getName(), 0L), new DataPointsRowKey(deleteQuery.getName(), Long.MAX_VALUE), Integer.MAX_VALUE);
		int rowKeyColumnCount = countQuery.execute().get();

		Iterator<DataPointsRowKey> rowKeyIterator = getKeysForQueryIterator(deleteQuery);
		List<DataPointsRowKey> partialRows = new ArrayList<DataPointsRowKey>();

		while (rowKeyIterator.hasNext())
		{
			DataPointsRowKey rowKey = rowKeyIterator.next();
			long rowKeyTimestamp = rowKey.getTimestamp();
			if (deleteQuery.getStartTime() <= rowKeyTimestamp && (deleteQuery.getEndTime() >= rowKeyTimestamp + ROW_WIDTH - 1))
			{
				m_dataPointWriteBuffer.deleteRow(rowKey, now);  // delete the whole row
				m_rowKeyWriteBuffer.deleteColumn(rowKey.getMetricName(), rowKey, now); // Delete the index
				m_rowKeyCache.clear();
				rowKeyColumnCount--;
			}
			else
				partialRows.add(rowKey);
		}


		queryWithRowKeys(deleteQuery, new DeletingCallback(deleteQuery.getName()), partialRows.iterator());

		// If index is gone, delete metric name from Strings column family
		if (rowKeyColumnCount < 1)
		{
			m_rowKeyWriteBuffer.deleteRow(deleteQuery.getName(), now);
			m_stringIndexWriteBuffer.deleteColumn(ROW_KEY_METRIC_NAMES, deleteQuery.getName(), now);
			m_rowKeyCache.clear();
			m_metricNameCache.clear();
		}
	}

	private SortedMap<String, String> getTags(DataPointRow row)
	{
		TreeMap<String, String> map = new TreeMap<String, String>();
		for (String name : row.getTagNames())
		{
			map.put(name, row.getTagValue(name));
		}

		return map;
	}

	/**
	 * Returns the row keys for the query in tiers ie grouped by row key timestamp
	 *
	 * @param query query
	 * @return row keys for the query
	 */
	/*package*/ Iterator<DataPointsRowKey> getKeysForQueryIterator(DatastoreMetricQuery query)
	{
		return (new FilteredRowKeyIterator(query.getName(), query.getStartTime(),
				query.getEndTime(), query.getTags()));
	}

	public static long calculateRowTime(long timestamp)
	{
		return (timestamp - (timestamp % ROW_WIDTH));
	}


	@SuppressWarnings("PointlessBitwiseExpression")
	public static int getColumnName(long rowTime, long timestamp, boolean isInteger)
	{
		int ret = (int) (timestamp - rowTime);

		if (isInteger)
			return ((ret << 1) | LONG_FLAG);
		else
			return ((ret << 1) | FLOAT_FLAG);

	}

	public static long getColumnTimestamp(long rowTime, int columnName)
	{
		return (rowTime + (long) (columnName >>> 1));
	}

	public static boolean isLongValue(int columnName)
	{
		return ((columnName & 0x1) == LONG_FLAG);
	}

	private class FilteredRowKeyIterator implements Iterator<DataPointsRowKey>
	{
		private ColumnSliceIterator<String, DataPointsRowKey, String> m_sliceIterator;
		private DataPointsRowKey m_nextKey;
		private SetMultimap<String, String> m_filterTags;

		public FilteredRowKeyIterator(String metricName, long startTime, long endTime,
				SetMultimap<String, String> filterTags)
		{
			m_filterTags = filterTags;
			SliceQuery<String, DataPointsRowKey, String> sliceQuery =
					HFactory.createSliceQuery(m_keyspace, StringSerializer.get(),
							new DataPointsRowKeySerializer(true), StringSerializer.get());

			DataPointsRowKey startKey = new DataPointsRowKey(metricName,
					calculateRowTime(startTime));

			/*
			Adding 1 to the end time ensures we get all the keys that have end time and
			have tags in the key.
			 */
			DataPointsRowKey endKey = new DataPointsRowKey(metricName,
					calculateRowTime(endTime) + 1);


			sliceQuery.setColumnFamily(CF_ROW_KEY_INDEX)
					.setKey(metricName);

			m_sliceIterator =
					new ColumnSliceIterator<String, DataPointsRowKey, String>(sliceQuery,
							startKey, endKey, false, m_singleRowReadSize);

		}


		@Override
		public boolean hasNext()
		{
			m_nextKey = null;

			outer:
			while (m_sliceIterator.hasNext())
			{
				DataPointsRowKey rowKey = m_sliceIterator.next().getName();

				Map<String, String> keyTags = rowKey.getTags();
				for (String tag : m_filterTags.keySet())
				{
					String value = keyTags.get(tag);
					if (value == null || !m_filterTags.get(tag).contains(value))
						continue outer; //Don't want this key
				}

				m_nextKey = rowKey;
				break;
			}

			return (m_nextKey != null);
		}

		@Override
		public DataPointsRowKey next()
		{
			return m_nextKey;
		}

		@Override
		public void remove()
		{
		}
	}

	private class DeletingCallback implements QueryCallback
	{
		private SortedMap<String, String> m_currentTags;
		private DataPointsRowKey m_currentRow;
		private long m_now = System.currentTimeMillis();
		private final String m_metric;

		public DeletingCallback(String metric)
		{
			m_metric = metric;
		}

		private void deleteDataPoint(long time, boolean isInteger)
		{
			long rowTime = calculateRowTime(time);
			if (m_currentRow == null)
			{
				m_currentRow = new DataPointsRowKey(m_metric, rowTime, m_currentTags);
			}

			int columnName = getColumnName(rowTime, time, isInteger);
			m_dataPointWriteBuffer.deleteColumn(m_currentRow, columnName, m_now);
		}

		@Override
		public void addDataPoint(long timestamp, long value) throws IOException
		{
			deleteDataPoint(timestamp, true);
		}

		@Override
		public void addDataPoint(long timestamp, double value) throws IOException
		{
			deleteDataPoint(timestamp, false);
		}

		@Override
		public void startDataPointSet(Map<String, String> tags) throws IOException
		{
			m_currentTags = new TreeMap<String, String>(tags);
			//This causes the row key to get reset with the first data point
			m_currentRow = null;
		}

		@Override
		public void endDataPoints()
		{
		}
	}
}<|MERGE_RESOLUTION|>--- conflicted
+++ resolved
@@ -62,11 +62,7 @@
 
 	public static final DataPointsRowKeySerializer DATA_POINTS_ROW_KEY_SERIALIZER = new DataPointsRowKeySerializer();
 
-<<<<<<< HEAD
-=======
 	public static final String KEYSPACE_PROPERTY = "kairosdb.datastore.cassandra.keyspace";
-	public static final String HOST_LIST_PROPERTY = "kairosdb.datastore.cassandra.host_list";
->>>>>>> b705cdd1
 	public static final String REPLICATION_FACTOR_PROPERTY = "kairosdb.datastore.cassandra.replication_factor";
 	public static final long ROW_WIDTH = 1814400000L; //3 Weeks wide
 	public static final String WRITE_DELAY_PROPERTY = "kairosdb.datastore.cassandra.write_delay";
@@ -145,11 +141,8 @@
 	                          @Named(WRITE_DELAY_PROPERTY) int writeDelay,
 	                          @Named(WRITE_BUFFER_SIZE) int maxWriteSize,
 	                          final @Named("HOSTNAME") String hostname,
-<<<<<<< HEAD
+			                    @Named(KEYSPACE_PROPERTY) String keyspaceName,
 	                          HectorConfiguration configuration) throws DatastoreException
-=======
-	                          @Named(KEYSPACE_PROPERTY) String keyspaceName) throws DatastoreException
->>>>>>> b705cdd1
 	{
 		try
 		{
@@ -168,7 +161,6 @@
 			if (keyspaceDef == null)
 				createSchema(replicationFactor);
 
-<<<<<<< HEAD
 			ConfigurableConsistencyLevel confConsLevel = new ConfigurableConsistencyLevel();
 
 			Map<String, HConsistencyLevel> readLevels = new HashMap<String, HConsistencyLevel>();
@@ -182,10 +174,7 @@
 			confConsLevel.setReadCfConsistencyLevels(readLevels);
 			confConsLevel.setWriteCfConsistencyLevels(writeLevels);
 
-			m_keyspace = HFactory.createKeyspace(KEYSPACE, m_cluster, confConsLevel);
-=======
-			m_keyspace = HFactory.createKeyspace(m_keyspaceName, m_cluster);
->>>>>>> b705cdd1
+			m_keyspace = HFactory.createKeyspace(m_keyspaceName, m_cluster, confConsLevel);
 
 			ReentrantLock mutatorLock = new ReentrantLock();
 			Condition lockCondition = mutatorLock.newCondition();
