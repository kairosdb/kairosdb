import org.freecompany.redline.Builder
import org.freecompany.redline.header.Architecture
import org.freecompany.redline.header.Os
import org.freecompany.redline.header.RpmType
import org.freecompany.redline.payload.Directive
import tablesaw.*
import tablesaw.addons.GZipRule
import tablesaw.addons.TarRule
import tablesaw.addons.ivy.IvyAddon
import tablesaw.addons.ivy.PomRule
import tablesaw.addons.ivy.PublishRule
import tablesaw.addons.java.Classpath
import tablesaw.addons.java.JarRule
import tablesaw.addons.java.JavaCRule
import tablesaw.addons.java.JavaProgram
import tablesaw.addons.junit.JUnitRule
import tablesaw.definitions.Definition
import tablesaw.rules.CopyRule
import tablesaw.rules.DirectoryRule
import tablesaw.rules.Rule
import tablesaw.rules.SimpleRule

import javax.swing.*

println("===============================================")

saw.setProperty(Tablesaw.PROP_MULTI_THREAD_OUTPUT, Tablesaw.PROP_VALUE_ON)

programName = "kairosdb"
//Do not use '-' in version string, it breaks rpm uninstall.
<<<<<<< HEAD
version = "1.2.1"
release = saw.getProperty("KAIROS_RELEASE_NUMBER", "0.1beta") //package release number
=======
version = "1.2.0"
release = saw.getProperty("KAIROS_RELEASE_NUMBER", "1") //package release number
>>>>>>> 19a72a30
summary = "KairosDB"
description = """\
KairosDB is a time series database that stores numeric values along
with key/value tags to a nosql data store.  Currently supported
backends are Cassandra and H2.  An H2 implementation is provided
for development work.
"""

saw.setProperty(JavaProgram.PROGRAM_NAME_PROPERTY, programName)
saw.setProperty(JavaProgram.PROGRAM_DESCRIPTION_PROPERTY, description)
saw.setProperty(JavaProgram.PROGRAM_VERSION_PROPERTY, version+'-'+release)
saw.setProperty(PomRule.GROUP_ID_PROPERTY, "org.kairosdb")
saw.setProperty(PomRule.URL_PROPERTY, "http://kairosdb.org")

saw = Tablesaw.getCurrentTablesaw()
saw.includeDefinitionFile("definitions.xml")

ivyConfig = ["default", "integration"]


rpmDir = "build/rpm"
docsDir = "build/docs"
rpmNoDepDir = "build/rpm-nodep"
new DirectoryRule("build")
rpmDirRule = new DirectoryRule(rpmDir)
rpmNoDepDirRule = new DirectoryRule(rpmNoDepDir)

//Having a rule for the queue folder will ensure it gets removed durring a clean
new DirectoryRule("queue")

//------------------------------------------------------------------------------
//Setup java rules
ivy = new IvyAddon()
		.addSettingsFile("ivysettings.xml")

if (new File("myivysettings.xml").exists())
	ivy.addSettingsFile("myivysettings.xml")

ivy.setup()

buildLibraries = new RegExFileSet("lib", ".*\\.jar")
		.addExcludeDir("integration")
		.getFullFilePaths()

jp = new JavaProgram()
		.setLibraryJars(buildLibraries)
		.setup()

jc = jp.getCompileRule()
ivyDefaultResolve = ivy.getResolveRule("default")
jc.addDepend(ivyDefaultResolve)

jc.getDefinition().set("target", "1.8")
jc.getDefinition().set("source", "1.8")
jc.getDefinition().set("encoding", "UTF8")
jc.getDefinition().set("deprecation")
jc.getDefinition().set("unchecked")

jp.getJarRule().addFiles("src/main/resources", "kairosdb.properties")
jp.getJarRule().addFiles("src/main/resources", "create.sql")


//------------------------------------------------------------------------------
//==-- Generate Project Pom --==
ivy.createPomRule("pom.xml", ivy.getResolveRule("default"), ivy.getResolveRule("test"))
		.addDepend("ivy.xml")
		.addDepend("ivysettings.xml")
		.setName("project-pom")
		.setDescription("Use this target to generate a pom used for opening project in IDE")
		.setJavaVersion("1.8")
		//.alwaysRun()

//------------------------------------------------------------------------------
//==-- Maven POM Rule --==
pomRule = ivy.createPomRule("build/jar/pom.xml", ivy.getResolveRule("default"))
		.addDepend(jp.getJarRule())
		.addLicense("The Apache Software License, Version 2.0", "http://www.apache.org/licenses/LICENSE-2.0.txt", "repo")
		.addDeveloper("brianhks", "Brian", "brianhks1+kairos@gmail.com")
		.addDeveloper("jeff", "Jeff", "jeff.sabin+kairos@gmail.com")

//------------------------------------------------------------------------------
//==-- Publish Artifacts --==
if (version.contains("SNAPSHOT"))
	defaultResolver = "local-m2-publish-snapshot"
else
	defaultResolver = "local-m2-publish"
PublishRule publishRule = ivy.createPublishRule(saw.getProperty("ivy.publish_resolver", defaultResolver),
			ivy.getResolveRule("default"))
		.setName("publish")
		.setDescription("Publish pom and jar to maven snapshot repo")
		.publishMavenMetadata()
		.setOverwrite(true)

publishRule.addArtifact(pomRule.getTarget())
		.setType("pom")
		.setExt("pom")
		.setIsMetadata()
publishRule.addArtifact(jp.getJarRule().getTarget())
		.setType("jar")
		.setExt("jar")


//------------------------------------------------------------------------------
//Set information in the manifest file
manifest = jp.getJarRule().getManifest().getMainAttributes()
manifest.putValue("Manifest-Version", "1.0")
manifest.putValue("Tablesaw-Version", saw.getVersion())
manifest.putValue("Created-By", saw.getProperty("java.vm.version")+" ("+
			saw.getProperty("java.vm.vendor")+")")
manifest.putValue("Built-By", saw.getProperty("user.name"))
buildDateFormat = new java.text.SimpleDateFormat("yyyy-MM-dd HH:mm:ss z")
manifest.putValue("Build-Date", buildDateFormat.format(new Date()))

buildNumberFormat = new java.text.SimpleDateFormat("yyyyMMddHHmmss")
buildNumber = buildNumberFormat.format(new Date())
manifest.putValue("Implementation-Title", "KairosDB")
manifest.putValue("Implementation-Vendor", "KairosDB")
manifest.putValue("Implementation-Version", "${version}-${release}.${buildNumber}")

//Add git revision information
gitRevisionFile= ".gitrevision"
new File(gitRevisionFile).text = ""
ret = saw.exec(null, "git rev-parse HEAD", false, null, gitRevisionFile)
revision = new File(gitRevisionFile).text.trim()
new File(gitRevisionFile).delete()
if (ret == 0)
	manifest.putValue("Git-Revision", revision)


//------------------------------------------------------------------------------
//Setup unit tests
testClasspath = new Classpath(jp.getLibraryJars())
testClasspath.addPath(jp.getJarRule().getTarget())


testSources = new RegExFileSet("src/test/java", ".*Test\\.java").recurse()
		.addExcludeFiles("CassandraDatastoreTest.java")
		.getFilePaths()
testCompileRule = jp.getTestCompileRule()
ivyTestResolve = ivy.getResolveRule("test")
testCompileRule.addDepend(ivyTestResolve)
testCompileRule.getDefinition().set("unchecked")
testCompileRule.getDefinition().set("deprecation")
//testCompileRule.getDefinition().set("verbose")

new SimpleRule("compile-test").addDepend(testCompileRule)

junitClasspath = new Classpath(testCompileRule.getClasspath())
junitClasspath.addPaths(testClasspath)
junitClasspath.addPath("src/main/java")
junitClasspath.addPath("src/test/resources")
junitClasspath.addPath("src/main/resources")

junit = new JUnitRule("test").addSources(testSources)
		.setClasspath(junitClasspath)
		.addDepends(testCompileRule)
		.addDepends(ivyTestResolve)

if (saw.getProperty("jacoco", "false").equals("true"))
	junit.addJvmArgument("-javaagent:lib_test/jacocoagent.jar=destfile=build/jacoco.exec")

testSourcesAll = new RegExFileSet("src/test/java", ".*Test\\.java").recurse().getFilePaths()
junitAll = new JUnitRule("test-all").setDescription("Run unit tests including Cassandra tests - requires Cassandra running on localhost")
		.addSources(testSourcesAll)
		.setClasspath(junitClasspath)
		.addDepends(testCompileRule)
		.addDepends(ivyTestResolve)

if (saw.getProperty("jacoco", "false").equals("true"))
	junitAll.addJvmArgument("-javaagent:lib_test/jacocoagent.jar=destfile=build/jacoco.exec")

//------------------------------------------------------------------------------
//Build zip deployable application
rpmFile = "$programName-$version-${release}.rpm"
srcRpmFile = "$programName-$version-${release}.src.rpm"
ivyFileSet = new SimpleFileSet()

//Resolve dependencies for package
ivyResolve = ivy.getResolveRule("default")
resolveIvyFileSetRule = new SimpleRule()
		.addDepend(ivyResolve)
		.setMakeAction("doIvyResolve")
		.alwaysRun()

def doIvyResolve(Rule rule)
{
	classpath = ivyResolve.getClasspath()

	for (String jar in classpath.getPaths())
	{
		file = new File(jar)
		ivyFileSet.addFile(file.getParent(), file.getName())
	}
}

libFileSets = [
		new RegExFileSet("build/jar", ".*\\.jar"),
		new RegExFileSet("lib", ".*\\.jar"),
		ivyFileSet
	]

scriptsFileSet = new RegExFileSet("src/scripts", ".*").addExcludeFile("kairosdb-env.sh")
webrootFileSet = new RegExFileSet("webroot", ".*").recurse()

zipLibDir = "$programName/lib"
zipBinDir = "$programName/bin"
zipConfDir = "$programName/conf"
zipConfLoggingDir = "$zipConfDir/logging"
zipWebRootDir = "$programName/webroot"
tarRule = new TarRule("build/${programName}-${version}-${release}.tar")
		.addDepend(jp.getJarRule())
		.addDepend(resolveIvyFileSetRule)
		.addFileSetTo(zipBinDir, scriptsFileSet)
		.addFileSetTo(zipWebRootDir, webrootFileSet)
		.addFileTo(zipConfDir, "src/main/resources", "kairosdb.properties")
		.addFileTo(zipConfLoggingDir, "src/main/resources", "logback.xml")
		.setFilePermission(".*\\.sh", 0755)

for (AbstractFileSet fs in libFileSets)
	tarRule.addFileSetTo(zipLibDir, fs)


gzipRule = new GZipRule("package").setSource(tarRule.getTarget())
		.setDescription("Create deployable tar file")
		.setTarget("build/${programName}-${version}-${release}.tar.gz")
		.addDepend(tarRule)

//------------------------------------------------------------------------------
//Build rpm file
rpmBaseInstallDir = "/opt/$programName"
rpmRule = new SimpleRule("package-rpm").setDescription("Build RPM Package")
		.addDepend(jp.getJarRule())
		.addDepend(resolveIvyFileSetRule)
		.addDepend(rpmDirRule)
		.addTarget("$rpmDir/$rpmFile")
		.setMakeAction("doRPM")
		.setProperty("dependency", "on")

new SimpleRule("package-rpm-nodep").setDescription("Build RPM Package with no dependencies")
		.addDepend(jp.getJarRule())
		.addDepend(resolveIvyFileSetRule)
		.addDepend(rpmNoDepDirRule)
		.addTarget("${rpmNoDepDir}/$rpmFile")
		.setMakeAction("doRPM")

def doRPM(Rule rule)
{
	//Build rpm using redline rpm library
	host = InetAddress.getLocalHost().getHostName()
	rpmBuilder = new Builder()
	rpmBuilder.with
			{
				description = description
				group = "System Environment/Daemons"
				license = "license"
				setPackage(programName, version, release)
				setPlatform(Architecture.NOARCH, Os.LINUX)
				summary = summary
				type = RpmType.BINARY
				url = "http://kairosdb.org"
				vendor = "KairosDB"
				provides = programName
				//prefixes = rpmBaseInstallDir
				buildHost = host
				sourceRpm = srcRpmFile
			}

	if ("on".equals(rule.getProperty("dependency")))
		rpmBuilder.addDependencyMore("jre", "1.8")

	rpmBuilder.setPostInstallScript(new File("src/scripts/install/post_install.sh"))
	rpmBuilder.setPreUninstallScript(new File("src/scripts/install/pre_uninstall.sh"))

	for (AbstractFileSet fs in libFileSets)
		addFileSetToRPM(rpmBuilder, "$rpmBaseInstallDir/lib", fs)

	addFileSetToRPM(rpmBuilder, "$rpmBaseInstallDir/bin", scriptsFileSet)

	rpmBuilder.addFile("/etc/init.d/kairosdb", new File("src/scripts/kairosdb-service.sh"), 0755)
	rpmBuilder.addFile("$rpmBaseInstallDir/conf/kairosdb.properties",
			new File("src/main/resources/kairosdb.properties"), 0644, new Directive(Directive.RPMFILE_CONFIG | Directive.RPMFILE_NOREPLACE))
	rpmBuilder.addFile("$rpmBaseInstallDir/conf/logging/logback.xml",
			new File("src/main/resources/logback.xml"), 0644, new Directive(Directive.RPMFILE_CONFIG | Directive.RPMFILE_NOREPLACE))
	rpmBuilder.addFile("$rpmBaseInstallDir/bin/kairosdb-env.sh",
			new File("src/scripts/kairosdb-env.sh"), 0755, new Directive(Directive.RPMFILE_CONFIG | Directive.RPMFILE_NOREPLACE))

	for (AbstractFileSet.File f : webrootFileSet.getFiles())
		rpmBuilder.addFile("$rpmBaseInstallDir/webroot/$f.file", new File(f.getBaseDir(), f.getFile()))

	println("Building RPM "+rule.getTarget())
	outputFile = new FileOutputStream(rule.getTarget())
	rpmBuilder.build(outputFile.channel)
	outputFile.close()
}

def addFileSetToRPM(Builder builder, String destination, AbstractFileSet files)
{

	for (AbstractFileSet.File file : files.getFiles())
	{
		File f = new File(file.getBaseDir(), file.getFile())
		if (f.getName().endsWith(".sh"))
			builder.addFile(destination + "/" +file.getFile(), f, 0755)
		else
			builder.addFile(destination + "/" + file.getFile(), f)
	}
}

debRule = new SimpleRule("package-deb").setDescription("Build Deb Package")
		.addDepend(rpmRule)
		.setMakeAction("doDeb")

def doDeb(Rule rule)
{
	//Prompt the user for the sudo password
	//TODO: package using jdeb
	def jpf = new JPasswordField()
	def password = saw.getProperty("sudo")

	if (password == null)
	{
		def resp = JOptionPane.showConfirmDialog(null,
				jpf, "Enter sudo password:",
				JOptionPane.OK_CANCEL_OPTION)

		if (resp == 0)
			password = jpf.getPassword()
	}

	if (password != null)
	{
		sudo = saw.createAsyncProcess(rpmDir, "sudo -S alien --bump=0 --to-deb $rpmFile")
		sudo.run()
		//pass the password to the process on stdin
		sudo.sendMessage("$password\n")
		sudo.waitForProcess()
		if (sudo.getExitCode() != 0)
			throw new TablesawException("Unable to run alien application")
	}
}


//------------------------------------------------------------------------------
//Run the Kairos application
new SimpleRule("run-debug").setDescription("Runs kairosdb so a debugger can attach to port 5005")
		.addDepends(jp.getJarRule())
		.setMakeAction("doRun")
		.setProperty("DEBUG", true)

new SimpleRule("run").setDescription("Runs kairosdb")
		.addDepends(jp.getJarRule())
		.setMakeAction("doRun")
		.setProperty("DEBUG", false)
new SimpleRule("export").setDescription("Exports metrics from KairosDB." +
		"\n\t-D f <filename> - file to write output to. If not specified, the output goes to stdout." +
		"\n\t-D n <metricName> - name of metric to export. If not specified, then all metrics are exported.")
		.addDepends(jp.getJarRule())
		.setMakeAction("doRun")
		.setProperty("ACTION", "export")
new SimpleRule("import").setDescription("Imports metrics." +
		"\n\t-D f <filename> to specify output file. If not specified the input comes from stdin.")
		.addDepends(jp.getJarRule())
		.setMakeAction("doRun")
		.setProperty("ACTION", "import")

def doRun(Rule rule)
{
	kairosDefinition = saw.getDefinition("kairos")

	if (rule.getProperty("ACTION") == "export")
	{
		kairosDefinition.set("command", "export")
		metricName = saw.getProperty("n", "")
		if (metricName.length() > 0)
			kairosDefinition.set("export_metric", metricName)
		filename = saw.getProperty("f", "")
		if (filename.length() > 0)
			kairosDefinition.set("import_export_file", filename)
	}
	else if (rule.getProperty("ACTION") == "import")
	{
		kairosDefinition.set("command", "import")
		filename = saw.getProperty("f", "")
		if (filename.length() > 0)
			kairosDefinition.set("import_export_file", filename)
	}
	else
		kairosDefinition.set("command", "run")

	//Check if you have a custom kairosdb.properties file and load it.
	customProps = new File("kairosdb.properties")
	if (customProps.exists())
		kairosDefinition.set("properties", "kairosdb.properties")

	if (rule.getProperty("DEBUG"))
		kairosDefinition.set("debug")

	/*
	  This is for use with visual vm.  Set the startup agent command in
	  tablesaw.properties and this will inject it into the startup command
	 */
	if (saw.getProperty("profile") != null)
		kairosDefinition.set("profile", saw.getProperty("profile"))

	//this is to load logback into classpath
	runClasspath = jc.getClasspath()
	runClasspath.addPaths(ivyDefaultResolve.getClasspath())
	runClasspath.addPath("src/main/resources").addPath("src/main/java")
	kairosDefinition.set("classpath", runClasspath)
	//ret = saw.exec("java ${debug} -Dio.netty.epollBugWorkaround=true -cp ${runClasspath} org.kairosdb.core.Main ${args}", false)
	ret = saw.exec(kairosDefinition.getCommand())
	println(ret)
}


//------------------------------------------------------------------------------
//Generate GenORM Files for H2 module
genormDefinition = saw.getDefinition("genormous")
genormDefinition.set("genorm")
new SimpleRule("genorm").setDescription("Generate ORM files")
		.addDepend(ivy.getResolveRule("default"))
		.setMakeAction("doGenorm")

def doGenorm(Rule rule)
{
	resolve = ivy.getResolveRule("default")

	genormClasspath = new Classpath(resolve.getClasspath())
	genormDefinition.set("classpath", genormClasspath.toString())
	genormDefinition.set("source", "src/main/conf/tables.xml")
	cmd = genormDefinition.getCommand()
	saw.exec(cmd)
}


//------------------------------------------------------------------------------
//Build Integration tests
integrationClassPath = new Classpath(jp.getLibraryJars())
//.addPaths(new RegExFileSet("lib/ivy/integration", ".*\\.jar").getFullFilePaths())
		.addPath("src/integration-test/resources")

ivyIntegrationRule = ivy.getResolveRule("integration")

integrationBuildRule = new JavaCRule("build/integration")
		.addSourceDir("src/integration-test/java")
		.addClasspath(integrationClassPath)
		.addDepend(ivyIntegrationRule)

new SimpleRule("integration")
		.setMakeAction("doIntegration")
		.addDepend(integrationBuildRule)
		.addDepend(ivyIntegrationRule)

def doIntegration(Rule rule)
{
	integrationClassPath.addPaths(ivyIntegrationRule.getClasspath())
	integrationClassPath.addPath("build/integration")
	host = saw.getProperty("host", "127.0.0.1")
	port = saw.getProperty("port", "8080")
	saw.exec("java  -Dhost=${host} -Dport=${port} -cp ${integrationClassPath} org.testng.TestNG src/integration-test/testng.xml")
}

//------------------------------------------------------------------------------
//Build Docs
new SimpleRule("docs").setDescription("Build Sphinx Documentation")
		.setMakeAction("doDocs")
		.addSources(new RegExFileSet("src/docs", ".*").recurse().getFullFilePaths())
		.setProperty("all", false)

new SimpleRule("docs-rebuild").setDescription("Rebuild Sphinx Documentation. All docs are built even if not changed.")
		.setMakeAction("doDocs")
		.addSources(new RegExFileSet("src/docs", ".*").recurse().getFullFilePaths())
		.setProperty("all", true)

def doDocs(Rule rule)
{
    command = "sphinx-build"
    if (rule.getProperty("all"))
        command += " -a"
    sudo = saw.createAsyncProcess(".", "${command} -b html src/docs ${docsDir}")
    sudo.run()
    sudo.waitForProcess()
    if (sudo.getExitCode() != 0)
        throw new TablesawException("Unable to run sphinx-build")
}


//---------------------------------------------------------------------------
//Build Docker container
dockerBuild = new SimpleRule("docker-build").setDescription("Build a Docker image, can specify docker registry with -D DOCKER_REGISTRY=<registry>")
		.addDepend(tarRule)
		.setMakeAction("doDockerBuild")

def doDockerBuild(Rule rule)
{
	def tag = getDockerTag()
	command = "docker build -t ${tag} --build-arg VERSION=${version}-${release} ."
	saw.exec(command)
}

def getDockerTag()
{
	def registry = saw.getProperty("DOCKER_REGISTRY", "");

	if ( registry != "" ) {
		registry += "/"
	}

	return registry + "${programName}:${version}-${release}"
}

//------------------------------------------------------------------------------
// Push container
new SimpleRule("docker-push").setDescription("Push a Docker image to registry, can specify docker registry with -D DOCKER_REGISTRY=<registry>")
		.addDepend(dockerBuild)
		.setMakeAction("doDockerPush")

def doDockerPush(Rule rule)
{
	def tag = getDockerTag()
	command = "docker push ${tag}"
	saw.exec(command)
}

//------------------------------------------------------------------------------
//==-- Maven Artifacts --==
bundleDir = new DirectoryRule("build/bundle")
copyBundleBits = new CopyRule()
		.addDepend(bundleDir)
		.addDepend(gzipRule)
		.addDepend(jp.getJarRule())
		.addDepend(jp.getJavaDocJarRule())
		.addDepend(jp.getSourceJarRule())
		.addDepend(pomRule)
		.addFile(gzipRule.getTarget())
		.addFile(jp.getJarRule().getTarget())
		.addFile(jp.getJavaDocJarRule().getTarget())
		.addFile(jp.getSourceJarRule().getTarget())
		.addFile("build/jar/pom.xml")
		.setDestination("build/bundle")

mavenArtifactsRule = new SimpleRule("maven-artifacts").setDescription("Create maven artifacts for maven central")
		.addDepend(copyBundleBits)

		.setMakeAction("signArtifacts")

void signArtifacts(Rule rule)
{
	for (String source : new RegExFileSet("build/bundle", ".*").getFullFilePaths())
	{
		cmd = "gpg2 -ab "+source
		saw.exec(cmd)
	}
}

new JarRule("maven-bundle", "build/bundle.jar").setDescription("Create bundle for uploading to maven central")
		.addDepend(mavenArtifactsRule)
		.addFileSet(new RegExFileSet("build/bundle", ".*"))



saw.setDefaultTarget("jar")


//------------------------------------------------------------------------------
//Build notification
def printMessage(String title, String message) {
	osName = saw.getProperty("os.name")

	Definition notifyDef
	if (osName.startsWith("Linux"))
	{
		notifyDef = saw.getDefinition("linux-notify")
	}
	else if (osName.startsWith("Mac"))
	{
		notifyDef = saw.getDefinition("mac-notify")
	}

	if (notifyDef != null)
	{
		notifyDef.set("title", title)
		notifyDef.set("message", message)
		saw.exec(notifyDef.getCommand())
	}
}

def buildFailure(Exception e)
{
	printMessage("Build Failure", e.getMessage())
}

def buildSuccess(String target)
{
	printMessage("Build Success", target)
}<|MERGE_RESOLUTION|>--- conflicted
+++ resolved
@@ -28,13 +28,8 @@
 
 programName = "kairosdb"
 //Do not use '-' in version string, it breaks rpm uninstall.
-<<<<<<< HEAD
 version = "1.2.1"
 release = saw.getProperty("KAIROS_RELEASE_NUMBER", "0.1beta") //package release number
-=======
-version = "1.2.0"
-release = saw.getProperty("KAIROS_RELEASE_NUMBER", "1") //package release number
->>>>>>> 19a72a30
 summary = "KairosDB"
 description = """\
 KairosDB is a time series database that stores numeric values along
