--- conflicted
+++ resolved
@@ -356,7 +356,6 @@
 	//TODO: package using jdeb
 	def jpf = new JPasswordField()
 	def password = saw.getProperty("sudo")
-<<<<<<< HEAD
 
 	if (password == null)
 	{
@@ -364,15 +363,6 @@
 				jpf, "Enter sudo password:",
 				JOptionPane.OK_CANCEL_OPTION)
 
-=======
-
-	if (password == null)
-	{
-		def resp = JOptionPane.showConfirmDialog(null,
-				jpf, "Enter sudo password:",
-				JOptionPane.OK_CANCEL_OPTION)
-
->>>>>>> e61d06bf
 		if (resp == 0)
 			password = jpf.getPassword()
 	}
