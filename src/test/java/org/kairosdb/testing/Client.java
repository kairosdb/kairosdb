//
//  Client.java
//
// Copyright 2016, KairosDB Authors
//        
package org.kairosdb.testing;

<<<<<<< HEAD
=======
import com.google.common.io.ByteStreams;
>>>>>>> e4838f41
import org.apache.http.auth.AuthScope;
import org.apache.http.auth.UsernamePasswordCredentials;
import org.apache.http.client.CredentialsProvider;
import org.apache.http.client.methods.CloseableHttpResponse;
import org.apache.http.client.methods.HttpDelete;
import org.apache.http.client.methods.HttpGet;
import org.apache.http.client.methods.HttpPost;
import org.apache.http.client.protocol.HttpClientContext;
import org.apache.http.conn.ssl.SSLConnectionSocketFactory;
import org.apache.http.conn.ssl.SSLContexts;
import org.apache.http.entity.StringEntity;
import org.apache.http.impl.client.BasicCredentialsProvider;
import org.apache.http.impl.client.CloseableHttpClient;
import org.apache.http.impl.client.HttpClientBuilder;
import org.apache.http.impl.client.HttpClients;

import javax.net.ssl.SSLContext;
import java.io.FileInputStream;
import java.io.IOException;
import java.net.MalformedURLException;
import java.net.URL;
import java.security.KeyManagementException;
import java.security.KeyStore;
import java.security.KeyStoreException;
import java.security.NoSuchAlgorithmException;
import java.security.UnrecoverableKeyException;
import java.security.cert.CertificateException;
import java.util.HashMap;
import java.util.Map;

import static javax.ws.rs.core.HttpHeaders.CONTENT_TYPE;
import static javax.ws.rs.core.MediaType.APPLICATION_JSON;

public class Client
{
	private CloseableHttpClient client;
	private String username;
	private String password;
	private Map<String, String> headers = new HashMap<>();

	public Client()
	{
		client = HttpClients.createDefault();
<<<<<<< HEAD
=======
		addHeader(CONTENT_TYPE, APPLICATION_JSON);
	}

	public Client(boolean disableCompression)
	{
		HttpClientBuilder builder = HttpClientBuilder.create();
		builder.disableContentCompression();
		client = builder.build();

		addHeader(CONTENT_TYPE, APPLICATION_JSON);
>>>>>>> e4838f41
	}

	public Client(String keystorePath, String keystorePassword) throws KeyStoreException, IOException, CertificateException, NoSuchAlgorithmException, UnrecoverableKeyException, KeyManagementException
	{
<<<<<<< HEAD
=======
		addHeader(CONTENT_TYPE, APPLICATION_JSON);
>>>>>>> e4838f41
		HttpClientBuilder b = HttpClientBuilder.create();
		if (keystorePath != null)
		{
			KeyStore truststore = KeyStore.getInstance(KeyStore.getDefaultType());
			FileInputStream stream = new FileInputStream(keystorePath);
			try
			{
				truststore.load(stream, keystorePassword.toCharArray());
			}
			finally
			{
				stream.close();
			}

			SSLContext sslContext = SSLContexts.custom()
			        .loadTrustMaterial(truststore)
			        .build();
			b.setSSLSocketFactory(new SSLConnectionSocketFactory(sslContext));
		}
		client = b.build();
<<<<<<< HEAD
=======
	}


	public void addHeader(String header, String value)
	{
		headers.put(header, value);
>>>>>>> e4838f41
	}

	public void setAuthentication(String username, String password)
	{
		this.username = username;
		this.password = password;
	}

	public JsonResponse post(String json, String url) throws IOException
	{
		HttpClientContext context = setCredentials(url);
		HttpPost post = new HttpPost(url);
		post.setEntity(new StringEntity(json));

<<<<<<< HEAD
=======
		for (String header : headers.keySet())
		{
			post.addHeader(header, headers.get(header));
		}

>>>>>>> e4838f41
		try(CloseableHttpResponse response = client.execute(post, context))
		{
			return new JsonResponse(response);
		}
<<<<<<< HEAD
=======
	}

	public byte[] getAsBytes(String url) throws IOException
	{
		HttpClientContext context = setCredentials(url);

		HttpGet get = new HttpGet(url);
		for (String header : headers.keySet())
		{
			get.addHeader(header, headers.get(header));
		}
		try(CloseableHttpResponse response = client.execute(get, context))
		{
			return ByteStreams.toByteArray(response.getEntity().getContent());
		}
>>>>>>> e4838f41
	}

	public JsonResponse get(String url) throws IOException
	{
		HttpClientContext context = setCredentials(url);

		HttpGet get = new HttpGet(url);
<<<<<<< HEAD
=======
		for (String header : headers.keySet())
		{
			get.addHeader(header, headers.get(header));
		}
>>>>>>> e4838f41
		try(CloseableHttpResponse response = client.execute(get, context))
		{
			return new JsonResponse(response);
		}
	}

	public JsonResponse delete(String url) throws IOException
	{
		HttpClientContext context = setCredentials(url);

		HttpDelete get = new HttpDelete(url);
		try(CloseableHttpResponse response = client.execute(get, context))
		{
			return new JsonResponse(response);
		}
	}

	private HttpClientContext setCredentials(String url) throws MalformedURLException
	{
		HttpClientContext context = HttpClientContext.create();
		if (username != null && !username.isEmpty())
		{
			URL uri = new URL(url);
			CredentialsProvider credsProvider = new BasicCredentialsProvider();
			credsProvider.setCredentials(
					new AuthScope(uri.getHost(), uri.getPort()),
					new UsernamePasswordCredentials(username, password));
			context.setCredentialsProvider(credsProvider);
		}
		return context;
	}

}<|MERGE_RESOLUTION|>--- conflicted
+++ resolved
@@ -5,10 +5,7 @@
 //        
 package org.kairosdb.testing;
 
-<<<<<<< HEAD
-=======
 import com.google.common.io.ByteStreams;
->>>>>>> e4838f41
 import org.apache.http.auth.AuthScope;
 import org.apache.http.auth.UsernamePasswordCredentials;
 import org.apache.http.client.CredentialsProvider;
@@ -30,11 +27,7 @@
 import java.io.IOException;
 import java.net.MalformedURLException;
 import java.net.URL;
-import java.security.KeyManagementException;
-import java.security.KeyStore;
-import java.security.KeyStoreException;
-import java.security.NoSuchAlgorithmException;
-import java.security.UnrecoverableKeyException;
+import java.security.*;
 import java.security.cert.CertificateException;
 import java.util.HashMap;
 import java.util.Map;
@@ -52,8 +45,6 @@
 	public Client()
 	{
 		client = HttpClients.createDefault();
-<<<<<<< HEAD
-=======
 		addHeader(CONTENT_TYPE, APPLICATION_JSON);
 	}
 
@@ -64,15 +55,11 @@
 		client = builder.build();
 
 		addHeader(CONTENT_TYPE, APPLICATION_JSON);
->>>>>>> e4838f41
 	}
 
 	public Client(String keystorePath, String keystorePassword) throws KeyStoreException, IOException, CertificateException, NoSuchAlgorithmException, UnrecoverableKeyException, KeyManagementException
 	{
-<<<<<<< HEAD
-=======
 		addHeader(CONTENT_TYPE, APPLICATION_JSON);
->>>>>>> e4838f41
 		HttpClientBuilder b = HttpClientBuilder.create();
 		if (keystorePath != null)
 		{
@@ -93,15 +80,12 @@
 			b.setSSLSocketFactory(new SSLConnectionSocketFactory(sslContext));
 		}
 		client = b.build();
-<<<<<<< HEAD
-=======
 	}
 
 
 	public void addHeader(String header, String value)
 	{
 		headers.put(header, value);
->>>>>>> e4838f41
 	}
 
 	public void setAuthentication(String username, String password)
@@ -116,20 +100,15 @@
 		HttpPost post = new HttpPost(url);
 		post.setEntity(new StringEntity(json));
 
-<<<<<<< HEAD
-=======
 		for (String header : headers.keySet())
 		{
 			post.addHeader(header, headers.get(header));
 		}
 
->>>>>>> e4838f41
 		try(CloseableHttpResponse response = client.execute(post, context))
 		{
 			return new JsonResponse(response);
 		}
-<<<<<<< HEAD
-=======
 	}
 
 	public byte[] getAsBytes(String url) throws IOException
@@ -145,7 +124,6 @@
 		{
 			return ByteStreams.toByteArray(response.getEntity().getContent());
 		}
->>>>>>> e4838f41
 	}
 
 	public JsonResponse get(String url) throws IOException
@@ -153,13 +131,10 @@
 		HttpClientContext context = setCredentials(url);
 
 		HttpGet get = new HttpGet(url);
-<<<<<<< HEAD
-=======
 		for (String header : headers.keySet())
 		{
 			get.addHeader(header, headers.get(header));
 		}
->>>>>>> e4838f41
 		try(CloseableHttpResponse response = client.execute(get, context))
 		{
 			return new JsonResponse(response);
