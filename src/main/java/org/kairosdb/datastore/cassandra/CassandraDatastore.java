/*
 * Copyright 2016 KairosDB Authors
 *
 *    Licensed under the Apache License, Version 2.0 (the "License");
 *    you may not use this file except in compliance with the License.
 *    You may obtain a copy of the License at
 *
 *        http://www.apache.org/licenses/LICENSE-2.0
 *
 *    Unless required by applicable law or agreed to in writing, software
 *    distributed under the License is distributed on an "AS IS" BASIS,
 *    WITHOUT WARRANTIES OR CONDITIONS OF ANY KIND, either express or implied.
 *    See the License for the specific language governing permissions and
 *    limitations under the License.
 */
package org.kairosdb.datastore.cassandra;

import com.datastax.driver.core.*;
import com.google.common.collect.ImmutableMap;
import com.google.common.collect.Iterators;
import org.kairosdb.eventbus.Subscribe;
import com.google.common.util.concurrent.FutureCallback;
import com.google.common.util.concurrent.Futures;
import com.google.common.util.concurrent.ListenableFuture;
import com.google.inject.Inject;
import org.kairosdb.core.DataPoint;
import org.kairosdb.core.DataPointSet;
import org.kairosdb.core.KairosDataPointFactory;
import org.kairosdb.core.datapoints.DataPointFactory;
import org.kairosdb.core.datapoints.LegacyDataPointFactory;
import org.kairosdb.core.datapoints.LegacyDoubleDataPoint;
import org.kairosdb.core.datapoints.LegacyLongDataPoint;
import org.kairosdb.core.datastore.*;
import org.kairosdb.core.exception.DatastoreException;
import org.kairosdb.core.queue.EventCompletionCallBack;
import org.kairosdb.core.queue.ProcessorHandler;
import org.kairosdb.core.queue.QueueProcessor;
import org.kairosdb.core.reporting.KairosMetricReporter;
import org.kairosdb.core.reporting.ThreadReporter;
import org.kairosdb.events.DataPointEvent;
import org.kairosdb.util.*;
import org.slf4j.Logger;
import org.slf4j.LoggerFactory;

import javax.annotation.Nullable;
import javax.inject.Named;
import java.io.IOException;
import java.nio.ByteBuffer;
import java.nio.charset.Charset;
import java.util.*;
import java.util.concurrent.*;

import static com.google.common.base.Preconditions.checkNotNull;

public class CassandraDatastore implements Datastore, ProcessorHandler, KairosMetricReporter,
		ServiceKeyStore
{
	public static final Logger logger = LoggerFactory.getLogger(CassandraDatastore.class);

	public static final int LONG_FLAG = 0x0;
	public static final int FLOAT_FLAG = 0x1;

	public static final DataPointsRowKeySerializer DATA_POINTS_ROW_KEY_SERIALIZER = new DataPointsRowKeySerializer();


	public static final long ROW_WIDTH = 1814400000L; //3 Weeks wide

	public static final String KEY_QUERY_TIME = "kairosdb.datastore.cassandra.key_query_time";
	public static final String ROW_KEY_COUNT = "kairosdb.datastore.cassandra.row_key_count";
	public static final String RAW_ROW_KEY_COUNT = "kairosdb.datastore.cassandra.raw_row_key_count";


	public static final String ROW_KEY_METRIC_NAMES = "metric_names";
	public static final String ROW_KEY_TAG_NAMES = "tag_names";
	public static final String ROW_KEY_TAG_VALUES = "tag_values";
	private static final Charset UTF_8 = Charset.forName("UTF-8");


	private final ClusterConnection m_writeCluster;
	private final ClusterConnection m_metaCluster;
	private final List<ClusterConnection> m_readClusters;
	private final Map<String, ClusterConnection> m_clusterMap;

	@Inject
	private final BatchStats m_batchStats = new BatchStats();

	@Inject
	private DataCache<DataPointsRowKey> m_rowKeyCache = new DataCache<DataPointsRowKey>(1024);
	@Inject
	private DataCache<String> m_metricNameCache = new DataCache<String>(1024);

	private final KairosDataPointFactory m_kairosDataPointFactory;
	private final QueueProcessor m_queueProcessor;
	private final IngestExecutorService m_congestionExecutor;
	private final CassandraModule.BatchHandlerFactory m_batchHandlerFactory;
	private final CassandraModule.DeleteBatchHandlerFactory m_deleteBatchHandlerFactory;
	private final CassandraModule.CQLFilteredRowKeyIteratorFactory m_rowKeyFilterFactory;

	private CassandraConfiguration m_cassandraConfiguration;

	@Inject
	private SimpleStatsReporter m_simpleStatsReporter = new SimpleStatsReporter();

	@Inject
	@Named("kairosdb.queue_processor.batch_size")
	private int m_batchSize;  //Used for batching delete requests


	@Inject
	public CassandraDatastore(
			CassandraConfiguration cassandraConfiguration,
			@Named("write_cluster") ClusterConnection writeCluster,
			@Named("meta_cluster") ClusterConnection metaCluster,
			List<ClusterConnection> readClusters,
			KairosDataPointFactory kairosDataPointFactory,
			QueueProcessor queueProcessor,
			IngestExecutorService congestionExecutor,
			CassandraModule.BatchHandlerFactory batchHandlerFactory,
			CassandraModule.DeleteBatchHandlerFactory deleteBatchHandlerFactory,
			CassandraModule.CQLFilteredRowKeyIteratorFactory rowKeyFilterFactory) throws DatastoreException
	{
		//m_astyanaxClient = astyanaxClient;
		m_kairosDataPointFactory = kairosDataPointFactory;
		m_queueProcessor = queueProcessor;
		m_congestionExecutor = congestionExecutor;

		m_batchHandlerFactory = batchHandlerFactory;
		m_deleteBatchHandlerFactory = deleteBatchHandlerFactory;
		m_rowKeyFilterFactory = rowKeyFilterFactory;

		m_writeCluster = writeCluster;
		m_metaCluster = metaCluster;
		m_readClusters = readClusters;

		ImmutableMap.Builder<String, ClusterConnection> builder = ImmutableMap.builder();
		builder.put(m_writeCluster.getClusterName(), m_writeCluster);

		for (ClusterConnection readCluster : readClusters)
		{
			builder.put(readCluster.getClusterName(), readCluster);
		}

		m_clusterMap = builder.build();

		m_cassandraConfiguration = cassandraConfiguration;

		//This needs to be done last as it tells the processor we are ready for data
		m_queueProcessor.setProcessorHandler(this);
	}

	public static ByteBuffer serializeString(String str)
	{
		return ByteBuffer.wrap(str.getBytes(UTF_8));
	}


	public void cleanRowKeyCache()
	{
		long currentRow = calculateRowTime(System.currentTimeMillis());

		Set<DataPointsRowKey> keys = m_rowKeyCache.getCachedKeys();

		for (DataPointsRowKey key : keys)
		{
			if (key.getTimestamp() != currentRow)
			{
				m_rowKeyCache.removeKey(key);
			}
		}
	}

	@Override
	public void close() throws InterruptedException
	{
		m_queueProcessor.shutdown();
		m_writeCluster.close();
		for (ClusterConnection readCluster : m_readClusters)
		{
			readCluster.close();
		}
	}

	@Subscribe
	public void putDataPoint(DataPointEvent dataPointEvent) throws DatastoreException
	{
		//Todo make sure when shutting down this throws an exception
		m_queueProcessor.put(dataPointEvent);
	}

	@Override
	public void handleEvents(List<DataPointEvent> events, EventCompletionCallBack eventCompletionCallBack,
			boolean fullBatch)
	{
		BatchHandler batchHandler;

		batchHandler = m_batchHandlerFactory.create(events, eventCompletionCallBack, fullBatch);

		m_congestionExecutor.submit(batchHandler);
	}

	private interface ClusterCallback
	{
		ResultSetFuture query(ClusterConnection connection) throws DatastoreException;
	}

	private interface ClusterCallbackList
	{
		List<ResultSetFuture> query(ClusterConnection connection) throws DatastoreException;
	}

	private List<ResultSetFuture> queryClusters(ClusterCallback cb) throws DatastoreException
	{
		List<ResultSetFuture> futures = new ArrayList<>();

		ResultSetFuture resultSetFuture = cb.query(m_writeCluster);
		futures.add(resultSetFuture);

		for (ClusterConnection readCluster : m_readClusters)
		{
			ResultSetFuture future = cb.query(readCluster);
			if (future != null)
				futures.add(future);
		}

		return futures;
	}

	private List<ResultSetFuture> queryClustersList(ClusterCallbackList cb) throws DatastoreException
	{
		List<ResultSetFuture> futures = new ArrayList<>();

		List<ResultSetFuture> resultSetFuture = cb.query(m_writeCluster);
		if (resultSetFuture != null)
		futures.addAll(resultSetFuture);

		for (ClusterConnection readCluster : m_readClusters)
		{
			List<ResultSetFuture> future = cb.query(readCluster);
			if (future != null)
				futures.addAll(future);
		}

		return futures;
	}


	private Iterable<String> queryStringIndex(final String key) throws DatastoreException
	{
		List<ResultSetFuture> futures = queryClusters((cluster) -> {
			BoundStatement boundStatement = new BoundStatement(cluster.psStringIndexQuery);
			boundStatement.setBytesUnsafe(0, serializeString(key));
			boundStatement.setConsistencyLevel(cluster.getReadConsistencyLevel());

			return cluster.executeAsync(boundStatement);
		});

		ListenableFuture<List<ResultSet>> listListenableFuture = Futures.allAsList(futures);

		List<String> ret = new ArrayList<String>();

		try
		{
			Iterator<ResultSet> iterator = listListenableFuture.get().iterator();
			while (iterator.hasNext())
			{
				ResultSet resultSet = iterator.next();
				while (!resultSet.isExhausted())
				{
					Row row = resultSet.one();
					ret.add(row.getString(0));
				}
			}
		}
		catch (Exception e)
		{
			throw new DatastoreException("CQL Query failure", e);
		}

		return ret;
	}

	@Override
	public Iterable<String> getMetricNames() throws DatastoreException
	{
		return queryStringIndex(ROW_KEY_METRIC_NAMES);
	}

	@Override
	public Iterable<String> getTagNames() throws DatastoreException
	{
		return queryStringIndex(ROW_KEY_TAG_NAMES);
	}

	@Override
	public Iterable<String> getTagValues() throws DatastoreException
	{
		return queryStringIndex(ROW_KEY_TAG_VALUES);
	}

	@Override
	public TagSet queryMetricTags(DatastoreMetricQuery query) throws DatastoreException
	{
		TagSetImpl tagSet = new TagSetImpl();
		Iterator<DataPointsRowKey> rowKeys = getKeysForQueryIterator(query);

		MemoryMonitor mm = new MemoryMonitor(20);
		while (rowKeys.hasNext())
		{
			DataPointsRowKey dataPointsRowKey = rowKeys.next();
			for (Map.Entry<String, String> tag : dataPointsRowKey.getTags().entrySet())
			{
				tagSet.addTag(tag.getKey(), tag.getValue());
				mm.checkMemoryAndThrowException();
			}
		}

		return (tagSet);
	}

	@Override
	public void setValue(String service, String serviceKey, String key, String value) throws DatastoreException
	{
		BoundStatement statement = new BoundStatement(m_metaCluster.psServiceIndexInsert);
		statement.setString(0, service);
		statement.setString(1, serviceKey);
		statement.setString(2, key);
		statement.setString(3, value);
		statement.setConsistencyLevel(m_metaCluster.getWriteConsistencyLevel());

		m_metaCluster.execute(statement);
	}

	@Override
	public String getValue(String service, String serviceKey, String key) throws DatastoreException
	{
		BoundStatement statement = new BoundStatement(m_metaCluster.psServiceIndexGet);
		statement.setString(0, service);
		statement.setString(1, serviceKey);
		statement.setString(2, key);
		statement.setConsistencyLevel(m_metaCluster.getReadConsistencyLevel());

		ResultSet resultSet = m_metaCluster.execute(statement);
		Row row = resultSet.one();

		String value = null;
		if (row != null)
			value = row.getString(0);

		return value;
	}

	@Override
	public Iterable<String> listServiceKeys(String service)
			throws DatastoreException
	{
		List<String> ret = new ArrayList<>();

		if (m_metaCluster.psServiceIndexListServiceKeys == null)
		{
			throw new DatastoreException("List Service Keys is not available on this version of Cassandra.");
		}

		BoundStatement statement = new BoundStatement(m_metaCluster.psServiceIndexListServiceKeys);
		statement.setString(0, service);
		statement.setConsistencyLevel(m_metaCluster.getReadConsistencyLevel());

		ResultSet resultSet = m_metaCluster.execute(statement);
		while (!resultSet.isExhausted())
		{
			ret.add(resultSet.one().getString(0));
		}

		return ret;
	}

    @Override
	public Iterable<String> listKeys(String service, String serviceKey) throws DatastoreException
	{
		List<String> ret = new ArrayList<>();

		BoundStatement statement = new BoundStatement(m_metaCluster.psServiceIndexListKeys);
		statement.setString(0, service);
		statement.setString(1, serviceKey);
		statement.setConsistencyLevel(m_metaCluster.getReadConsistencyLevel());

		ResultSet resultSet = m_metaCluster.execute(statement);
		while (!resultSet.isExhausted())
		{
			ret.add(resultSet.one().getString(0));
		}

		return ret;
	}

	@Override
	public Iterable<String> listKeys(String service, String serviceKey, String keyStartsWith) throws DatastoreException
	{
		String begin = keyStartsWith;
		String end = keyStartsWith + Character.MAX_VALUE;

		List<String> ret = new ArrayList<>();

		BoundStatement statement = new BoundStatement(m_metaCluster.psServiceIndexListKeysPrefix);
		statement.setString(0, service);
		statement.setString(1, serviceKey);
		statement.setString(2, begin);
		statement.setString(3, end);
		statement.setConsistencyLevel(m_metaCluster.getReadConsistencyLevel());

		ResultSet resultSet = m_metaCluster.execute(statement);
		while (!resultSet.isExhausted())
		{
			ret.add(resultSet.one().getString(0));
		}

		return ret;
	}

	@Override
	public void deleteKey(String service, String serviceKey, String key)
			throws DatastoreException
	{
		BoundStatement statement = new BoundStatement(m_metaCluster.psServiceIndexDeleteKey);
		statement.setString(0, service);
		statement.setString(1, serviceKey);
		statement.setString(2, key);
		statement.setConsistencyLevel(m_metaCluster.getWriteConsistencyLevel());

		m_metaCluster.execute(statement);
	}

    @Override
	public void queryDatabase(DatastoreMetricQuery query, QueryCallback queryCallback) throws DatastoreException
	{
		cqlQueryWithRowKeys(query, queryCallback, getKeysForQueryIterator(query));
	}

	@Override
	public List<DataPointSet> getMetrics(long now)
	{
		List<DataPointSet> ret = new ArrayList<>();

		m_simpleStatsReporter.reportStats(m_batchStats.getNameStats(), now,
				"kairosdb.datastore.cassandra.write_batch_size",
				"table", "string_index", ret);
		m_simpleStatsReporter.reportStats(m_batchStats.getDataPointStats(), now,
				"kairosdb.datastore.cassandra.write_batch_size",
				"table", "data_points", ret);
		m_simpleStatsReporter.reportStats(m_batchStats.getRowKeyStats(), now,
				"kairosdb.datastore.cassandra.write_batch_size",
				"table", "row_keys", ret);

		return ret;
	}

	private class QueryListener implements FutureCallback<ResultSet>
	{
		private final DataPointsRowKey m_rowKey;
		private final QueryCallback m_callback;
		private final Semaphore m_semaphore;  //Used to notify caller when last query is done
		private final QueryMonitor m_queryMonitor;

		public QueryListener(DataPointsRowKey rowKey, QueryCallback callback, Semaphore querySemaphor, QueryMonitor queryMonitor)
		{
			m_rowKey = rowKey;
			m_callback = callback;
			m_semaphore = querySemaphor;
			m_queryMonitor = queryMonitor;
		}

		@Override
		public void onSuccess(@Nullable ResultSet result)
		{
			try
			{
				//CQL will give back results that are empty
				if (result.isExhausted())
					return;

				try (QueryCallback.DataPointWriter dataPointWriter = m_callback.startDataPointSet(m_rowKey.getDataType(), m_rowKey.getTags()))
				{

					DataPointFactory dataPointFactory = null;
					dataPointFactory = m_kairosDataPointFactory.getFactoryForDataStoreType(m_rowKey.getDataType());

					while (!result.isExhausted())
					{
						Row row = result.one();
						ByteBuffer bytes = row.getBytes(0);

						int columnTime = bytes.getInt();

						ByteBuffer value = row.getBytes(1);
						long timestamp = getColumnTimestamp(m_rowKey.getTimestamp(), columnTime);

						//If type is legacy type it will point to the same object, no need for equals
						if (m_rowKey.getDataType() == LegacyDataPointFactory.DATASTORE_TYPE)
						{
							if (isLongValue(columnTime))
							{
								dataPointWriter.addDataPoint(
										new LegacyLongDataPoint(timestamp,
												ValueSerializer.getLongFromByteBuffer(value)));
							}
							else
							{
								dataPointWriter.addDataPoint(
										new LegacyDoubleDataPoint(timestamp,
												ValueSerializer.getDoubleFromByteBuffer(value)));
							}
						}
						else
						{
							dataPointWriter.addDataPoint(
									dataPointFactory.getDataPoint(timestamp, KDataInput.createInput(value)));
						}

						m_queryMonitor.incrementCounter();

					}
				}

			}
			catch (Exception e)
			{
				logger.error("QueryListener failure", e);
				m_queryMonitor.failQuery(e);
			}
			finally
			{
				m_semaphore.release();
			}
		}

		@Override
		public void onFailure(Throwable t)
		{
			System.out.println(t);
			m_semaphore.release();
		}
	}


	private void cqlQueryWithRowKeys(DatastoreMetricQuery query,
			QueryCallback queryCallback, Iterator<DataPointsRowKey> rowKeys) throws DatastoreException
	{
		List<ResultSetFuture> queryResults = new ArrayList<>();
		int rowCount = 0;
		long queryStartTime = query.getStartTime();
		long queryEndTime = query.getEndTime();
		boolean useLimit = query.getLimit() != 0;
		QueryMonitor queryMonitor = new QueryMonitor(m_cassandraConfiguration.getQueryLimit());

		ExecutorService resultsExecutor = Executors.newFixedThreadPool(m_cassandraConfiguration.getQueryReaderThreads(),
				new ThreadFactory()
				{
					private int m_count = 0;
					@Override
					public Thread newThread(Runnable r)
					{
						m_count ++;
						return new Thread(r, "query_"+query.getName()+"-"+m_count);
					}
				});
		//Controls the number of queries sent out at the same time.
		Semaphore querySemaphore = new Semaphore(m_cassandraConfiguration.getSimultaneousQueries());

		while (rowKeys.hasNext())
		{
			rowCount ++;
			DataPointsRowKey rowKey = rowKeys.next();
			long tierRowTime = rowKey.getTimestamp();
			int startTime;
			int endTime;
			if (queryStartTime < tierRowTime)
				startTime = 0;
			else
				startTime = getColumnName(tierRowTime, queryStartTime);

			if (queryEndTime > (tierRowTime + ROW_WIDTH))
				endTime = getColumnName(tierRowTime, tierRowTime + ROW_WIDTH) +1;
			else
				endTime = getColumnName(tierRowTime, queryEndTime) +1; //add 1 so we get 0x1 for last bit

			ByteBuffer startBuffer = ByteBuffer.allocate(4);
			startBuffer.putInt(startTime);
			startBuffer.rewind();

			ByteBuffer endBuffer = ByteBuffer.allocate(4);
			endBuffer.putInt(endTime);
			endBuffer.rewind();

			ClusterConnection cluster = m_clusterMap.get(rowKey.getClusterName());

			BoundStatement boundStatement;
			if (useLimit)
			{
				if (query.getOrder() == Order.ASC)
					boundStatement = new BoundStatement(cluster.psDataPointsQueryAscLimit);
				else
					boundStatement = new BoundStatement(cluster.psDataPointsQueryDescLimit);
			}
			else
			{
				if (query.getOrder() == Order.ASC)
					boundStatement = new BoundStatement(cluster.psDataPointsQueryAsc);
				else
					boundStatement = new BoundStatement(cluster.psDataPointsQueryDesc);
			}

			boundStatement.setBytesUnsafe(0, DATA_POINTS_ROW_KEY_SERIALIZER.toByteBuffer(rowKey));
			boundStatement.setBytesUnsafe(1, startBuffer);
			boundStatement.setBytesUnsafe(2, endBuffer);

			if (useLimit)
				boundStatement.setInt(3, query.getLimit());

			boundStatement.setConsistencyLevel(cluster.getReadConsistencyLevel());

			try
			{
				querySemaphore.acquire();
			}
			catch (InterruptedException e)
			{
				e.printStackTrace();
			}

			if (queryMonitor.keepRunning())
			{
				ResultSetFuture resultSetFuture = cluster.executeAsync(boundStatement);

				queryResults.add(resultSetFuture);

				Futures.addCallback(resultSetFuture, new QueryListener(rowKey, queryCallback, querySemaphore, queryMonitor), resultsExecutor);
			}
			else
			{
				//Something broke cancel queries
				for (ResultSetFuture queryResult : queryResults)
				{
					queryResult.cancel(true);
				}

				break;
			}

		}

		ThreadReporter.addDataPoint(ROW_KEY_COUNT, rowCount);

		try
		{
			if (queryMonitor.getException() == null)
				querySemaphore.acquire(m_cassandraConfiguration.getSimultaneousQueries());
			resultsExecutor.shutdown();
		}
		catch (InterruptedException e)
		{
			e.printStackTrace();
		}

		if (queryMonitor.getException() != null)
			throw new DatastoreException(queryMonitor.getException());
	}

	private void deletePartialRow(DataPointsRowKey rowKey, long start, long end) throws DatastoreException
	{
		queryClusters((cluster) ->
		{
			if (cluster.psDataPointsDeleteRange != null)
			{
				BoundStatement statement = new BoundStatement(cluster.psDataPointsDeleteRange);
				statement.setBytesUnsafe(0, DATA_POINTS_ROW_KEY_SERIALIZER.toByteBuffer(rowKey));
				ByteBuffer b = ByteBuffer.allocate(4);
				b.putInt(getColumnName(rowKey.getTimestamp(), start));
				b.rewind();
				statement.setBytesUnsafe(1, b);

				b = ByteBuffer.allocate(4);
				b.putInt(getColumnName(rowKey.getTimestamp(), end));
				b.rewind();
				statement.setBytesUnsafe(2, b);

				statement.setConsistencyLevel(cluster.getReadConsistencyLevel());
				cluster.executeAsync(statement);
			}
			else
			{
				//note, with multiple old clusters this query could be done multiple times
				DatastoreMetricQuery deleteQuery = new QueryMetric(start, end, 0,
						rowKey.getMetricName());

				cqlQueryWithRowKeys(deleteQuery, new DeletingCallback(deleteQuery.getName()),
						Collections.singletonList(rowKey).iterator());
			}
			return null;
		});
	}


	@Override
	public void deleteDataPoints(DatastoreMetricQuery deleteQuery) throws DatastoreException
	{
		checkNotNull(deleteQuery);
		boolean clearCache = false;


		boolean deleteAll = false;
		if (deleteQuery.getStartTime() == Long.MIN_VALUE && deleteQuery.getEndTime() == Long.MAX_VALUE)
			deleteAll = true;

		Iterator<DataPointsRowKey> rowKeyIterator = getKeysForQueryIterator(deleteQuery);
		List<DataPointsRowKey> partialRows = new ArrayList<DataPointsRowKey>();

		while (rowKeyIterator.hasNext())
		{
			DataPointsRowKey rowKey = rowKeyIterator.next();
			//System.out.println("Deleting from row "+rowKey);
			long rowKeyTimestamp = rowKey.getTimestamp();
			if (deleteQuery.getStartTime() <= rowKeyTimestamp && (deleteQuery.getEndTime() >= rowKeyTimestamp + ROW_WIDTH - 1))
			{
				queryClusters((cluster) ->
						{
							//System.out.println("Delete entire row");
							BoundStatement statement = new BoundStatement(cluster.psDataPointsDeleteRow);
							statement.setBytesUnsafe(0, DATA_POINTS_ROW_KEY_SERIALIZER.toByteBuffer(rowKey));
							statement.setConsistencyLevel(cluster.getReadConsistencyLevel());
							cluster.execute(statement);

							//Delete from old row keys
							statement = new BoundStatement(cluster.psRowKeyIndexDelete);
							statement.setBytesUnsafe(0, serializeString(rowKey.getMetricName()));
							statement.setBytesUnsafe(1, DATA_POINTS_ROW_KEY_SERIALIZER.toByteBuffer(rowKey));
							statement.setConsistencyLevel(cluster.getReadConsistencyLevel());
							cluster.execute(statement);

							statement = new BoundStatement(cluster.psRowKeyDelete);
							statement.setString(0, rowKey.getMetricName());
							statement.setTimestamp(1, new Date(rowKey.getTimestamp()));
							statement.setConsistencyLevel(cluster.getReadConsistencyLevel());
							cluster.execute(statement);

							statement = new BoundStatement(cluster.psRowKeyTimeDelete);
							statement.setString(0, rowKey.getMetricName());
							statement.setTimestamp(1, new Date(rowKey.getTimestamp()));
							statement.setConsistencyLevel(cluster.getReadConsistencyLevel());
							cluster.execute(statement);
							return null;
						});

				clearCache = true;
			}
			else if (deleteQuery.getStartTime() <= rowKeyTimestamp)
			{
				//System.out.println("Delete first of row");
				//Delete first portion of row
				//deletePartialRow(rowKey, 0, getColumnName(rowKeyTimestamp, deleteQuery.getEndTime()));
				deletePartialRow(rowKey, rowKeyTimestamp, deleteQuery.getEndTime());
			}
			else if (deleteQuery.getEndTime() >= rowKeyTimestamp + ROW_WIDTH -1)
			{
				//System.out.println("Delete last of row");
				//Delete last portion of row
				//deletePartialRow(rowKey, getColumnName(rowKeyTimestamp, deleteQuery.getStartTime()),
				//		getColumnName(rowKeyTimestamp, rowKeyTimestamp + ROW_WIDTH - 1));
				deletePartialRow(rowKey, deleteQuery.getStartTime(),
						rowKeyTimestamp + ROW_WIDTH - 1);
			}
			else
			{
				//System.out.println("Delete within a row");
				//Delete within a row
				/*deletePartialRow(rowKey, getColumnName(rowKeyTimestamp, deleteQuery.getStartTime()),
						getColumnName(rowKeyTimestamp, deleteQuery.getEndTime()));*/
				deletePartialRow(rowKey, deleteQuery.getStartTime(),
						deleteQuery.getEndTime());
			}
		}

		// If index is gone, delete metric name from Strings column family
		if (deleteAll)
		{
			queryClusters((cluster) ->
					{
						BoundStatement statement = new BoundStatement(cluster.psRowKeyIndexDeleteRow);
						statement.setBytesUnsafe(0, serializeString(deleteQuery.getName()));
						statement.setConsistencyLevel(cluster.getReadConsistencyLevel());
						cluster.executeAsync(statement);

						//Delete from string index
						statement = new BoundStatement(cluster.psStringIndexDelete);
						statement.setBytesUnsafe(0, serializeString(ROW_KEY_METRIC_NAMES));
						statement.setBytesUnsafe(1, serializeString(deleteQuery.getName()));
						statement.setConsistencyLevel(cluster.getReadConsistencyLevel());
						cluster.executeAsync(statement);
						return null;
					});

			clearCache = true;
			m_metricNameCache.clear();
		}


		if (clearCache)
			m_rowKeyCache.clear();
	}

	private SortedMap<String, String> getTags(DataPointRow row)
	{
		TreeMap<String, String> map = new TreeMap<String, String>();
		for (String name : row.getTagNames())
		{
			map.put(name, row.getTagValue(name));
		}

		return map;
	}

	/**
	 * Returns the row keys for the query in tiers ie grouped by row key timestamp
	 *
	 * @param query query
	 * @return row keys for the query
	 */
	public Iterator<DataPointsRowKey> getKeysForQueryIterator(DatastoreMetricQuery query) throws DatastoreException
	{
		Iterator<DataPointsRowKey> ret = null;

		List<QueryPlugin> plugins = query.getPlugins();

		//First plugin that works gets it.
		for (QueryPlugin plugin : plugins)
		{
			if (plugin instanceof CassandraRowKeyPlugin)
			{
				ret = ((CassandraRowKeyPlugin) plugin).getKeysForQueryIterator(query);
				break;
			}
		}

		//Default to old behavior if no plugin was provided
		if (ret == null)
		{
			//todo use Iterable.concat to query multiple metrics at the same time.
			//each filtered iterator will be combined into one and returned.
			//one issue is that the queries are done in the constructor
			//would like to do them lazily but would have to throw an exception through
			//hasNext call, ick
			ret = m_rowKeyFilterFactory.create(m_writeCluster, query.getName(), query.getStartTime(),
					query.getEndTime(), query.getTags());

			for (ClusterConnection cluster : m_readClusters)
			{
				ret = Iterators.concat(ret, m_rowKeyFilterFactory.create(cluster, query.getName(), query.getStartTime(),
						query.getEndTime(), query.getTags()));
			}
		}


		return (ret);
	}

	public static long calculateRowTime(long timestamp)
	{
		return (timestamp - (Math.abs(timestamp) % ROW_WIDTH));
	}


	/**
	 This is just for the delete operation of old data points.
	 @param rowTime
	 @param timestamp
	 @param isInteger
	 @return
	 */
	@SuppressWarnings("PointlessBitwiseExpression")
	private static int getColumnName(long rowTime, long timestamp, boolean isInteger)
	{
		int ret = (int) (timestamp - rowTime);

		if (isInteger)
			return ((ret << 1) | LONG_FLAG);
		else
			return ((ret << 1) | FLOAT_FLAG);

	}

	@SuppressWarnings("PointlessBitwiseExpression")
	public static int getColumnName(long rowTime, long timestamp)
	{
		int ret = (int) (timestamp - rowTime);

		/*
			The timestamp is shifted to support legacy datapoints that
			used the extra bit to determine if the value was long or double
		 */
		return (ret << 1);
	}

	public static long getColumnTimestamp(long rowTime, int columnName)
	{
		return (rowTime + (long) (columnName >>> 1));
	}

	public static boolean isLongValue(int columnName)
	{
		return ((columnName & 0x1) == LONG_FLAG);
	}


<<<<<<< HEAD
=======
	private class CQLFilteredRowKeyIterator implements Iterator<DataPointsRowKey>
	{
		private final SetMultimap<String, String> m_filterTags;
		private DataPointsRowKey m_nextKey;
		private final Iterator<ResultSet> m_resultSets;
		private ResultSet m_currentResultSet;
		private final String m_metricName;
		private int m_rawRowKeyCount = 0;
		private Set<DataPointsRowKey> m_returnedKeys;  //keep from returning duplicates, querying old and new indexes


		public CQLFilteredRowKeyIterator(String metricName, long startTime, long endTime,
				SetMultimap<String, String> filterTags) throws DatastoreException
		{
			m_filterTags = filterTags;
			m_metricName = metricName;
			List<ResultSetFuture> futures = new ArrayList<>();
			m_returnedKeys = new HashSet<>();
			long timerStart = System.currentTimeMillis();

			//Legacy key index - index is all in one row
			if ((startTime < 0) && (endTime >= 0))
			{
				BoundStatement negStatement = new BoundStatement(m_schema.psRowKeyIndexQuery);
				negStatement.setBytesUnsafe(0, serializeString(metricName));
				setStartEndKeys(negStatement, metricName, startTime, -1L);
				negStatement.setConsistencyLevel(m_cassandraConfiguration.getDataReadLevel());

				ResultSetFuture future = m_session.executeAsync(negStatement);
				futures.add(future);


				BoundStatement posStatement = new BoundStatement(m_schema.psRowKeyIndexQuery);
				posStatement.setBytesUnsafe(0, serializeString(metricName));
				setStartEndKeys(posStatement, metricName, 0L, endTime);
				posStatement.setConsistencyLevel(m_cassandraConfiguration.getDataReadLevel());

				future = m_session.executeAsync(posStatement);
				futures.add(future);
			}
			else
			{
				BoundStatement statement = new BoundStatement(m_schema.psRowKeyIndexQuery);
				statement.setBytesUnsafe(0, serializeString(metricName));
				setStartEndKeys(statement, metricName, startTime, endTime);
				statement.setConsistencyLevel(m_cassandraConfiguration.getDataReadLevel());

				ResultSetFuture future = m_session.executeAsync(statement);
				futures.add(future);
			}

			//System.out.println();
			//New index query index is broken up by time tier
			List<Long> queryKeyList = createQueryKeyList(metricName, startTime, endTime);
			for (Long keyTime : queryKeyList)
			{
				BoundStatement statement = new BoundStatement(m_schema.psRowKeyQuery);
				statement.setString(0, metricName);
				statement.setTimestamp(1, new Date(keyTime));
				statement.setConsistencyLevel(m_cassandraConfiguration.getDataReadLevel());

				//printHosts(m_loadBalancingPolicy.newQueryPlan(m_keyspace, statement));

				ResultSetFuture future = m_session.executeAsync(statement);
				futures.add(future);
			}

			ListenableFuture<List<ResultSet>> listListenableFuture = Futures.allAsList(futures);

			try
			{
				m_resultSets = listListenableFuture.get().iterator();
				if (m_resultSets.hasNext())
					m_currentResultSet = m_resultSets.next();

				ThreadReporter.addDataPoint(KEY_QUERY_TIME, System.currentTimeMillis() - timerStart);
			}
			catch (InterruptedException e)
			{
				throw new DatastoreException("Index query interrupted", e);
			}
			catch (ExecutionException e)
			{
				throw new DatastoreException("Failed to read key index", e);
			}
		}

		private DataPointsRowKey nextKeyFromIterator(ResultSet iterator)
		{
			DataPointsRowKey next = null;
			boolean newIndex = false;
			if (iterator.getColumnDefinitions().contains("row_time"))
				newIndex = true;

outer:
			while (!iterator.isExhausted())
			{
				DataPointsRowKey rowKey;
				Row record = iterator.one();
				m_rawRowKeyCount ++;

				if (newIndex)
					rowKey = new DataPointsRowKey(m_metricName, record.getTimestamp(0).getTime(),
							record.getString(1), new TreeMap<String, String>(record.getMap(2, String.class, String.class)));
				else
					rowKey = DATA_POINTS_ROW_KEY_SERIALIZER.fromByteBuffer(record.getBytes(0));

				Map<String, String> keyTags = rowKey.getTags();
				for (String tag : m_filterTags.keySet())
				{
					String value = keyTags.get(tag);
					if (value == null || !m_filterTags.get(tag).contains(value))
						continue outer; //Don't want this key
				}

				/* We can get duplicate keys from querying old and new indexes */
				if (m_returnedKeys.contains(rowKey))
					continue;

				m_returnedKeys.add(rowKey);
				next = rowKey;
				break;
			}

			return (next);
		}

		private List<Long> createQueryKeyList(String metricName,
				long startTime, long endTime)
		{
			List<Long> ret = new ArrayList<>();

			BoundStatement statement = new BoundStatement(m_schema.psRowKeyTimeQuery);
			statement.setString(0, metricName);
			statement.setTimestamp(1, new Date(calculateRowTime(startTime)));
			statement.setTimestamp(2, new Date(endTime));
			statement.setConsistencyLevel(m_cassandraConfiguration.getDataReadLevel());

			//printHosts(m_loadBalancingPolicy.newQueryPlan(m_keyspace, statement));

			ResultSet rows = m_session.execute(statement);

			while (!rows.isExhausted())
			{
				ret.add(rows.one().getTimestamp(0).getTime());
			}

			return ret;
		}

		private void setStartEndKeys(
				BoundStatement boundStatement,
				String metricName, long startTime, long endTime)
		{
			DataPointsRowKey startKey = new DataPointsRowKey(metricName,
					calculateRowTime(startTime), "");

			DataPointsRowKey endKey = new DataPointsRowKey(metricName,
					calculateRowTime(endTime), "");
			endKey.setEndSearchKey(true);

			boundStatement.setBytesUnsafe(1, DATA_POINTS_ROW_KEY_SERIALIZER.toByteBuffer(startKey));
			boundStatement.setBytesUnsafe(2, DATA_POINTS_ROW_KEY_SERIALIZER.toByteBuffer(endKey));
		}

		@Override
		public boolean hasNext()
		{
			m_nextKey = null;
			while (m_currentResultSet != null && (!m_currentResultSet.isExhausted() || m_resultSets.hasNext()))
			{
				m_nextKey = nextKeyFromIterator(m_currentResultSet);

				if (m_nextKey != null)
					break;

				if (m_resultSets.hasNext())
					m_currentResultSet = m_resultSets.next();
			}

			if (m_nextKey == null)
			{
				ThreadReporter.addDataPoint(RAW_ROW_KEY_COUNT, m_rawRowKeyCount);
			}

			return (m_nextKey != null);
		}

		@Override
		public DataPointsRowKey next()
		{
			return m_nextKey;
		}

		@Override
		public void remove()
		{
		}
	}

>>>>>>> 2b8a4ecf
	private class DeletingCallback implements QueryCallback
	{
		private String m_metricName;

		public DeletingCallback(String metricName)
		{
			m_metricName = metricName;
		}


		@Override
		public DataPointWriter startDataPointSet(String dataType, SortedMap<String, String> tags) throws IOException
		{
			return new DeleteDatePointWriter(dataType, tags);
		}

		private class DeleteDatePointWriter implements DataPointWriter
		{
			private String m_dataType;
			private SortedMap<String, String> m_tags;
			private List<DataPoint> m_dataPoints;

			public DeleteDatePointWriter(String dataType, SortedMap<String, String> tags)
			{
				m_dataType = dataType;
				m_tags = tags;
				m_dataPoints = new ArrayList<>();

			}

			@Override
			public void addDataPoint(DataPoint datapoint) throws IOException
			{
				m_dataPoints.add(datapoint);

				if (m_dataPoints.size() > m_batchSize)
				{
					List<DataPoint> dataPoints = m_dataPoints;
					m_dataPoints = new ArrayList<DataPoint>();

					DeleteBatchHandler deleteBatchHandler = m_deleteBatchHandlerFactory.create(
							m_metricName, m_tags, dataPoints, s_dontCareCallBack);

					m_congestionExecutor.submit(deleteBatchHandler);
				}
			}

			@Override
			public void close() throws IOException
			{
				if (m_dataPoints.size() != 0)
				{
					DeleteBatchHandler deleteBatchHandler = m_deleteBatchHandlerFactory.create(
							m_metricName, m_tags, m_dataPoints, s_dontCareCallBack);

					m_congestionExecutor.submit(deleteBatchHandler);
				}
			}
		}
	}

	private void printHosts(Iterator<Host> hostIterator)
	{
		StringBuilder sb = new StringBuilder();

		while (hostIterator.hasNext())
		{
			sb.append(hostIterator.next().toString()).append(" ");
		}
		System.out.println(sb.toString());
	}

	private static final IDontCareCallBack s_dontCareCallBack = new IDontCareCallBack();

	private static class IDontCareCallBack implements EventCompletionCallBack
	{
		@Override
		public void complete() {} //Dont care
	}

}<|MERGE_RESOLUTION|>--- conflicted
+++ resolved
@@ -18,6 +18,7 @@
 import com.datastax.driver.core.*;
 import com.google.common.collect.ImmutableMap;
 import com.google.common.collect.Iterators;
+import org.kairosdb.core.annotation.InjectProperty;
 import org.kairosdb.eventbus.Subscribe;
 import com.google.common.util.concurrent.FutureCallback;
 import com.google.common.util.concurrent.Futures;
@@ -909,209 +910,6 @@
 	}
 
 
-<<<<<<< HEAD
-=======
-	private class CQLFilteredRowKeyIterator implements Iterator<DataPointsRowKey>
-	{
-		private final SetMultimap<String, String> m_filterTags;
-		private DataPointsRowKey m_nextKey;
-		private final Iterator<ResultSet> m_resultSets;
-		private ResultSet m_currentResultSet;
-		private final String m_metricName;
-		private int m_rawRowKeyCount = 0;
-		private Set<DataPointsRowKey> m_returnedKeys;  //keep from returning duplicates, querying old and new indexes
-
-
-		public CQLFilteredRowKeyIterator(String metricName, long startTime, long endTime,
-				SetMultimap<String, String> filterTags) throws DatastoreException
-		{
-			m_filterTags = filterTags;
-			m_metricName = metricName;
-			List<ResultSetFuture> futures = new ArrayList<>();
-			m_returnedKeys = new HashSet<>();
-			long timerStart = System.currentTimeMillis();
-
-			//Legacy key index - index is all in one row
-			if ((startTime < 0) && (endTime >= 0))
-			{
-				BoundStatement negStatement = new BoundStatement(m_schema.psRowKeyIndexQuery);
-				negStatement.setBytesUnsafe(0, serializeString(metricName));
-				setStartEndKeys(negStatement, metricName, startTime, -1L);
-				negStatement.setConsistencyLevel(m_cassandraConfiguration.getDataReadLevel());
-
-				ResultSetFuture future = m_session.executeAsync(negStatement);
-				futures.add(future);
-
-
-				BoundStatement posStatement = new BoundStatement(m_schema.psRowKeyIndexQuery);
-				posStatement.setBytesUnsafe(0, serializeString(metricName));
-				setStartEndKeys(posStatement, metricName, 0L, endTime);
-				posStatement.setConsistencyLevel(m_cassandraConfiguration.getDataReadLevel());
-
-				future = m_session.executeAsync(posStatement);
-				futures.add(future);
-			}
-			else
-			{
-				BoundStatement statement = new BoundStatement(m_schema.psRowKeyIndexQuery);
-				statement.setBytesUnsafe(0, serializeString(metricName));
-				setStartEndKeys(statement, metricName, startTime, endTime);
-				statement.setConsistencyLevel(m_cassandraConfiguration.getDataReadLevel());
-
-				ResultSetFuture future = m_session.executeAsync(statement);
-				futures.add(future);
-			}
-
-			//System.out.println();
-			//New index query index is broken up by time tier
-			List<Long> queryKeyList = createQueryKeyList(metricName, startTime, endTime);
-			for (Long keyTime : queryKeyList)
-			{
-				BoundStatement statement = new BoundStatement(m_schema.psRowKeyQuery);
-				statement.setString(0, metricName);
-				statement.setTimestamp(1, new Date(keyTime));
-				statement.setConsistencyLevel(m_cassandraConfiguration.getDataReadLevel());
-
-				//printHosts(m_loadBalancingPolicy.newQueryPlan(m_keyspace, statement));
-
-				ResultSetFuture future = m_session.executeAsync(statement);
-				futures.add(future);
-			}
-
-			ListenableFuture<List<ResultSet>> listListenableFuture = Futures.allAsList(futures);
-
-			try
-			{
-				m_resultSets = listListenableFuture.get().iterator();
-				if (m_resultSets.hasNext())
-					m_currentResultSet = m_resultSets.next();
-
-				ThreadReporter.addDataPoint(KEY_QUERY_TIME, System.currentTimeMillis() - timerStart);
-			}
-			catch (InterruptedException e)
-			{
-				throw new DatastoreException("Index query interrupted", e);
-			}
-			catch (ExecutionException e)
-			{
-				throw new DatastoreException("Failed to read key index", e);
-			}
-		}
-
-		private DataPointsRowKey nextKeyFromIterator(ResultSet iterator)
-		{
-			DataPointsRowKey next = null;
-			boolean newIndex = false;
-			if (iterator.getColumnDefinitions().contains("row_time"))
-				newIndex = true;
-
-outer:
-			while (!iterator.isExhausted())
-			{
-				DataPointsRowKey rowKey;
-				Row record = iterator.one();
-				m_rawRowKeyCount ++;
-
-				if (newIndex)
-					rowKey = new DataPointsRowKey(m_metricName, record.getTimestamp(0).getTime(),
-							record.getString(1), new TreeMap<String, String>(record.getMap(2, String.class, String.class)));
-				else
-					rowKey = DATA_POINTS_ROW_KEY_SERIALIZER.fromByteBuffer(record.getBytes(0));
-
-				Map<String, String> keyTags = rowKey.getTags();
-				for (String tag : m_filterTags.keySet())
-				{
-					String value = keyTags.get(tag);
-					if (value == null || !m_filterTags.get(tag).contains(value))
-						continue outer; //Don't want this key
-				}
-
-				/* We can get duplicate keys from querying old and new indexes */
-				if (m_returnedKeys.contains(rowKey))
-					continue;
-
-				m_returnedKeys.add(rowKey);
-				next = rowKey;
-				break;
-			}
-
-			return (next);
-		}
-
-		private List<Long> createQueryKeyList(String metricName,
-				long startTime, long endTime)
-		{
-			List<Long> ret = new ArrayList<>();
-
-			BoundStatement statement = new BoundStatement(m_schema.psRowKeyTimeQuery);
-			statement.setString(0, metricName);
-			statement.setTimestamp(1, new Date(calculateRowTime(startTime)));
-			statement.setTimestamp(2, new Date(endTime));
-			statement.setConsistencyLevel(m_cassandraConfiguration.getDataReadLevel());
-
-			//printHosts(m_loadBalancingPolicy.newQueryPlan(m_keyspace, statement));
-
-			ResultSet rows = m_session.execute(statement);
-
-			while (!rows.isExhausted())
-			{
-				ret.add(rows.one().getTimestamp(0).getTime());
-			}
-
-			return ret;
-		}
-
-		private void setStartEndKeys(
-				BoundStatement boundStatement,
-				String metricName, long startTime, long endTime)
-		{
-			DataPointsRowKey startKey = new DataPointsRowKey(metricName,
-					calculateRowTime(startTime), "");
-
-			DataPointsRowKey endKey = new DataPointsRowKey(metricName,
-					calculateRowTime(endTime), "");
-			endKey.setEndSearchKey(true);
-
-			boundStatement.setBytesUnsafe(1, DATA_POINTS_ROW_KEY_SERIALIZER.toByteBuffer(startKey));
-			boundStatement.setBytesUnsafe(2, DATA_POINTS_ROW_KEY_SERIALIZER.toByteBuffer(endKey));
-		}
-
-		@Override
-		public boolean hasNext()
-		{
-			m_nextKey = null;
-			while (m_currentResultSet != null && (!m_currentResultSet.isExhausted() || m_resultSets.hasNext()))
-			{
-				m_nextKey = nextKeyFromIterator(m_currentResultSet);
-
-				if (m_nextKey != null)
-					break;
-
-				if (m_resultSets.hasNext())
-					m_currentResultSet = m_resultSets.next();
-			}
-
-			if (m_nextKey == null)
-			{
-				ThreadReporter.addDataPoint(RAW_ROW_KEY_COUNT, m_rawRowKeyCount);
-			}
-
-			return (m_nextKey != null);
-		}
-
-		@Override
-		public DataPointsRowKey next()
-		{
-			return m_nextKey;
-		}
-
-		@Override
-		public void remove()
-		{
-		}
-	}
-
->>>>>>> 2b8a4ecf
 	private class DeletingCallback implements QueryCallback
 	{
 		private String m_metricName;
