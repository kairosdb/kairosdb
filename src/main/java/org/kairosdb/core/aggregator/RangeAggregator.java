--- conflicted
+++ resolved
@@ -449,14 +449,10 @@
         @Override
         public boolean hasNext()
         {
-<<<<<<< HEAD
-            return (super.hasNext() || m_nextExpectedRangeStartTime <= m_queryEndTime);
-=======
         	if(m_trim)
         		return super.hasNext();
             else
-            	return (super.hasNext() || m_nextExpectedRangeStartTime < m_queryEndTime);
->>>>>>> 87a8a038
+            	return (super.hasNext() || m_nextExpectedRangeStartTime <= m_queryEndTime);
         }
 
         @Override
