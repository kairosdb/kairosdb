/*
 * Copyright 2013 Proofpoint Inc.
 *
 *    Licensed under the Apache License, Version 2.0 (the "License");
 *    you may not use this file except in compliance with the License.
 *    You may obtain a copy of the License at
 *
 *        http://www.apache.org/licenses/LICENSE-2.0
 *
 *    Unless required by applicable law or agreed to in writing, software
 *    distributed under the License is distributed on an "AS IS" BASIS,
 *    WITHOUT WARRANTIES OR CONDITIONS OF ANY KIND, either express or implied.
 *    See the License for the specific language governing permissions and
 *    limitations under the License.
 */
package org.kairosdb.datastore.cassandra;

import me.prettyprint.cassandra.serializers.AbstractSerializer;
import org.kairosdb.core.datapoints.LegacyDataPointFactory;
import org.kairosdb.util.StringPool;

import java.nio.ByteBuffer;
import java.nio.charset.Charset;
import java.util.SortedMap;

public class DataPointsRowKeySerializer extends AbstractSerializer<DataPointsRowKey>
{
	public static final Charset UTF8 = Charset.forName("UTF-8");

	private StringPool m_stringPool;

	public DataPointsRowKeySerializer()
	{
		this(false);
	}

	public DataPointsRowKeySerializer(boolean poolStrings)
	{
		if (poolStrings)
			m_stringPool = new StringPool();
	}

	/**
	 If we are pooling strings the string from the pool will be returned.
	 @param str string
	 @return returns the string or what's in the string pool if using a string pool
	 */
	private String getString(String str)
	{
		if (m_stringPool != null)
			return (m_stringPool.getString(str));
		else
			return (str);
	}

	@Override
	public ByteBuffer toByteBuffer(DataPointsRowKey dataPointsRowKey)
	{
<<<<<<< HEAD
		int size = 8; //size of timestamp
		byte[] metricName = dataPointsRowKey.getMetricName().getBytes(UTF8);
		size += metricName.length;
		size++; //Add one for null at end of string

		//if the data type is "" then we are creating a row key for the old
		//format - this is for delete/search operations
		byte[] dataType = null;
		String dataTypeStr = dataPointsRowKey.getDataType();
		if (!dataTypeStr.equals(LegacyDataPointFactory.DATASTORE_TYPE))
=======
		ByteBuffer buffer = dataPointsRowKey.getSerializedBuffer();
		if (buffer != null)
>>>>>>> 10405daa
		{
			buffer = buffer.duplicate();
		}
		else
		{
			int size = 8; //size of timestamp
			byte[] metricName = dataPointsRowKey.getMetricName().getBytes(UTF8);
			size += metricName.length;
			size++; //Add one for null at end of string

			//if the data type is null then we are creating a row key for the old
			//format - this is for delete operations
			byte[] dataType = null;
			if (dataPointsRowKey.getDataType() != null)
			{
				dataType = dataPointsRowKey.getDataType().getBytes(UTF8);
				size += dataType.length;
				size += 2; //for null marker and datatype size
			}

			byte[] tagString = generateTagString(dataPointsRowKey.getTags()).getBytes(UTF8);
			size += tagString.length;

<<<<<<< HEAD
		ByteBuffer buffer = ByteBuffer.allocate(size);
		buffer.put(metricName); //Metric name is put in this way for sorting purposes
		buffer.put((byte)0x0);
		buffer.putLong(dataPointsRowKey.getTimestamp());
		if (dataType != null)
		{
			if (dataPointsRowKey.isEndSearchKey())
				buffer.put((byte)0xFF); //Only used for serialization of end search keys
			else
				buffer.put((byte)0x0); //Marks the beginning of datatype
			buffer.put((byte)dataType.length);
			buffer.put(dataType);
		}
		buffer.put(tagString);
=======
			buffer = ByteBuffer.allocate(size);
			buffer.put(metricName); //Metric name is put in this way for sorting purposes
			buffer.put((byte) 0x0);
			buffer.putLong(dataPointsRowKey.getTimestamp());
			if (dataType != null)
			{
				buffer.put((byte) 0x0); //Marks the beginning of datatype
				buffer.put((byte) dataType.length);
				buffer.put(dataType);
			}
			buffer.put(tagString);
>>>>>>> 10405daa

			buffer.flip();

			dataPointsRowKey.setSerializedBuffer(buffer);
			buffer = buffer.duplicate();
		}

		return buffer;
	}


	private String generateTagString(SortedMap<String, String> tags)
	{
		StringBuilder sb = new StringBuilder();
		for (String key : tags.keySet())
		{
			sb.append(key).append("=");
			sb.append(tags.get(key)).append(":");
		}

		return (sb.toString());
	}

	private void extractTags(DataPointsRowKey rowKey, String tagString)
	{
		int mark = 0;
		int position = 0;
		String tag = null;
		String value;

		for (position = 0; position < tagString.length(); position ++)
		{
			if (tag == null)
			{
				if (tagString.charAt(position) == '=')
				{
					tag = tagString.substring(mark, position);
					mark = position +1;
				}
			}
			else
			{
				if (tagString.charAt(position) == ':')
				{
					value = tagString.substring(mark, position);
					mark = position +1;

					rowKey.addTag(getString(tag), getString(value));
					tag = null;
				}
			}
		}
	}


	@Override
	public DataPointsRowKey fromByteBuffer(ByteBuffer byteBuffer)
	{
		int start = byteBuffer.position();
		byteBuffer.mark();
		//Find null
		while (byteBuffer.get() != 0x0);

		int nameSize = (byteBuffer.position() - start) -1;
		byteBuffer.reset();

		byte[] metricName = new byte[nameSize];
		byteBuffer.get(metricName);
		byteBuffer.get(); //Skip the null

		long timestamp = byteBuffer.getLong();

		//Check for datatype marker which ia a null
		byteBuffer.mark();
		//default to legacy type
		String dataType = LegacyDataPointFactory.DATASTORE_TYPE;
		if (byteBuffer.get() == 0x0)
		{
			int dtSize = byteBuffer.get();
			byte[] dataTypeBytes = new byte[dtSize];
			byteBuffer.get(dataTypeBytes);
			dataType = new String(dataTypeBytes, UTF8);
		}
		else
		{
			byteBuffer.reset();
		}

		DataPointsRowKey rowKey = new DataPointsRowKey(getString(new String(metricName, UTF8)),
				timestamp, dataType);

		byte[] tagString = new byte[byteBuffer.remaining()];
		byteBuffer.get(tagString);

		String tags = new String(tagString, UTF8);

		extractTags(rowKey, tags);

		return rowKey;
	}
}<|MERGE_RESOLUTION|>--- conflicted
+++ resolved
@@ -56,21 +56,8 @@
 	@Override
 	public ByteBuffer toByteBuffer(DataPointsRowKey dataPointsRowKey)
 	{
-<<<<<<< HEAD
-		int size = 8; //size of timestamp
-		byte[] metricName = dataPointsRowKey.getMetricName().getBytes(UTF8);
-		size += metricName.length;
-		size++; //Add one for null at end of string
-
-		//if the data type is "" then we are creating a row key for the old
-		//format - this is for delete/search operations
-		byte[] dataType = null;
-		String dataTypeStr = dataPointsRowKey.getDataType();
-		if (!dataTypeStr.equals(LegacyDataPointFactory.DATASTORE_TYPE))
-=======
 		ByteBuffer buffer = dataPointsRowKey.getSerializedBuffer();
 		if (buffer != null)
->>>>>>> 10405daa
 		{
 			buffer = buffer.duplicate();
 		}
@@ -84,7 +71,8 @@
 			//if the data type is null then we are creating a row key for the old
 			//format - this is for delete operations
 			byte[] dataType = null;
-			if (dataPointsRowKey.getDataType() != null)
+			String dataTypeStr = dataPointsRowKey.getDataType();
+			if (!dataTypeStr.equals(LegacyDataPointFactory.DATASTORE_TYPE))
 			{
 				dataType = dataPointsRowKey.getDataType().getBytes(UTF8);
 				size += dataType.length;
@@ -94,34 +82,20 @@
 			byte[] tagString = generateTagString(dataPointsRowKey.getTags()).getBytes(UTF8);
 			size += tagString.length;
 
-<<<<<<< HEAD
-		ByteBuffer buffer = ByteBuffer.allocate(size);
-		buffer.put(metricName); //Metric name is put in this way for sorting purposes
-		buffer.put((byte)0x0);
-		buffer.putLong(dataPointsRowKey.getTimestamp());
-		if (dataType != null)
-		{
-			if (dataPointsRowKey.isEndSearchKey())
-				buffer.put((byte)0xFF); //Only used for serialization of end search keys
-			else
-				buffer.put((byte)0x0); //Marks the beginning of datatype
-			buffer.put((byte)dataType.length);
-			buffer.put(dataType);
-		}
-		buffer.put(tagString);
-=======
 			buffer = ByteBuffer.allocate(size);
 			buffer.put(metricName); //Metric name is put in this way for sorting purposes
 			buffer.put((byte) 0x0);
 			buffer.putLong(dataPointsRowKey.getTimestamp());
 			if (dataType != null)
 			{
-				buffer.put((byte) 0x0); //Marks the beginning of datatype
+				if (dataPointsRowKey.isEndSearchKey())
+					buffer.put((byte)0xFF); //Only used for serialization of end search keys
+				else
+					buffer.put((byte)0x0); //Marks the beginning of datatype
 				buffer.put((byte) dataType.length);
 				buffer.put(dataType);
 			}
 			buffer.put(tagString);
->>>>>>> 10405daa
 
 			buffer.flip();
 
