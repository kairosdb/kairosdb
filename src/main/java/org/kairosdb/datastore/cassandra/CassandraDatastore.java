--- conflicted
+++ resolved
@@ -31,11 +31,8 @@
 import me.prettyprint.hector.api.query.SliceQuery;
 import org.kairosdb.core.DataPoint;
 import org.kairosdb.core.KairosDataPointFactory;
-<<<<<<< HEAD
 import org.kairosdb.core.datapoints.LongDataPoint;
-=======
 import org.kairosdb.core.datapoints.LegacyDataPointFactory;
->>>>>>> 83b8ff37
 import org.kairosdb.core.datapoints.LongDataPointFactory;
 import org.kairosdb.core.datapoints.LongDataPointFactoryImpl;
 import org.kairosdb.core.datastore.*;
@@ -175,22 +172,7 @@
 
 			connect("localhost");
 
-<<<<<<< HEAD
 			CassandraHostConfigurator hostConfig = configuration.getConfiguration();
-=======
-			if (keyspaceDef == null)
-				createSchema(replicationFactor);
-				//set global consistency level
-				ConfigurableConsistencyLevel confConsLevel = new ConfigurableConsistencyLevel();
-				confConsLevel.setDefaultReadConsistencyLevel(m_dataReadLevel.getHectorLevel());
-				confConsLevel.setDefaultWriteConsistencyLevel(m_dataWriteLevel.getHectorLevel());
-
-			//create keyspace instance with specified consistency
-			m_keyspace = HFactory.createKeyspace(m_keyspaceName, m_cluster, confConsLevel);
-
-			ReentrantLock mutatorLock = new ReentrantLock();
-			Condition lockCondition = mutatorLock.newCondition();
->>>>>>> 83b8ff37
 
 //			m_cluster = HFactory.getOrCreateCluster("kairosdb-cluster",
 //					hostConfig, cassandraAuthentication);
@@ -413,34 +395,31 @@
 				rowKey = new DataPointsRowKey(metricName, rowTime, dataPoint.getDataStoreDataType(),
 						tags);
 
-<<<<<<< HEAD
+//				long now = System.currentTimeMillis();
+//
+//				int rowKeyTtl = 0;
+//				//Row key will expire 3 weeks after the data in the row expires
+//				if (m_datapointTtl != 0)
+//					rowKeyTtl = m_datapointTtl + ((int)(ROW_WIDTH / 1000));
+//				
+//				//Write out the row key if it is not cached
+//				if (!m_rowKeyCache.isCached(rowKey))
+//					m_rowKeyWriteBuffer.addData(metricName, rowKey, "", rowKeyTtl);
+//
+//				//Write metric name if not in cache
+//				if (!m_metricNameCache.isCached(metricName))
+//				{
+//					if (metricName.length() == 0)
+//					{
+//						logger.warn(
+//								"Attempted to add empty metric name to string index. Row looks like: "+dataPoint
+//						);
+//					}
+//					m_stringIndexWriteBuffer.addData(ROW_KEY_METRIC_NAMES,
+//							metricName, "", now);
+//				}
+
 				boolean first = true;
-=======
-				long now = System.currentTimeMillis();
-
-				int rowKeyTtl = 0;
-				//Row key will expire 3 weeks after the data in the row expires
-				if (m_datapointTtl != 0)
-					rowKeyTtl = m_datapointTtl + ((int)(ROW_WIDTH / 1000));
-
-				//Write out the row key if it is not cached
-				if (!m_rowKeyCache.isCached(rowKey))
-					m_rowKeyWriteBuffer.addData(metricName, rowKey, "", now, rowKeyTtl);
-
-				//Write metric name if not in cache
-				if (!m_metricNameCache.isCached(metricName))
-				{
-					if (metricName.length() == 0)
-					{
-						logger.warn(
-								"Attempted to add empty metric name to string index. Row looks like: "+dataPoint
-						);
-					}
-					m_stringIndexWriteBuffer.addData(ROW_KEY_METRIC_NAMES,
-							metricName, "", now);
-				}
-
->>>>>>> 83b8ff37
 				//Check tag names and values to write them out
 				for (String tagName : tags.keySet())
 				{
@@ -452,7 +431,6 @@
 					tagBuilder.append(tagName).append('=').append(tags.get(tagName));
 				}
 
-<<<<<<< HEAD
 				long now = System.currentTimeMillis();
 				//Write out the row key if it is not cached
 				if (!m_rowKeyCache.isCached(rowKey))
@@ -473,13 +451,6 @@
 //							metricName, "", now);
 //				}
 			}
-=======
-			int columnTime = getColumnName(rowTime, dataPoint.getTimestamp());
-			KDataOutput kDataOutput = new KDataOutput();
-			dataPoint.writeValueToBuffer(kDataOutput);
-			m_dataPointWriteBuffer.addData(rowKey, columnTime,
-					kDataOutput.getBytes(), writeTime, m_datapointTtl);
->>>>>>> 83b8ff37
 
 			// todo support something other than LONG data point values
 			session.execute("INSERT INTO timeseries.data_points (metric_name, time, value, tags) " +
