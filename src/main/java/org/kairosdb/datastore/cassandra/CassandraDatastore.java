--- conflicted
+++ resolved
@@ -230,28 +230,8 @@
 					DATA_POINTS_ROW_KEY_SERIALIZER,
 					IntegerSerializer.get(),
 					BytesArraySerializer.get(),
-<<<<<<< HEAD
-					new WriteBufferStats()
-					{
-						private ImmutableSortedMap m_tags;
-						{
-							m_tags = ImmutableSortedMap.naturalOrder()
-									.put("host", hostname)
-									.put("buffer", CF_DATA_POINTS)
-									.build();
-						}
-
-						@Override
-						public void saveWriteSize(int pendingWrites)
-						{
-							putInternalDataPoint("kairosdb.datastore.write_size", m_tags,
-									m_longDataPointFactory.createDataPoint(System.currentTimeMillis(), pendingWrites));
-						}
-					}, mutatorLock, lockCondition, threadCount);*/
-=======
 					createWriteBufferStats(CF_DATA_POINTS, hostname),
-					mutatorLock, lockCondition, threadCount);
->>>>>>> 91f6b3ba
+					mutatorLock, lockCondition, threadCount);*/
 
 			/*m_rowKeyWriteBuffer = new WriteBuffer<String, DataPointsRowKey, String>(
 					m_keyspace, CF_ROW_KEY_INDEX, m_cassandraConfiguration.getWriteDelay(),
@@ -259,28 +239,8 @@
 					StringSerializer.get(),
 					DATA_POINTS_ROW_KEY_SERIALIZER,
 					StringSerializer.get(),
-<<<<<<< HEAD
-					new WriteBufferStats()
-					{
-						private ImmutableSortedMap m_tags;
-						{
-							m_tags = ImmutableSortedMap.naturalOrder()
-									.put("host", hostname)
-									.put("buffer", CF_ROW_KEY_INDEX)
-									.build();
-						}
-
-						@Override
-						public void saveWriteSize(int pendingWrites)
-						{
-							putInternalDataPoint("kairosdb.datastore.write_size", m_tags,
-									m_longDataPointFactory.createDataPoint(System.currentTimeMillis(), pendingWrites));
-						}
-					}, mutatorLock, lockCondition, threadCount);*/
-=======
 					createWriteBufferStats(CF_ROW_KEY_INDEX, hostname),
-					mutatorLock, lockCondition, threadCount);
->>>>>>> 91f6b3ba
+					mutatorLock, lockCondition, threadCount);*/
 
 			/*m_stringIndexWriteBuffer = new WriteBuffer<String, String, String>(
 					m_keyspace, CF_STRING_INDEX,
@@ -289,28 +249,8 @@
 					StringSerializer.get(),
 					StringSerializer.get(),
 					StringSerializer.get(),
-<<<<<<< HEAD
-					new WriteBufferStats()
-					{
-						private ImmutableSortedMap m_tags;
-						{
-							m_tags = ImmutableSortedMap.naturalOrder()
-									.put("host", hostname)
-									.put("buffer", CF_STRING_INDEX)
-									.build();
-						}
-
-						@Override
-						public void saveWriteSize(int pendingWrites)
-						{
-							putInternalDataPoint("kairosdb.datastore.write_size", m_tags,
-									m_longDataPointFactory.createDataPoint(System.currentTimeMillis(), pendingWrites));
-						}
-					}, mutatorLock, lockCondition, threadCount);*/
-=======
 					createWriteBufferStats(CF_STRING_INDEX, hostname),
-					mutatorLock, lockCondition, threadCount);
->>>>>>> 91f6b3ba
+					mutatorLock, lockCondition, threadCount);*/
 		}
 		catch (HectorException e)
 		{
