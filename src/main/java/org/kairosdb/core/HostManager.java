package org.kairosdb.core;

import com.google.common.annotations.VisibleForTesting;
import com.google.common.collect.ImmutableMap;
import com.google.inject.Inject;
import com.google.inject.name.Named;
import lombok.EqualsAndHashCode;
import lombok.ToString;
import org.kairosdb.core.datastore.ServiceKeyStore;
import org.kairosdb.core.datastore.ServiceKeyValue;
import org.kairosdb.core.exception.DatastoreException;
import org.kairosdb.core.exception.KairosDBException;
import org.kairosdb.eventbus.FilterEventBus;
import org.kairosdb.eventbus.Publisher;
import org.slf4j.Logger;
import org.slf4j.LoggerFactory;

import java.util.*;
import java.util.concurrent.ScheduledExecutorService;

import static java.util.Objects.requireNonNull;
import static org.kairosdb.util.Preconditions.requireNonNullOrEmpty;

public class HostManager implements KairosDBService
{
    private static final Logger logger = LoggerFactory.getLogger(HostManager.class);

    private static final String SERVICE = "_Hosts";
    private static final String SERVICE_KEY = "Active";
    private static final String DELAY = "kairosdb.host_service_manager.check_delay_time_millseconds";
    private static final String INACTIVE_TIME = "kairosdb.host_service_manager.inactive_time_seconds";
    static final String HOST_MANAGER_SERVICE_EXECUTOR = "HostManagerServiceExecutor";

    private final ServiceKeyStore m_keyStore;
    private final String m_hostname;
    private final long m_inactiveTimeSeconds;
    private final String m_guid;
    private final Publisher<CoordinatorChangeEvent> m_coordinatorPublisher;
    private final Publisher<HostChangeEvent> m_hostPublisher;
    private final long m_delay;
    private ScheduledExecutorService m_executorService;

    private volatile SortedMap<String, ServiceKeyValue> m_activeHosts = new TreeMap<>();
    private boolean m_isCoordinatorHost = false;

    @Inject
    public HostManager(ServiceKeyStore keyStore,
            @Named(HOST_MANAGER_SERVICE_EXECUTOR) ScheduledExecutorService executorService,
            @Named(DELAY) long delay, @Named("HOSTNAME") String hostName,
            @Named(INACTIVE_TIME) long inactiveTime,
            @Named(Main.KAIROSDB_SERVER_GUID) String guid, FilterEventBus eventBus)
    {
        m_keyStore = requireNonNull(keyStore, "keyStore cannot be null");
        m_executorService = requireNonNull(executorService, "executorService cannot be null");
        m_hostname = requireNonNullOrEmpty(hostName, "hostname cannot be null or empty");
        m_inactiveTimeSeconds = inactiveTime;
        m_guid = requireNonNullOrEmpty(guid, "guid cannot be null or empty");
        m_delay = delay;
        m_coordinatorPublisher = eventBus.createPublisher(CoordinatorChangeEvent.class);
        m_hostPublisher = eventBus.createPublisher(HostChangeEvent.class);


    }


    @VisibleForTesting
    void checkHostChanges()
    {
        try {
            logger.debug("Checking host list for changes");
            // Add this host to the table if it doesn't exist or update its timestamp
<<<<<<< HEAD
            keyStore.setValue(SERVICE, guid, hostname, "active");
            keyStore.setValue(SERVICE, SERVICE_KEY, guid, hostname);
=======
            m_keyStore.setValue(SERVICE, SERVICE_KEY, m_guid, m_hostname);
>>>>>>> 37424dfd

            SortedMap<String, ServiceKeyValue> hosts = getHostsFromKeyStore();

            // Remove inactive nodes from the table
            long now = System.currentTimeMillis();
            Iterator<Map.Entry<String, ServiceKeyValue>> hostIterator = hosts.entrySet().iterator();
            while (hostIterator.hasNext())
            {
                Map.Entry<String, ServiceKeyValue> hostEntry = hostIterator.next();
                ServiceKeyValue host = hostEntry.getValue();
                if ((host.getLastModified().getTime() + (1000 * m_inactiveTimeSeconds)) < now)
                {
                    logger.debug("Expiring host "+ hostEntry.getKey());
                    m_keyStore.deleteKey(SERVICE, SERVICE_KEY, hostEntry.getKey());
                    hostIterator.remove();
                }
            }

            if (!m_activeHosts.equals(hosts))
            {
                //Check if we are the controller host
                if (hosts.firstKey().equals(m_guid) && !m_isCoordinatorHost)
                {
                    logger.debug("We are the coordinator");
                    m_coordinatorPublisher.post(new CoordinatorChangeEvent(true));
                    m_isCoordinatorHost = true;
                }
                else if (m_isCoordinatorHost && !hosts.firstKey().equals(m_guid))
                {
                    logger.debug("No longer the coordinator.");
                    m_coordinatorPublisher.post(new CoordinatorChangeEvent(false));
                    m_isCoordinatorHost = false;
                }

                //This has to be after the coordinator change event
                logger.debug("Hosts list changed");
                m_hostPublisher.post(new HostChangeEvent(ImmutableMap.copyOf(hosts)));

                // update cache
                m_activeHosts = hosts;
            }


        }
        catch (Throwable e) {
            logger.error("Could not access keystore " + SERVICE + ":" + SERVICE_KEY, e);
        }
    }

    private SortedMap<String, ServiceKeyValue> getHostsFromKeyStore()
            throws DatastoreException
    {
        SortedMap<String, ServiceKeyValue> hosts = new TreeMap<>();
        Iterable<String> guids = m_keyStore.listKeys(SERVICE, SERVICE_KEY);
        for (String guid : guids) {
            ServiceKeyValue value = m_keyStore.getValue(SERVICE, SERVICE_KEY, guid);
            if (value != null) {
                hosts.put(guid, value);
            }
        }
        return hosts;
    }

    /**
     * Returns a map of kairos hosts. The key is a guid and the value is the hostname. There should always be at least one in the map (the current kairos node).
     * @return list of kairos hosts.
     */
    public Map<String, ServiceKeyValue> getActiveKairosHosts()
    {
        return ImmutableMap.copyOf(m_activeHosts);
    }

    @Override
    public void start()
            throws KairosDBException
    {
        m_executorService.scheduleWithFixedDelay(this::checkHostChanges, 5000, m_delay, java.util.concurrent.TimeUnit.MILLISECONDS);
    }

    @Override
    public void stop()
    {
        m_executorService.shutdown();
    }


    @ToString
    @EqualsAndHashCode
    public static class CoordinatorChangeEvent
    {
        private final boolean coordinator;

        /*package*/ CoordinatorChangeEvent(boolean coordinator)
        {
            this.coordinator = coordinator;
        }

        public boolean isCoordinator()
        {
            return coordinator;
        }
    }


    @ToString
    @EqualsAndHashCode
    public static class HostChangeEvent
    {
        private final Map<String, ServiceKeyValue> hostMap;

        /*package*/ HostChangeEvent(Map<String, ServiceKeyValue> hostMap)
        {
            this.hostMap = hostMap;
        }

        public Map<String, ServiceKeyValue> getHostMap()
        {
            return hostMap;
        }
    }
}<|MERGE_RESOLUTION|>--- conflicted
+++ resolved
@@ -69,12 +69,8 @@
         try {
             logger.debug("Checking host list for changes");
             // Add this host to the table if it doesn't exist or update its timestamp
-<<<<<<< HEAD
-            keyStore.setValue(SERVICE, guid, hostname, "active");
-            keyStore.setValue(SERVICE, SERVICE_KEY, guid, hostname);
-=======
+            m_keyStore.setValue(SERVICE, m_guid, m_hostname, "active");
             m_keyStore.setValue(SERVICE, SERVICE_KEY, m_guid, m_hostname);
->>>>>>> 37424dfd
 
             SortedMap<String, ServiceKeyValue> hosts = getHostsFromKeyStore();
 
