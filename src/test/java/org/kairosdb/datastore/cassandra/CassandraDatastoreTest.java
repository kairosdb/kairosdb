--- conflicted
+++ resolved
@@ -165,13 +165,8 @@
 	@BeforeClass
 	public static void setupDatastore() throws InterruptedException, DatastoreException
 	{
-<<<<<<< HEAD
 		s_datastore = new CassandraDatastore(null, 1, MAX_ROW_READ_SIZE, MAX_ROW_READ_SIZE, MAX_ROW_READ_SIZE,
-				1000, 50000, "hostname", new HectorConfiguration("localhost:9160"));
-=======
-		s_datastore = new CassandraDatastore("localhost:9160",
-				null, 1, MAX_ROW_READ_SIZE, MAX_ROW_READ_SIZE, MAX_ROW_READ_SIZE, 1000, 50000, "hostname","kairosdb_test");
->>>>>>> b705cdd1
+				1000, 50000, "hostname", "kairosdb_test", new HectorConfiguration("localhost:9160"));
 
 		DatastoreTestHelper.s_datastore = new KairosDatastore(s_datastore,
 				new QueryQueuingManager(1, "hostname"),
