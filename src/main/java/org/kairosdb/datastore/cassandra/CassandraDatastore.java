/*
 * Copyright 2016 KairosDB Authors
 *
 *    Licensed under the Apache License, Version 2.0 (the "License");
 *    you may not use this file except in compliance with the License.
 *    You may obtain a copy of the License at
 *
 *        http://www.apache.org/licenses/LICENSE-2.0
 *
 *    Unless required by applicable law or agreed to in writing, software
 *    distributed under the License is distributed on an "AS IS" BASIS,
 *    WITHOUT WARRANTIES OR CONDITIONS OF ANY KIND, either express or implied.
 *    See the License for the specific language governing permissions and
 *    limitations under the License.
 */
package org.kairosdb.datastore.cassandra;

<<<<<<< HEAD
import com.datastax.driver.core.*;
import com.google.common.collect.ImmutableMap;
import com.google.common.collect.Iterators;
import org.kairosdb.core.annotation.InjectProperty;
import org.kairosdb.eventbus.Subscribe;
=======
import com.datastax.driver.core.BoundStatement;
import com.datastax.driver.core.Host;
import com.datastax.driver.core.ResultSet;
import com.datastax.driver.core.ResultSetFuture;
import com.datastax.driver.core.Row;
import com.datastax.driver.core.Session;
import com.google.common.collect.SetMultimap;
>>>>>>> ed70ce1f
import com.google.common.util.concurrent.FutureCallback;
import com.google.common.util.concurrent.Futures;
import com.google.common.util.concurrent.ListenableFuture;
import com.google.inject.Inject;
import org.kairosdb.core.DataPoint;
import org.kairosdb.core.DataPointSet;
import org.kairosdb.core.KairosDataPointFactory;
import org.kairosdb.core.datapoints.DataPointFactory;
import org.kairosdb.core.datapoints.LegacyDataPointFactory;
import org.kairosdb.core.datapoints.LegacyDoubleDataPoint;
import org.kairosdb.core.datapoints.LegacyLongDataPoint;
import org.kairosdb.core.datastore.DataPointRow;
import org.kairosdb.core.datastore.Datastore;
import org.kairosdb.core.datastore.DatastoreMetricQuery;
import org.kairosdb.core.datastore.Order;
import org.kairosdb.core.datastore.QueryCallback;
import org.kairosdb.core.datastore.QueryMetric;
import org.kairosdb.core.datastore.QueryPlugin;
import org.kairosdb.core.datastore.ServiceKeyStore;
import org.kairosdb.core.datastore.ServiceKeyValue;
import org.kairosdb.core.datastore.TagSet;
import org.kairosdb.core.datastore.TagSetImpl;
import org.kairosdb.core.exception.DatastoreException;
import org.kairosdb.core.queue.EventCompletionCallBack;
import org.kairosdb.core.queue.ProcessorHandler;
import org.kairosdb.core.queue.QueueProcessor;
import org.kairosdb.core.reporting.KairosMetricReporter;
import org.kairosdb.core.reporting.ThreadReporter;
import org.kairosdb.eventbus.Subscribe;
import org.kairosdb.events.DataPointEvent;
import org.kairosdb.util.IngestExecutorService;
import org.kairosdb.util.KDataInput;
import org.kairosdb.util.MemoryMonitor;
import org.kairosdb.util.SimpleStatsReporter;
import org.slf4j.Logger;
import org.slf4j.LoggerFactory;

import javax.annotation.Nullable;
import javax.inject.Named;
import java.io.IOException;
import java.nio.ByteBuffer;
import java.nio.charset.Charset;
import java.util.ArrayList;
import java.util.Collections;
import java.util.Date;
import java.util.HashSet;
import java.util.Iterator;
import java.util.List;
import java.util.Map;
import java.util.Set;
import java.util.SortedMap;
import java.util.TreeMap;
import java.util.concurrent.ExecutionException;
import java.util.concurrent.ExecutorService;
import java.util.concurrent.Executors;
import java.util.concurrent.Semaphore;
import java.util.concurrent.ThreadFactory;

import static com.google.common.base.Preconditions.checkNotNull;

public class CassandraDatastore implements Datastore, ProcessorHandler, KairosMetricReporter,
		ServiceKeyStore
{
	public static final Logger logger = LoggerFactory.getLogger(CassandraDatastore.class);

	public static final int LONG_FLAG = 0x0;
	public static final int FLOAT_FLAG = 0x1;

	public static final DataPointsRowKeySerializer DATA_POINTS_ROW_KEY_SERIALIZER = new DataPointsRowKeySerializer();


	public static final long ROW_WIDTH = 1814400000L; //3 Weeks wide

	public static final String KEY_QUERY_TIME = "kairosdb.datastore.cassandra.key_query_time";
	public static final String ROW_KEY_COUNT = "kairosdb.datastore.cassandra.row_key_count";
	public static final String RAW_ROW_KEY_COUNT = "kairosdb.datastore.cassandra.raw_row_key_count";


	public static final String ROW_KEY_METRIC_NAMES = "metric_names";
	public static final String ROW_KEY_TAG_NAMES = "tag_names";
	public static final String ROW_KEY_TAG_VALUES = "tag_values";
	private static final Charset UTF_8 = Charset.forName("UTF-8");


	private final ClusterConnection m_writeCluster;
	private final ClusterConnection m_metaCluster;
	private final List<ClusterConnection> m_readClusters;
	private final Map<String, ClusterConnection> m_clusterMap;

	@Inject
	private final BatchStats m_batchStats = new BatchStats();

	@Inject
	private DataCache<DataPointsRowKey> m_rowKeyCache = new DataCache<DataPointsRowKey>(1024);
	@Inject
	private DataCache<String> m_metricNameCache = new DataCache<String>(1024);

	private final KairosDataPointFactory m_kairosDataPointFactory;
	private final QueueProcessor m_queueProcessor;
	private final IngestExecutorService m_congestionExecutor;
	private final CassandraModule.BatchHandlerFactory m_batchHandlerFactory;
	private final CassandraModule.DeleteBatchHandlerFactory m_deleteBatchHandlerFactory;
	private final CassandraModule.CQLFilteredRowKeyIteratorFactory m_rowKeyFilterFactory;

	private CassandraConfiguration m_cassandraConfiguration;

	@Inject
	private SimpleStatsReporter m_simpleStatsReporter = new SimpleStatsReporter();

	@Inject
	@Named("kairosdb.queue_processor.batch_size")
	private int m_batchSize;  //Used for batching delete requests


	@Inject
	public CassandraDatastore(
			CassandraConfiguration cassandraConfiguration,
			@Named("write_cluster") ClusterConnection writeCluster,
			@Named("meta_cluster") ClusterConnection metaCluster,
			List<ClusterConnection> readClusters,
			KairosDataPointFactory kairosDataPointFactory,
			QueueProcessor queueProcessor,
			IngestExecutorService congestionExecutor,
			CassandraModule.BatchHandlerFactory batchHandlerFactory,
			CassandraModule.DeleteBatchHandlerFactory deleteBatchHandlerFactory,
			CassandraModule.CQLFilteredRowKeyIteratorFactory rowKeyFilterFactory) throws DatastoreException
	{
		//m_astyanaxClient = astyanaxClient;
		m_kairosDataPointFactory = kairosDataPointFactory;
		m_queueProcessor = queueProcessor;
		m_congestionExecutor = congestionExecutor;

		m_batchHandlerFactory = batchHandlerFactory;
		m_deleteBatchHandlerFactory = deleteBatchHandlerFactory;
		m_rowKeyFilterFactory = rowKeyFilterFactory;

		m_writeCluster = writeCluster;
		m_metaCluster = metaCluster;
		m_readClusters = readClusters;

		ImmutableMap.Builder<String, ClusterConnection> builder = ImmutableMap.builder();
		builder.put(m_writeCluster.getClusterName(), m_writeCluster);

		for (ClusterConnection readCluster : readClusters)
		{
			builder.put(readCluster.getClusterName(), readCluster);
		}

		m_clusterMap = builder.build();

		m_cassandraConfiguration = cassandraConfiguration;

		//This needs to be done last as it tells the processor we are ready for data
		m_queueProcessor.setProcessorHandler(this);
	}

<<<<<<< HEAD
	public static ByteBuffer serializeString(String str)
=======
	//Used for creating the end string for prefix searches
	private static ByteBuffer serializeEndString(String str)
	{
		byte[] bytes = str.getBytes(UTF_8);
		bytes[bytes.length-1]++;
		return ByteBuffer.wrap(bytes);
	}

	private static ByteBuffer serializeString(String str)
>>>>>>> ed70ce1f
	{
		return ByteBuffer.wrap(str.getBytes(UTF_8));
	}


	public void cleanRowKeyCache()
	{
		long currentRow = calculateRowTime(System.currentTimeMillis());

		Set<DataPointsRowKey> keys = m_rowKeyCache.getCachedKeys();

		for (DataPointsRowKey key : keys)
		{
			if (key.getTimestamp() != currentRow)
			{
				m_rowKeyCache.removeKey(key);
			}
		}
	}

	@Override
	public void close() throws InterruptedException
	{
		m_queueProcessor.shutdown();
		m_writeCluster.close();
		for (ClusterConnection readCluster : m_readClusters)
		{
			readCluster.close();
		}
	}

	@Subscribe
	public void putDataPoint(DataPointEvent dataPointEvent) throws DatastoreException
	{
		//Todo make sure when shutting down this throws an exception
		m_queueProcessor.put(dataPointEvent);
	}

	@Override
	public void handleEvents(List<DataPointEvent> events, EventCompletionCallBack eventCompletionCallBack,
			boolean fullBatch)
	{
		BatchHandler batchHandler;

		batchHandler = m_batchHandlerFactory.create(events, eventCompletionCallBack, fullBatch);

		m_congestionExecutor.submit(batchHandler);
	}

<<<<<<< HEAD
	private interface ClusterCallback
	{
		ResultSetFuture query(ClusterConnection connection) throws DatastoreException;
	}

	private interface ClusterCallbackList
	{
		List<ResultSetFuture> query(ClusterConnection connection) throws DatastoreException;
	}

	private List<ResultSetFuture> queryClusters(ClusterCallback cb) throws DatastoreException
	{
		List<ResultSetFuture> futures = new ArrayList<>();

		ResultSetFuture resultSetFuture = cb.query(m_writeCluster);
		futures.add(resultSetFuture);

		for (ClusterConnection readCluster : m_readClusters)
		{
			ResultSetFuture future = cb.query(readCluster);
			if (future != null)
				futures.add(future);
		}

		return futures;
	}

	private List<ResultSetFuture> queryClustersList(ClusterCallbackList cb) throws DatastoreException
	{
		List<ResultSetFuture> futures = new ArrayList<>();
=======
	private Iterable<String> queryStringIndex(final String key, final String prefix)
	{
		BoundStatement boundStatement = new BoundStatement(m_schema.psStringIndexPrefixQuery);
		boundStatement.setBytesUnsafe(0, serializeString(key));
		boundStatement.setBytesUnsafe(1, serializeString(prefix));
		boundStatement.setBytesUnsafe(2, serializeEndString(prefix));

		boundStatement.setConsistencyLevel(m_cassandraConfiguration.getDataReadLevel());

		ResultSet resultSet = m_session.execute(boundStatement);

		List<String> ret = new ArrayList<String>();

		while (!resultSet.isExhausted())
		{
			Row row = resultSet.one();
			ret.add(row.getString(0));
		}

		return ret;
	}
>>>>>>> ed70ce1f

		List<ResultSetFuture> resultSetFuture = cb.query(m_writeCluster);
		if (resultSetFuture != null)
		futures.addAll(resultSetFuture);

		for (ClusterConnection readCluster : m_readClusters)
		{
			List<ResultSetFuture> future = cb.query(readCluster);
			if (future != null)
				futures.addAll(future);
		}

		return futures;
	}


	private Iterable<String> queryStringIndex(final String key) throws DatastoreException
	{
		List<ResultSetFuture> futures = queryClusters((cluster) -> {
			BoundStatement boundStatement = new BoundStatement(cluster.psStringIndexQuery);
			boundStatement.setBytesUnsafe(0, serializeString(key));
			boundStatement.setConsistencyLevel(cluster.getReadConsistencyLevel());

			return cluster.executeAsync(boundStatement);
		});

		ListenableFuture<List<ResultSet>> listListenableFuture = Futures.allAsList(futures);

		List<String> ret = new ArrayList<String>();

		try
		{
			Iterator<ResultSet> iterator = listListenableFuture.get().iterator();
			while (iterator.hasNext())
			{
				ResultSet resultSet = iterator.next();
				while (!resultSet.isExhausted())
				{
					Row row = resultSet.one();
					ret.add(row.getString(0));
				}
			}
		}
		catch (Exception e)
		{
			throw new DatastoreException("CQL Query failure", e);
		}

		return ret;
	}

	@Override
<<<<<<< HEAD
	public Iterable<String> getMetricNames() throws DatastoreException
=======
	public Iterable<String> getMetricNames(String prefix)
>>>>>>> ed70ce1f
	{
		if (prefix == null)
			return queryStringIndex(ROW_KEY_METRIC_NAMES);
		else
			return queryStringIndex(ROW_KEY_METRIC_NAMES, prefix);
	}

	@Override
	public Iterable<String> getTagNames() throws DatastoreException
	{
		return queryStringIndex(ROW_KEY_TAG_NAMES);
	}

	@Override
	public Iterable<String> getTagValues() throws DatastoreException
	{
		return queryStringIndex(ROW_KEY_TAG_VALUES);
	}

	@Override
	public TagSet queryMetricTags(DatastoreMetricQuery query) throws DatastoreException
	{
		TagSetImpl tagSet = new TagSetImpl();
		Iterator<DataPointsRowKey> rowKeys = getKeysForQueryIterator(query);

		MemoryMonitor mm = new MemoryMonitor(20);
		while (rowKeys.hasNext())
		{
			DataPointsRowKey dataPointsRowKey = rowKeys.next();
			for (Map.Entry<String, String> tag : dataPointsRowKey.getTags().entrySet())
			{
				tagSet.addTag(tag.getKey(), tag.getValue());
				mm.checkMemoryAndThrowException();
			}
		}

		return (tagSet);
	}

	@Override
	public void setValue(String service, String serviceKey, String key, String value) throws DatastoreException
	{
		BoundStatement statement = new BoundStatement(m_metaCluster.psServiceIndexInsert);
		statement.setString(0, service);
		statement.setString(1, serviceKey);
		statement.setString(2, key);
		statement.setString(3, value);
		statement.setConsistencyLevel(m_metaCluster.getWriteConsistencyLevel());

		m_metaCluster.execute(statement);
	}

	@Override
	public ServiceKeyValue getValue(String service, String serviceKey, String key) throws DatastoreException
	{
		BoundStatement statement = new BoundStatement(m_metaCluster.psServiceIndexGet);
		statement.setString(0, service);
		statement.setString(1, serviceKey);
		statement.setString(2, key);
		statement.setConsistencyLevel(m_metaCluster.getReadConsistencyLevel());

		ResultSet resultSet = m_metaCluster.execute(statement);
		Row row = resultSet.one();

		if (row != null)
			return new ServiceKeyValue(row.getString(0), new Date(row.getTime(1)));

		return null;
	}

	@Override
	public Iterable<String> listServiceKeys(String service)
			throws DatastoreException
	{
		List<String> ret = new ArrayList<>();

		if (m_metaCluster.psServiceIndexListServiceKeys == null)
		{
			throw new DatastoreException("List Service Keys is not available on this version of Cassandra.");
		}

		BoundStatement statement = new BoundStatement(m_metaCluster.psServiceIndexListServiceKeys);
		statement.setString(0, service);
		statement.setConsistencyLevel(m_metaCluster.getReadConsistencyLevel());

		ResultSet resultSet = m_metaCluster.execute(statement);
		while (!resultSet.isExhausted())
		{
			ret.add(resultSet.one().getString(0));
		}

		return ret;
	}

    @Override
	public Iterable<String> listKeys(String service, String serviceKey) throws DatastoreException
	{
		List<String> ret = new ArrayList<>();

		BoundStatement statement = new BoundStatement(m_metaCluster.psServiceIndexListKeys);
		statement.setString(0, service);
		statement.setString(1, serviceKey);
		statement.setConsistencyLevel(m_metaCluster.getReadConsistencyLevel());

		ResultSet resultSet = m_metaCluster.execute(statement);
		while (!resultSet.isExhausted())
		{
			String key = resultSet.one().getString(0);
			if (key != null) {  // The last row for the primary key doesn't get deleted and has a null key and isExhausted still return false. So check for null
				ret.add(key);
			}
		}

		return ret;
	}

	@Override
	public Iterable<String> listKeys(String service, String serviceKey, String keyStartsWith) throws DatastoreException
	{
		String begin = keyStartsWith;
		String end = keyStartsWith + Character.MAX_VALUE;

		List<String> ret = new ArrayList<>();

		BoundStatement statement = new BoundStatement(m_metaCluster.psServiceIndexListKeysPrefix);
		statement.setString(0, service);
		statement.setString(1, serviceKey);
		statement.setString(2, begin);
		statement.setString(3, end);
		statement.setConsistencyLevel(m_metaCluster.getReadConsistencyLevel());

		ResultSet resultSet = m_metaCluster.execute(statement);
		while (!resultSet.isExhausted())
		{
			String key = resultSet.one().getString(0);
			if (key != null) {  // The last row for the primary key doesn't get deleted and has a null key and isExhausted still return false. So check for null
				ret.add(key);
			}
		}

		return ret;
	}

	@Override
	public void deleteKey(String service, String serviceKey, String key)
			throws DatastoreException
	{
		BoundStatement statement = new BoundStatement(m_metaCluster.psServiceIndexDeleteKey);
		statement.setString(0, service);
		statement.setString(1, serviceKey);
		statement.setString(2, key);
		statement.setConsistencyLevel(m_metaCluster.getWriteConsistencyLevel());

<<<<<<< HEAD
		m_metaCluster.execute(statement);
=======
		m_session.execute(statement);

		// Update modification time
		statement = new BoundStatement(m_schema.psServiceIndexInsertModifiedTime);
		statement.setString(0, service);
		statement.setString(1, serviceKey);

		m_session.execute(statement);
>>>>>>> ed70ce1f
	}

	@Override
	public Date getServiceKeyLastModifiedTime(String service, String serviceKey) throws DatastoreException
	{
		BoundStatement statement = new BoundStatement(m_schema.psServiceIndexModificationTime);
		statement.setString(0, service);
		statement.setString(1, serviceKey);

		ResultSet resultSet = m_session.execute(statement);
		Row row = resultSet.one();

		if (row != null)
			return new Date(row.getTime(0));

		return new Date(0L);
	}

	@Override
	public void queryDatabase(DatastoreMetricQuery query, QueryCallback queryCallback) throws DatastoreException
	{
		cqlQueryWithRowKeys(query, queryCallback, getKeysForQueryIterator(query));
	}

	@Override
	public List<DataPointSet> getMetrics(long now)
	{
		List<DataPointSet> ret = new ArrayList<>();

		m_simpleStatsReporter.reportStats(m_batchStats.getNameStats(), now,
				"kairosdb.datastore.cassandra.write_batch_size",
				"table", "string_index", ret);
		m_simpleStatsReporter.reportStats(m_batchStats.getDataPointStats(), now,
				"kairosdb.datastore.cassandra.write_batch_size",
				"table", "data_points", ret);
		m_simpleStatsReporter.reportStats(m_batchStats.getRowKeyStats(), now,
				"kairosdb.datastore.cassandra.write_batch_size",
				"table", "row_keys", ret);

		return ret;
	}

	private class QueryListener implements FutureCallback<ResultSet>
	{
		private final DataPointsRowKey m_rowKey;
		private final QueryCallback m_callback;
		private final Semaphore m_semaphore;  //Used to notify caller when last query is done
		private final QueryMonitor m_queryMonitor;

		public QueryListener(DataPointsRowKey rowKey, QueryCallback callback, Semaphore querySemaphor, QueryMonitor queryMonitor)
		{
			m_rowKey = rowKey;
			m_callback = callback;
			m_semaphore = querySemaphor;
			m_queryMonitor = queryMonitor;
		}

		@Override
		public void onSuccess(@Nullable ResultSet result)
		{
			try
			{
				//CQL will give back results that are empty
				if (result.isExhausted())
					return;

				try (QueryCallback.DataPointWriter dataPointWriter = m_callback.startDataPointSet(m_rowKey.getDataType(), m_rowKey.getTags()))
				{

					DataPointFactory dataPointFactory = null;
					dataPointFactory = m_kairosDataPointFactory.getFactoryForDataStoreType(m_rowKey.getDataType());

					while (!result.isExhausted())
					{
						Row row = result.one();
						ByteBuffer bytes = row.getBytes(0);

						int columnTime = bytes.getInt();

						ByteBuffer value = row.getBytes(1);
						long timestamp = getColumnTimestamp(m_rowKey.getTimestamp(), columnTime);

						//If type is legacy type it will point to the same object, no need for equals
						if (m_rowKey.getDataType() == LegacyDataPointFactory.DATASTORE_TYPE)
						{
							if (isLongValue(columnTime))
							{
								dataPointWriter.addDataPoint(
										new LegacyLongDataPoint(timestamp,
												ValueSerializer.getLongFromByteBuffer(value)));
							}
							else
							{
								dataPointWriter.addDataPoint(
										new LegacyDoubleDataPoint(timestamp,
												ValueSerializer.getDoubleFromByteBuffer(value)));
							}
						}
						else
						{
							dataPointWriter.addDataPoint(
									dataPointFactory.getDataPoint(timestamp, KDataInput.createInput(value)));
						}

						m_queryMonitor.incrementCounter();

					}
				}

			}
			catch (Exception e)
			{
				logger.error("QueryListener failure", e);
				m_queryMonitor.failQuery(e);
			}
			finally
			{
				m_semaphore.release();
			}
		}

		@Override
		public void onFailure(Throwable t)
		{
			logger.error("Async query failure", t);
			m_queryMonitor.failQuery(t);
			m_semaphore.release();
		}
	}


	private void cqlQueryWithRowKeys(DatastoreMetricQuery query,
			QueryCallback queryCallback, Iterator<DataPointsRowKey> rowKeys) throws DatastoreException
	{
		List<ResultSetFuture> queryResults = new ArrayList<>();
		int rowCount = 0;
		long queryStartTime = query.getStartTime();
		long queryEndTime = query.getEndTime();
		boolean useLimit = query.getLimit() != 0;
		QueryMonitor queryMonitor = new QueryMonitor(m_cassandraConfiguration.getQueryLimit());

		ExecutorService resultsExecutor = Executors.newFixedThreadPool(m_cassandraConfiguration.getQueryReaderThreads(),
				new ThreadFactory()
				{
					private int m_count = 0;
					@Override
					public Thread newThread(Runnable r)
					{
						m_count ++;
						return new Thread(r, "query_"+query.getName()+"-"+m_count);
					}
				});
		//Controls the number of queries sent out at the same time.
		Semaphore querySemaphore = new Semaphore(m_cassandraConfiguration.getSimultaneousQueries());

		while (rowKeys.hasNext())
		{
			rowCount ++;
			DataPointsRowKey rowKey = rowKeys.next();
			long tierRowTime = rowKey.getTimestamp();
			int startTime;
			int endTime;
			if (queryStartTime < tierRowTime)
				startTime = 0;
			else
				startTime = getColumnName(tierRowTime, queryStartTime);

			if (queryEndTime > (tierRowTime + ROW_WIDTH))
				endTime = getColumnName(tierRowTime, tierRowTime + ROW_WIDTH) +1;
			else
				endTime = getColumnName(tierRowTime, queryEndTime) +1; //add 1 so we get 0x1 for last bit

			ByteBuffer startBuffer = ByteBuffer.allocate(4);
			startBuffer.putInt(startTime);
			startBuffer.rewind();

			ByteBuffer endBuffer = ByteBuffer.allocate(4);
			endBuffer.putInt(endTime);
			endBuffer.rewind();

			ClusterConnection cluster = m_clusterMap.get(rowKey.getClusterName());

			BoundStatement boundStatement;
			if (useLimit)
			{
				if (query.getOrder() == Order.ASC)
					boundStatement = new BoundStatement(cluster.psDataPointsQueryAscLimit);
				else
					boundStatement = new BoundStatement(cluster.psDataPointsQueryDescLimit);
			}
			else
			{
				if (query.getOrder() == Order.ASC)
					boundStatement = new BoundStatement(cluster.psDataPointsQueryAsc);
				else
					boundStatement = new BoundStatement(cluster.psDataPointsQueryDesc);
			}

			boundStatement.setBytesUnsafe(0, DATA_POINTS_ROW_KEY_SERIALIZER.toByteBuffer(rowKey));
			boundStatement.setBytesUnsafe(1, startBuffer);
			boundStatement.setBytesUnsafe(2, endBuffer);

			if (useLimit)
				boundStatement.setInt(3, query.getLimit());

			boundStatement.setConsistencyLevel(cluster.getReadConsistencyLevel());

			try
			{
				querySemaphore.acquire();
			}
			catch (InterruptedException e)
			{
				e.printStackTrace();
			}

			if (queryMonitor.keepRunning())
			{
				ResultSetFuture resultSetFuture = cluster.executeAsync(boundStatement);

				queryResults.add(resultSetFuture);

				Futures.addCallback(resultSetFuture, new QueryListener(rowKey, queryCallback, querySemaphore, queryMonitor), resultsExecutor);
			}
			else
			{
				//Something broke cancel queries
				for (ResultSetFuture queryResult : queryResults)
				{
					queryResult.cancel(true);
				}

				break;
			}

		}

		ThreadReporter.addDataPoint(ROW_KEY_COUNT, rowCount);

		try
		{
			if (queryMonitor.getException() == null)
				querySemaphore.acquire(m_cassandraConfiguration.getSimultaneousQueries());
			resultsExecutor.shutdown();
		}
		catch (InterruptedException e)
		{
			logger.error("Query interrupted", e);
		}

		if (queryMonitor.getException() != null)
			throw new DatastoreException(queryMonitor.getException());
	}

	private void deletePartialRow(DataPointsRowKey rowKey, long start, long end) throws DatastoreException
	{
		queryClusters((cluster) ->
		{
			if (cluster.psDataPointsDeleteRange != null)
			{
				BoundStatement statement = new BoundStatement(cluster.psDataPointsDeleteRange);
				statement.setBytesUnsafe(0, DATA_POINTS_ROW_KEY_SERIALIZER.toByteBuffer(rowKey));
				ByteBuffer b = ByteBuffer.allocate(4);
				b.putInt(getColumnName(rowKey.getTimestamp(), start));
				b.rewind();
				statement.setBytesUnsafe(1, b);

				b = ByteBuffer.allocate(4);
				b.putInt(getColumnName(rowKey.getTimestamp(), end));
				b.rewind();
				statement.setBytesUnsafe(2, b);

				statement.setConsistencyLevel(cluster.getReadConsistencyLevel());
				cluster.executeAsync(statement);
			}
			else
			{
				//note, with multiple old clusters this query could be done multiple times
				DatastoreMetricQuery deleteQuery = new QueryMetric(start, end, 0,
						rowKey.getMetricName());

				cqlQueryWithRowKeys(deleteQuery, new DeletingCallback(deleteQuery.getName()),
						Collections.singletonList(rowKey).iterator());
			}
			return null;
		});
	}


	@Override
	public void deleteDataPoints(DatastoreMetricQuery deleteQuery) throws DatastoreException
	{
		checkNotNull(deleteQuery);
		boolean clearCache = false;


		boolean deleteAll = false;
		if (deleteQuery.getStartTime() == Long.MIN_VALUE && deleteQuery.getEndTime() == Long.MAX_VALUE)
			deleteAll = true;

		Iterator<DataPointsRowKey> rowKeyIterator = getKeysForQueryIterator(deleteQuery);
		List<DataPointsRowKey> partialRows = new ArrayList<DataPointsRowKey>();

		while (rowKeyIterator.hasNext())
		{
			DataPointsRowKey rowKey = rowKeyIterator.next();
			//System.out.println("Deleting from row "+rowKey);
			long rowKeyTimestamp = rowKey.getTimestamp();
			if (deleteQuery.getStartTime() <= rowKeyTimestamp && (deleteQuery.getEndTime() >= rowKeyTimestamp + ROW_WIDTH - 1))
			{
				queryClusters((cluster) ->
						{
							//System.out.println("Delete entire row");
							BoundStatement statement = new BoundStatement(cluster.psDataPointsDeleteRow);
							statement.setBytesUnsafe(0, DATA_POINTS_ROW_KEY_SERIALIZER.toByteBuffer(rowKey));
							statement.setConsistencyLevel(cluster.getReadConsistencyLevel());
							cluster.execute(statement);

							//Delete from old row keys
							statement = new BoundStatement(cluster.psRowKeyIndexDelete);
							statement.setBytesUnsafe(0, serializeString(rowKey.getMetricName()));
							statement.setBytesUnsafe(1, DATA_POINTS_ROW_KEY_SERIALIZER.toByteBuffer(rowKey));
							statement.setConsistencyLevel(cluster.getReadConsistencyLevel());
							cluster.execute(statement);

							statement = new BoundStatement(cluster.psRowKeyDelete);
							statement.setString(0, rowKey.getMetricName());
							statement.setTimestamp(1, new Date(rowKey.getTimestamp()));
							statement.setConsistencyLevel(cluster.getReadConsistencyLevel());
							cluster.execute(statement);

							statement = new BoundStatement(cluster.psRowKeyTimeDelete);
							statement.setString(0, rowKey.getMetricName());
							statement.setTimestamp(1, new Date(rowKey.getTimestamp()));
							statement.setConsistencyLevel(cluster.getReadConsistencyLevel());
							cluster.execute(statement);
							return null;
						});

				clearCache = true;
			}
			else if (deleteQuery.getStartTime() <= rowKeyTimestamp)
			{
				//System.out.println("Delete first of row");
				//Delete first portion of row
				//deletePartialRow(rowKey, 0, getColumnName(rowKeyTimestamp, deleteQuery.getEndTime()));
				deletePartialRow(rowKey, rowKeyTimestamp, deleteQuery.getEndTime());
			}
			else if (deleteQuery.getEndTime() >= rowKeyTimestamp + ROW_WIDTH -1)
			{
				//System.out.println("Delete last of row");
				//Delete last portion of row
				//deletePartialRow(rowKey, getColumnName(rowKeyTimestamp, deleteQuery.getStartTime()),
				//		getColumnName(rowKeyTimestamp, rowKeyTimestamp + ROW_WIDTH - 1));
				deletePartialRow(rowKey, deleteQuery.getStartTime(),
						rowKeyTimestamp + ROW_WIDTH - 1);
			}
			else
			{
				//System.out.println("Delete within a row");
				//Delete within a row
				/*deletePartialRow(rowKey, getColumnName(rowKeyTimestamp, deleteQuery.getStartTime()),
						getColumnName(rowKeyTimestamp, deleteQuery.getEndTime()));*/
				deletePartialRow(rowKey, deleteQuery.getStartTime(),
						deleteQuery.getEndTime());
			}
		}

		// If index is gone, delete metric name from Strings column family
		if (deleteAll)
		{
			queryClusters((cluster) ->
					{
						BoundStatement statement = new BoundStatement(cluster.psRowKeyIndexDeleteRow);
						statement.setBytesUnsafe(0, serializeString(deleteQuery.getName()));
						statement.setConsistencyLevel(cluster.getReadConsistencyLevel());
						cluster.executeAsync(statement);

						//Delete from string index
						statement = new BoundStatement(cluster.psStringIndexDelete);
						statement.setBytesUnsafe(0, serializeString(ROW_KEY_METRIC_NAMES));
						statement.setBytesUnsafe(1, serializeString(deleteQuery.getName()));
						statement.setConsistencyLevel(cluster.getReadConsistencyLevel());
						cluster.executeAsync(statement);
						return null;
					});

			clearCache = true;
			m_metricNameCache.clear();
		}


		if (clearCache)
			m_rowKeyCache.clear();
	}

	private SortedMap<String, String> getTags(DataPointRow row)
	{
		TreeMap<String, String> map = new TreeMap<String, String>();
		for (String name : row.getTagNames())
		{
			map.put(name, row.getTagValue(name));
		}

		return map;
	}

	/**
	 * Returns the row keys for the query in tiers ie grouped by row key timestamp
	 *
	 * @param query query
	 * @return row keys for the query
	 */
	public Iterator<DataPointsRowKey> getKeysForQueryIterator(DatastoreMetricQuery query) throws DatastoreException
	{
		Iterator<DataPointsRowKey> ret = null;

		List<QueryPlugin> plugins = query.getPlugins();

		//First plugin that works gets it.
		for (QueryPlugin plugin : plugins)
		{
			if (plugin instanceof CassandraRowKeyPlugin)
			{
				ret = ((CassandraRowKeyPlugin) plugin).getKeysForQueryIterator(query);
				break;
			}
		}

		//Default to old behavior if no plugin was provided
		if (ret == null)
		{
			//todo use Iterable.concat to query multiple metrics at the same time.
			//each filtered iterator will be combined into one and returned.
			//one issue is that the queries are done in the constructor
			//would like to do them lazily but would have to throw an exception through
			//hasNext call, ick
			ret = m_rowKeyFilterFactory.create(m_writeCluster, query.getName(), query.getStartTime(),
					query.getEndTime(), query.getTags());

			for (ClusterConnection cluster : m_readClusters)
			{
				ret = Iterators.concat(ret, m_rowKeyFilterFactory.create(cluster, query.getName(), query.getStartTime(),
						query.getEndTime(), query.getTags()));
			}
		}


		return (ret);
	}

	public static long calculateRowTime(long timestamp)
	{
		return (timestamp - (Math.abs(timestamp) % ROW_WIDTH));
	}


	/**
	 This is just for the delete operation of old data points.
	 @param rowTime
	 @param timestamp
	 @param isInteger
	 @return
	 */
	@SuppressWarnings("PointlessBitwiseExpression")
	private static int getColumnName(long rowTime, long timestamp, boolean isInteger)
	{
		int ret = (int) (timestamp - rowTime);

		if (isInteger)
			return ((ret << 1) | LONG_FLAG);
		else
			return ((ret << 1) | FLOAT_FLAG);

	}

	@SuppressWarnings("PointlessBitwiseExpression")
	public static int getColumnName(long rowTime, long timestamp)
	{
		int ret = (int) (timestamp - rowTime);

		/*
			The timestamp is shifted to support legacy datapoints that
			used the extra bit to determine if the value was long or double
		 */
		return (ret << 1);
	}

	public static long getColumnTimestamp(long rowTime, int columnName)
	{
		return (rowTime + (long) (columnName >>> 1));
	}

	public static boolean isLongValue(int columnName)
	{
		return ((columnName & 0x1) == LONG_FLAG);
	}


	private class DeletingCallback implements QueryCallback
	{
		private String m_metricName;

		public DeletingCallback(String metricName)
		{
			m_metricName = metricName;
		}


		@Override
		public DataPointWriter startDataPointSet(String dataType, SortedMap<String, String> tags) throws IOException
		{
			return new DeleteDatePointWriter(dataType, tags);
		}

		private class DeleteDatePointWriter implements DataPointWriter
		{
			private String m_dataType;
			private SortedMap<String, String> m_tags;
			private List<DataPoint> m_dataPoints;

			public DeleteDatePointWriter(String dataType, SortedMap<String, String> tags)
			{
				m_dataType = dataType;
				m_tags = tags;
				m_dataPoints = new ArrayList<>();

			}

			@Override
			public void addDataPoint(DataPoint datapoint) throws IOException
			{
				m_dataPoints.add(datapoint);

				if (m_dataPoints.size() > m_batchSize)
				{
					List<DataPoint> dataPoints = m_dataPoints;
					m_dataPoints = new ArrayList<DataPoint>();

					DeleteBatchHandler deleteBatchHandler = m_deleteBatchHandlerFactory.create(
							m_metricName, m_tags, dataPoints, s_dontCareCallBack);

					m_congestionExecutor.submit(deleteBatchHandler);
				}
			}

			@Override
			public void close() throws IOException
			{
				if (m_dataPoints.size() != 0)
				{
					DeleteBatchHandler deleteBatchHandler = m_deleteBatchHandlerFactory.create(
							m_metricName, m_tags, m_dataPoints, s_dontCareCallBack);

					m_congestionExecutor.submit(deleteBatchHandler);
				}
			}
		}
	}

	private void printHosts(Iterator<Host> hostIterator)
	{
		StringBuilder sb = new StringBuilder();

		while (hostIterator.hasNext())
		{
			sb.append(hostIterator.next().toString()).append(" ");
		}
		System.out.println(sb.toString());
	}

	private static final IDontCareCallBack s_dontCareCallBack = new IDontCareCallBack();

	private static class IDontCareCallBack implements EventCompletionCallBack
	{
		@Override
		public void complete() {} //Dont care
	}

}<|MERGE_RESOLUTION|>--- conflicted
+++ resolved
@@ -15,21 +15,15 @@
  */
 package org.kairosdb.datastore.cassandra;
 
-<<<<<<< HEAD
-import com.datastax.driver.core.*;
-import com.google.common.collect.ImmutableMap;
-import com.google.common.collect.Iterators;
-import org.kairosdb.core.annotation.InjectProperty;
-import org.kairosdb.eventbus.Subscribe;
-=======
 import com.datastax.driver.core.BoundStatement;
 import com.datastax.driver.core.Host;
 import com.datastax.driver.core.ResultSet;
 import com.datastax.driver.core.ResultSetFuture;
 import com.datastax.driver.core.Row;
 import com.datastax.driver.core.Session;
+import com.google.common.collect.ImmutableMap;
+import com.google.common.collect.Iterators;
 import com.google.common.collect.SetMultimap;
->>>>>>> ed70ce1f
 import com.google.common.util.concurrent.FutureCallback;
 import com.google.common.util.concurrent.Futures;
 import com.google.common.util.concurrent.ListenableFuture;
@@ -186,9 +180,6 @@
 		m_queueProcessor.setProcessorHandler(this);
 	}
 
-<<<<<<< HEAD
-	public static ByteBuffer serializeString(String str)
-=======
 	//Used for creating the end string for prefix searches
 	private static ByteBuffer serializeEndString(String str)
 	{
@@ -197,8 +188,7 @@
 		return ByteBuffer.wrap(bytes);
 	}
 
-	private static ByteBuffer serializeString(String str)
->>>>>>> ed70ce1f
+	public static ByteBuffer serializeString(String str)
 	{
 		return ByteBuffer.wrap(str.getBytes(UTF_8));
 	}
@@ -248,7 +238,6 @@
 		m_congestionExecutor.submit(batchHandler);
 	}
 
-<<<<<<< HEAD
 	private interface ClusterCallback
 	{
 		ResultSetFuture query(ClusterConnection connection) throws DatastoreException;
@@ -279,29 +268,6 @@
 	private List<ResultSetFuture> queryClustersList(ClusterCallbackList cb) throws DatastoreException
 	{
 		List<ResultSetFuture> futures = new ArrayList<>();
-=======
-	private Iterable<String> queryStringIndex(final String key, final String prefix)
-	{
-		BoundStatement boundStatement = new BoundStatement(m_schema.psStringIndexPrefixQuery);
-		boundStatement.setBytesUnsafe(0, serializeString(key));
-		boundStatement.setBytesUnsafe(1, serializeString(prefix));
-		boundStatement.setBytesUnsafe(2, serializeEndString(prefix));
-
-		boundStatement.setConsistencyLevel(m_cassandraConfiguration.getDataReadLevel());
-
-		ResultSet resultSet = m_session.execute(boundStatement);
-
-		List<String> ret = new ArrayList<String>();
-
-		while (!resultSet.isExhausted())
-		{
-			Row row = resultSet.one();
-			ret.add(row.getString(0));
-		}
-
-		return ret;
-	}
->>>>>>> ed70ce1f
 
 		List<ResultSetFuture> resultSetFuture = cb.query(m_writeCluster);
 		if (resultSetFuture != null)
@@ -318,15 +284,16 @@
 	}
 
 
-	private Iterable<String> queryStringIndex(final String key) throws DatastoreException
+	private Iterable<String> queryStringIndex(final String key, final String prefix) throws DatastoreException
 	{
 		List<ResultSetFuture> futures = queryClusters((cluster) -> {
-			BoundStatement boundStatement = new BoundStatement(cluster.psStringIndexQuery);
-			boundStatement.setBytesUnsafe(0, serializeString(key));
-			boundStatement.setConsistencyLevel(cluster.getReadConsistencyLevel());
-
-			return cluster.executeAsync(boundStatement);
-		});
+					BoundStatement boundStatement = new BoundStatement(cluster.psStringIndexPrefixQuery);
+					boundStatement.setBytesUnsafe(0, serializeString(key));
+					boundStatement.setBytesUnsafe(1, serializeString(prefix));
+					boundStatement.setBytesUnsafe(2, serializeEndString(prefix));
+					boundStatement.setConsistencyLevel(cluster.getReadConsistencyLevel());
+					return cluster.executeAsync(boundStatement);
+				});
 
 		ListenableFuture<List<ResultSet>> listListenableFuture = Futures.allAsList(futures);
 
@@ -353,12 +320,43 @@
 		return ret;
 	}
 
-	@Override
-<<<<<<< HEAD
-	public Iterable<String> getMetricNames() throws DatastoreException
-=======
-	public Iterable<String> getMetricNames(String prefix)
->>>>>>> ed70ce1f
+	private Iterable<String> queryStringIndex(final String key) throws DatastoreException
+	{
+		List<ResultSetFuture> futures = queryClusters((cluster) -> {
+			BoundStatement boundStatement = new BoundStatement(cluster.psStringIndexQuery);
+			boundStatement.setBytesUnsafe(0, serializeString(key));
+			boundStatement.setConsistencyLevel(cluster.getReadConsistencyLevel());
+
+			return cluster.executeAsync(boundStatement);
+		});
+
+		ListenableFuture<List<ResultSet>> listListenableFuture = Futures.allAsList(futures);
+
+		List<String> ret = new ArrayList<String>();
+
+		try
+		{
+			Iterator<ResultSet> iterator = listListenableFuture.get().iterator();
+			while (iterator.hasNext())
+			{
+				ResultSet resultSet = iterator.next();
+				while (!resultSet.isExhausted())
+				{
+					Row row = resultSet.one();
+					ret.add(row.getString(0));
+				}
+			}
+		}
+		catch (Exception e)
+		{
+			throw new DatastoreException("CQL Query failure", e);
+		}
+
+		return ret;
+	}
+
+	@Override
+	public Iterable<String> getMetricNames(String prefix) throws DatastoreException
 	{
 		if (prefix == null)
 			return queryStringIndex(ROW_KEY_METRIC_NAMES);
@@ -512,28 +510,24 @@
 		statement.setString(2, key);
 		statement.setConsistencyLevel(m_metaCluster.getWriteConsistencyLevel());
 
-<<<<<<< HEAD
 		m_metaCluster.execute(statement);
-=======
-		m_session.execute(statement);
 
 		// Update modification time
-		statement = new BoundStatement(m_schema.psServiceIndexInsertModifiedTime);
+		statement = new BoundStatement(m_metaCluster.psServiceIndexInsertModifiedTime);
 		statement.setString(0, service);
 		statement.setString(1, serviceKey);
 
-		m_session.execute(statement);
->>>>>>> ed70ce1f
+		m_metaCluster.execute(statement);
 	}
 
 	@Override
 	public Date getServiceKeyLastModifiedTime(String service, String serviceKey) throws DatastoreException
 	{
-		BoundStatement statement = new BoundStatement(m_schema.psServiceIndexModificationTime);
+		BoundStatement statement = new BoundStatement(m_metaCluster.psServiceIndexModificationTime);
 		statement.setString(0, service);
 		statement.setString(1, serviceKey);
 
-		ResultSet resultSet = m_session.execute(statement);
+		ResultSet resultSet = m_metaCluster.execute(statement);
 		Row row = resultSet.one();
 
 		if (row != null)
@@ -953,7 +947,7 @@
 			}
 		}
 
-		//Default to old behavior if no plugin was provided
+		//Default to query index if no plugin was provided
 		if (ret == null)
 		{
 			//todo use Iterable.concat to query multiple metrics at the same time.
@@ -970,7 +964,6 @@
 						query.getEndTime(), query.getTags()));
 			}
 		}
-
 
 		return (ret);
 	}
