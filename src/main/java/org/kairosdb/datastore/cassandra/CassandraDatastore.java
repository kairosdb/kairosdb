--- conflicted
+++ resolved
@@ -105,9 +105,9 @@
 	private DataCache<String> m_tagValueCache = new DataCache<String>(STRING_CACHE_SIZE);
 
 	@Inject
-<<<<<<< HEAD
 	private LongDataPointFactory m_longDataPointFactory = new LongDataPointFactoryImpl();
-=======
+
+	@Inject
 	@Named(DATA_WRITE_CONSISTENCY_LEVEL)
 	private ConsitencyLevel m_dataWriteLevel = ConsitencyLevel.QUORUM;
 
@@ -122,7 +122,6 @@
 	@Inject
 	@Named(INDEX_READ_CONSISTENCY_LEVEL)
 	private ConsitencyLevel m_indexReadLevel = ConsitencyLevel.ONE;
->>>>>>> da202f30
 
 
 	@Inject
