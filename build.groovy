--- conflicted
+++ resolved
@@ -27,13 +27,8 @@
 
 programName = "kairosdb"
 //Do not use '-' in version string, it breaks rpm uninstall.
-<<<<<<< HEAD
-version = "0.9.4"
-release = "6" //package release number
-=======
 version = "1.0.0-SNAPSHOT"
 release = "1" //package release number
->>>>>>> fdaeac61
 summary = "KairosDB"
 summary = "KairosDB"
 description = """\
