--- conflicted
+++ resolved
@@ -184,16 +184,12 @@
 			loadPlugins(config, propertiesFile);
 		}
 
-<<<<<<< HEAD
 		for (String name : System.getProperties().stringPropertyNames())
 		{
-			props.setProperty(name, System.getProperty(name));
-		}
-
-		applyEnvironmentVariables(props);
-=======
+			config.setProperty(name, System.getProperty(name));
+		}
+
 		applyEnvironmentVariables(config);
->>>>>>> 84a25b01
 
 		List<Module> moduleList = new ArrayList<Module>();
 		moduleList.add(new CoreModule(config));
