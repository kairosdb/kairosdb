/*
 * Copyright 2013 Proofpoint Inc.
 *
 *    Licensed under the Apache License, Version 2.0 (the "License");
 *    you may not use this file except in compliance with the License.
 *    You may obtain a copy of the License at
 *
 *        http://www.apache.org/licenses/LICENSE-2.0
 *
 *    Unless required by applicable law or agreed to in writing, software
 *    distributed under the License is distributed on an "AS IS" BASIS,
 *    WITHOUT WARRANTIES OR CONDITIONS OF ANY KIND, either express or implied.
 *    See the License for the specific language governing permissions and
 *    limitations under the License.
 */
package org.kairosdb.datastore.cassandra;

import com.google.common.collect.ImmutableSortedMap;
import com.google.common.collect.SetMultimap;
import com.google.inject.Inject;
import com.google.inject.name.Named;
import me.prettyprint.cassandra.model.ConfigurableConsistencyLevel;
import me.prettyprint.cassandra.serializers.BytesArraySerializer;
import me.prettyprint.cassandra.serializers.IntegerSerializer;
import me.prettyprint.cassandra.serializers.StringSerializer;
import me.prettyprint.cassandra.service.CassandraHostConfigurator;
import me.prettyprint.cassandra.service.ColumnSliceIterator;
import me.prettyprint.cassandra.service.ThriftKsDef;
import me.prettyprint.hector.api.Cluster;
import me.prettyprint.hector.api.Keyspace;
import me.prettyprint.hector.api.ddl.ColumnFamilyDefinition;
import me.prettyprint.hector.api.ddl.ComparatorType;
import me.prettyprint.hector.api.ddl.KeyspaceDefinition;
import me.prettyprint.hector.api.exceptions.HectorException;
import me.prettyprint.hector.api.factory.HFactory;
import me.prettyprint.hector.api.query.CountQuery;
import me.prettyprint.hector.api.query.SliceQuery;
import org.kairosdb.core.DataPoint;
import org.kairosdb.core.KairosDataPointFactory;
import org.kairosdb.core.datapoints.LegacyDataPointFactory;
import org.kairosdb.core.datapoints.LongDataPointFactory;
import org.kairosdb.core.datapoints.LongDataPointFactoryImpl;
import org.kairosdb.core.datastore.*;
import org.kairosdb.core.exception.DatastoreException;
import org.kairosdb.core.reporting.ThreadReporter;
import org.kairosdb.util.KDataOutput;
import org.kairosdb.util.MemoryMonitor;
import org.slf4j.Logger;
import org.slf4j.LoggerFactory;

import java.io.IOException;
import java.util.*;
import java.util.concurrent.locks.Condition;
import java.util.concurrent.locks.ReentrantLock;

import static com.google.common.base.Preconditions.checkNotNull;

public class CassandraDatastore implements Datastore
{
	public static final Logger logger = LoggerFactory.getLogger(CassandraDatastore.class);

	public static final int LONG_FLAG = 0x0;
	public static final int FLOAT_FLAG = 0x1;

	public static final DataPointsRowKeySerializer DATA_POINTS_ROW_KEY_SERIALIZER = new DataPointsRowKeySerializer();


	public static final long ROW_WIDTH = 1814400000L; //3 Weeks wide

	public static final String KEY_QUERY_TIME = "kairosdb.datastore.cassandra.key_query_time";



	public static final String CF_DATA_POINTS = "data_points";
	public static final String CF_ROW_KEY_INDEX = "row_key_index";
	public static final String CF_STRING_INDEX = "string_index";

	public static final String ROW_KEY_METRIC_NAMES = "metric_names";
	public static final String ROW_KEY_TAG_NAMES = "tag_names";
	public static final String ROW_KEY_TAG_VALUES = "tag_values";


	private Cluster m_cluster;
	private Keyspace m_keyspace;
	private String m_keyspaceName;
	private int m_singleRowReadSize;
	private int m_multiRowSize;
	private int m_multiRowReadSize;
	private WriteBuffer<DataPointsRowKey, Integer, byte[]> m_dataPointWriteBuffer;
	private WriteBuffer<String, DataPointsRowKey, String> m_rowKeyWriteBuffer;
	private WriteBuffer<String, String, String> m_stringIndexWriteBuffer;

	private DataCache<DataPointsRowKey> m_rowKeyCache = new DataCache<DataPointsRowKey>(1024);
	private DataCache<String> m_metricNameCache = new DataCache<String>(1024);
	private DataCache<String> m_tagNameCache = new DataCache<String>(1024);
	private DataCache<String> m_tagValueCache = new DataCache<String>(1024);

	private final KairosDataPointFactory m_kairosDataPointFactory;

	private CassandraConfiguration m_cassandraConfiguration;

	@Inject
	private LongDataPointFactory m_longDataPointFactory = new LongDataPointFactoryImpl();


	@Inject
	public CassandraDatastore(@Named("HOSTNAME")final String hostname,
	                          CassandraConfiguration cassandraConfiguration,
	                          HectorConfiguration configuration,
                             KairosDataPointFactory kairosDataPointFactory) throws DatastoreException
	{
		try
		{
			m_cassandraConfiguration = cassandraConfiguration;
			m_singleRowReadSize = m_cassandraConfiguration.getSingleRowReadSize();
			m_multiRowSize = m_cassandraConfiguration.getMultiRowSize();
			m_multiRowReadSize = m_cassandraConfiguration.getMultiRowReadSize();
			m_kairosDataPointFactory = kairosDataPointFactory;
			m_keyspaceName = m_cassandraConfiguration.getKeyspaceName();

			m_rowKeyCache = new DataCache<DataPointsRowKey>(m_cassandraConfiguration.getRowKeyCacheSize());
			m_metricNameCache = new DataCache<String>(m_cassandraConfiguration.getStringCacheSize());
			m_tagNameCache = new DataCache<String>(m_cassandraConfiguration.getStringCacheSize());
			m_tagValueCache = new DataCache<String>(m_cassandraConfiguration.getStringCacheSize());

			CassandraHostConfigurator hostConfig = configuration.getConfiguration();
			int threadCount = hostConfig.buildCassandraHosts().length +3;

			m_cluster = HFactory.getOrCreateCluster("kairosdb-cluster",
					hostConfig, m_cassandraConfiguration.getCassandraAuthentication());

			KeyspaceDefinition keyspaceDef = m_cluster.describeKeyspace(m_keyspaceName);

			if (keyspaceDef == null)
				createSchema(m_cassandraConfiguration.getReplicationFactor());
				//set global consistency level
				ConfigurableConsistencyLevel confConsLevel = new ConfigurableConsistencyLevel();
				confConsLevel.setDefaultReadConsistencyLevel(m_cassandraConfiguration.getDataReadLevel().getHectorLevel());
				confConsLevel.setDefaultWriteConsistencyLevel(m_cassandraConfiguration.getDataWriteLevel().getHectorLevel());

			//create keyspace instance with specified consistency
			m_keyspace = HFactory.createKeyspace(m_keyspaceName, m_cluster, confConsLevel);

			ReentrantLock mutatorLock = new ReentrantLock();
			Condition lockCondition = mutatorLock.newCondition();

			m_dataPointWriteBuffer = new WriteBuffer<DataPointsRowKey, Integer, byte[]>(
					m_keyspace, CF_DATA_POINTS, m_cassandraConfiguration.getWriteDelay(),
					m_cassandraConfiguration.getMaxWriteSize(),
					DATA_POINTS_ROW_KEY_SERIALIZER,
					IntegerSerializer.get(),
					BytesArraySerializer.get(),
					new WriteBufferStats()
					{
						private ImmutableSortedMap m_tags;
						{
							m_tags = ImmutableSortedMap.naturalOrder()
									.put("host", hostname)
									.put("buffer", CF_DATA_POINTS)
									.build();
						}

						@Override
						public void saveWriteSize(int pendingWrites)
						{
							putInternalDataPoint("kairosdb.datastore.write_size", m_tags,
									m_longDataPointFactory.createDataPoint(System.currentTimeMillis(), pendingWrites));
						}
					}, mutatorLock, lockCondition, threadCount);

			m_rowKeyWriteBuffer = new WriteBuffer<String, DataPointsRowKey, String>(
					m_keyspace, CF_ROW_KEY_INDEX, m_cassandraConfiguration.getWriteDelay(),
					m_cassandraConfiguration.getMaxWriteSize(),
					StringSerializer.get(),
					DATA_POINTS_ROW_KEY_SERIALIZER,
					StringSerializer.get(),
					new WriteBufferStats()
					{
						private ImmutableSortedMap m_tags;
						{
							m_tags = ImmutableSortedMap.naturalOrder()
									.put("host", hostname)
									.put("buffer", CF_ROW_KEY_INDEX)
									.build();
						}

						@Override
						public void saveWriteSize(int pendingWrites)
						{
							putInternalDataPoint("kairosdb.datastore.write_size", m_tags,
									m_longDataPointFactory.createDataPoint(System.currentTimeMillis(), pendingWrites));
						}
					}, mutatorLock, lockCondition, threadCount);

			m_stringIndexWriteBuffer = new WriteBuffer<String, String, String>(
					m_keyspace, CF_STRING_INDEX,
					m_cassandraConfiguration.getWriteDelay(),
					m_cassandraConfiguration.getMaxWriteSize(),
					StringSerializer.get(),
					StringSerializer.get(),
					StringSerializer.get(),
					new WriteBufferStats()
					{
						private ImmutableSortedMap m_tags;
						{
							m_tags = ImmutableSortedMap.naturalOrder()
									.put("host", hostname)
									.put("buffer", CF_STRING_INDEX)
									.build();
						}

						@Override
						public void saveWriteSize(int pendingWrites)
						{
							putInternalDataPoint("kairosdb.datastore.write_size", m_tags,
									m_longDataPointFactory.createDataPoint(System.currentTimeMillis(), pendingWrites));
						}
					}, mutatorLock, lockCondition, threadCount);
		}
		catch (HectorException e)
		{
			throw new DatastoreException(e);
		}
	}

	private void putInternalDataPoint(String metricName, ImmutableSortedMap<String, String> tags, DataPoint dataPoint)
	{
		try
		{
			putDataPoint(metricName, tags, dataPoint);
		}
		catch (DatastoreException e)
		{
			logger.error("", e);
		}
	}

	private void createSchema(int replicationFactor)
	{
		List<ColumnFamilyDefinition> cfDef = new ArrayList<ColumnFamilyDefinition>();

		cfDef.add(HFactory.createColumnFamilyDefinition(
				m_keyspaceName, CF_DATA_POINTS, ComparatorType.BYTESTYPE));

		cfDef.add(HFactory.createColumnFamilyDefinition(
				m_keyspaceName, CF_ROW_KEY_INDEX, ComparatorType.BYTESTYPE));

		cfDef.add(HFactory.createColumnFamilyDefinition(
				m_keyspaceName, CF_STRING_INDEX, ComparatorType.UTF8TYPE));

		KeyspaceDefinition newKeyspace = HFactory.createKeyspaceDefinition(
				m_keyspaceName, ThriftKsDef.DEF_STRATEGY_CLASS,
				replicationFactor, cfDef);

		m_cluster.addKeyspace(newKeyspace, true);
	}

	public void increaseMaxBufferSizes()
	{
		m_dataPointWriteBuffer.increaseMaxBufferSize();
		m_rowKeyWriteBuffer.increaseMaxBufferSize();
		m_stringIndexWriteBuffer.increaseMaxBufferSize();
	}

	public void cleanRowKeyCache()
	{
		long currentRow = calculateRowTime(System.currentTimeMillis());

		Set<DataPointsRowKey> keys = m_rowKeyCache.getCachedKeys();

		for (DataPointsRowKey key : keys)
		{
			if (key.getTimestamp() != currentRow)
			{
				m_rowKeyCache.removeKey(key);
			}
		}
	}

	@Override
	public void close() throws InterruptedException
	{
		m_dataPointWriteBuffer.close();
		m_rowKeyWriteBuffer.close();
		m_stringIndexWriteBuffer.close();
	}

	@Override
	public void putDataPoint(String metricName, ImmutableSortedMap<String, String> tags, DataPoint dataPoint) throws DatastoreException
	{
		try
		{
			DataPointsRowKey rowKey = null;
			//time the data is written.
			long writeTime = System.currentTimeMillis();
			int ttl = m_cassandraConfiguration.getDatapointTtl();

<<<<<<< HEAD
			/*if (dataPoint.getTimestamp() < 0)
				throw new DatastoreException("Timestamp must be greater than or equal to zero.");*/
			long newRowTime = calculateRowTime(dataPoint.getTimestamp());
			if (newRowTime != rowTime)
			{
				rowTime = newRowTime;
				rowKey = new DataPointsRowKey(metricName, rowTime, dataPoint.getDataStoreDataType(),
						tags);

				long now = System.currentTimeMillis();

				int rowKeyTtl = 0;
				//Row key will expire 3 weeks after the data in the row expires
				if (ttl != 0)
					rowKeyTtl = ttl + ((int)(ROW_WIDTH / 1000));

				//Write out the row key if it is not cached
				if (!m_rowKeyCache.isCached(rowKey))
					m_rowKeyWriteBuffer.addData(metricName, rowKey, "", now, rowKeyTtl);
=======
			if (dataPoint.getTimestamp() < 0)
				throw new DatastoreException("Timestamp must be greater than or equal to zero.");
			long rowTime= calculateRowTime(dataPoint.getTimestamp());

			rowKey = new DataPointsRowKey(metricName, rowTime, dataPoint.getDataStoreDataType(),
					tags);


			long now = System.currentTimeMillis();
>>>>>>> 10405daa

			//Write out the row key if it is not cached
			DataPointsRowKey cachedKey = m_rowKeyCache.cacheItem(rowKey);
			if (cachedKey == null)
				m_rowKeyWriteBuffer.addData(metricName, rowKey, "", now);
			else
				rowKey = cachedKey;

			//Write metric name if not in cache
			String cachedName = m_metricNameCache.cacheItem(metricName);
			if (cachedName == null)
			{
				if (metricName.length() == 0)
				{
					logger.warn(
							"Attempted to add empty metric name to string index. Row looks like: "+dataPoint
					);
				}
				m_stringIndexWriteBuffer.addData(ROW_KEY_METRIC_NAMES,
						metricName, "", now);
			}

			//Check tag names and values to write them out
			for (String tagName : tags.keySet())
			{
				String cachedTagName = m_tagNameCache.cacheItem(tagName);
				if (cachedTagName == null)
				{
					if(tagName.length() == 0)
					{
						logger.warn(
								"Attempted to add empty tagName to string cache for metric: "+metricName
						);
					}
					m_stringIndexWriteBuffer.addData(ROW_KEY_TAG_NAMES,
							tagName, "", now);

				}

				String value = tags.get(tagName);
				String cachedValue = m_tagValueCache.cacheItem(value);
				if (cachedValue == null)
				{
					if(value.toString().length() == 0)
					{
						logger.warn(
								"Attempted to add empty tagValue (tag name "+tagName+") to string cache for metric: "+metricName
						);
					}
					m_stringIndexWriteBuffer.addData(ROW_KEY_TAG_VALUES,
							value, "", now);
				}
			}

			int columnTime = getColumnName(rowTime, dataPoint.getTimestamp());
			KDataOutput kDataOutput = new KDataOutput();
			dataPoint.writeValueToBuffer(kDataOutput);
			m_dataPointWriteBuffer.addData(rowKey, columnTime,
					kDataOutput.getBytes(), writeTime, ttl);

		}
		catch (Exception e)
		{
			throw new DatastoreException(e);
		}
	}


	@Override
	public Iterable<String> getMetricNames()
	{
		SliceQuery<String, String, String> sliceQuery =
				HFactory.createSliceQuery(m_keyspace, StringSerializer.get(), StringSerializer.get(),
						StringSerializer.get());

		sliceQuery.setColumnFamily(CF_STRING_INDEX);
		sliceQuery.setKey(ROW_KEY_METRIC_NAMES);

		ColumnSliceIterator<String, String, String> columnIterator =
				new ColumnSliceIterator<String, String, String>(sliceQuery, "", (String) null, false, m_singleRowReadSize);

		List<String> ret = new ArrayList<String>();

		while (columnIterator.hasNext())
			ret.add(columnIterator.next().getName());

		return (ret);
	}

	@Override
	public Iterable<String> getTagNames()
	{
		SliceQuery<String, String, String> sliceQuery =
				HFactory.createSliceQuery(m_keyspace, StringSerializer.get(), StringSerializer.get(),
						StringSerializer.get());

		sliceQuery.setColumnFamily(CF_STRING_INDEX);
		sliceQuery.setKey(ROW_KEY_TAG_NAMES);

		ColumnSliceIterator<String, String, String> columnIterator =
				new ColumnSliceIterator<String, String, String>(sliceQuery, "", (String) null, false, m_singleRowReadSize);

		List<String> ret = new ArrayList<String>();

		while (columnIterator.hasNext())
			ret.add(columnIterator.next().getName());

		return (ret);
	}

	@Override
	public Iterable<String> getTagValues()
	{
		SliceQuery<String, String, String> sliceQuery =
				HFactory.createSliceQuery(m_keyspace, StringSerializer.get(), StringSerializer.get(),
						StringSerializer.get());

		sliceQuery.setColumnFamily(CF_STRING_INDEX);
		sliceQuery.setKey(ROW_KEY_TAG_VALUES);

		ColumnSliceIterator<String, String, String> columnIterator =
				new ColumnSliceIterator<String, String, String>(sliceQuery, "", (String) null, false, m_singleRowReadSize);

		List<String> ret = new ArrayList<String>();

		while (columnIterator.hasNext())
			ret.add(columnIterator.next().getName());

		return (ret);
	}

	@Override
	public TagSet queryMetricTags(DatastoreMetricQuery query)
	{
		TagSetImpl tagSet = new TagSetImpl();
		Iterator<DataPointsRowKey> rowKeys = getKeysForQueryIterator(query);

		MemoryMonitor mm = new MemoryMonitor(20);
		while (rowKeys.hasNext())
		{
			DataPointsRowKey dataPointsRowKey = rowKeys.next();
			for (Map.Entry<String, String> tag : dataPointsRowKey.getTags().entrySet())
			{
				tagSet.addTag(tag.getKey(), tag.getValue());
				mm.checkMemoryAndThrowException();
			}
		}

		return (tagSet);
	}

	@Override
	public void queryDatabase(DatastoreMetricQuery query, QueryCallback queryCallback)
	{
		queryWithRowKeys(query, queryCallback, getKeysForQueryIterator(query));
	}

	private void queryWithRowKeys(DatastoreMetricQuery query,
			QueryCallback queryCallback, Iterator<DataPointsRowKey> rowKeys)
	{
		long startTime = System.currentTimeMillis();
		long currentTimeTier = 0L;
		String currentType = null;

		List<QueryRunner> runners = new ArrayList<QueryRunner>();
		List<DataPointsRowKey> queryKeys = new ArrayList<DataPointsRowKey>();

		MemoryMonitor mm = new MemoryMonitor(20);
		while (rowKeys.hasNext())
		{
			DataPointsRowKey rowKey = rowKeys.next();
			if (currentTimeTier == 0L)
				currentTimeTier = rowKey.getTimestamp();

			if (currentType == null)
				currentType = rowKey.getDataType();

			if ((rowKey.getTimestamp() == currentTimeTier) && (queryKeys.size() < m_multiRowSize) &&
					(currentType.equals(rowKey.getDataType())))
			{
				queryKeys.add(rowKey);
			}
			else
			{
				runners.add(new QueryRunner(m_keyspace, CF_DATA_POINTS, m_kairosDataPointFactory,
						queryKeys,
						query.getStartTime(), query.getEndTime(), queryCallback, m_singleRowReadSize,
						m_multiRowReadSize, query.getLimit(), query.getOrder()));

				queryKeys = new ArrayList<DataPointsRowKey>();
				queryKeys.add(rowKey);
				currentTimeTier = rowKey.getTimestamp();
			}

			mm.checkMemoryAndThrowException();
		}

		//There may be stragglers that are not ran
		if (!queryKeys.isEmpty())
		{
			runners.add(new QueryRunner(m_keyspace, CF_DATA_POINTS, m_kairosDataPointFactory,
					queryKeys,
					query.getStartTime(), query.getEndTime(), queryCallback, m_singleRowReadSize,
					m_multiRowReadSize, query.getLimit(), query.getOrder()));
		}

		ThreadReporter.addDataPoint(KEY_QUERY_TIME, System.currentTimeMillis() - startTime);

		//Changing the check rate
		mm.setCheckRate(1);
		try
		{
			//TODO: Run this with multiple threads
			for (QueryRunner runner : runners)
			{
				runner.runQuery();

				mm.checkMemoryAndThrowException();
			}

			queryCallback.endDataPoints();
		}
		catch (IOException e)
		{
			e.printStackTrace();
		}
	}

	@Override
	public void deleteDataPoints(DatastoreMetricQuery deleteQuery) throws DatastoreException
	{
		checkNotNull(deleteQuery);

		long now = System.currentTimeMillis();

		boolean deleteAll = false;
		if (deleteQuery.getStartTime() == Long.MIN_VALUE && deleteQuery.getEndTime() == Long.MAX_VALUE)
			deleteAll = true;

		Iterator<DataPointsRowKey> rowKeyIterator = getKeysForQueryIterator(deleteQuery);
		List<DataPointsRowKey> partialRows = new ArrayList<DataPointsRowKey>();

		while (rowKeyIterator.hasNext())
		{
			DataPointsRowKey rowKey = rowKeyIterator.next();
			long rowKeyTimestamp = rowKey.getTimestamp();
			if (deleteQuery.getStartTime() <= rowKeyTimestamp && (deleteQuery.getEndTime() >= rowKeyTimestamp + ROW_WIDTH - 1))
			{
				m_dataPointWriteBuffer.deleteRow(rowKey, now);  // delete the whole row
				m_rowKeyWriteBuffer.deleteColumn(rowKey.getMetricName(), rowKey, now); // Delete the index
				m_rowKeyCache.clear();
			}
			else
			{
				partialRows.add(rowKey);
			}
		}

		queryWithRowKeys(deleteQuery, new DeletingCallback(deleteQuery.getName()), partialRows.iterator());

		// If index is gone, delete metric name from Strings column family
		if (deleteAll)
		{
			m_rowKeyWriteBuffer.deleteRow(deleteQuery.getName(), now);
			m_stringIndexWriteBuffer.deleteColumn(ROW_KEY_METRIC_NAMES, deleteQuery.getName(), now);
			m_rowKeyCache.clear();
			m_metricNameCache.clear();
		}
	}

	private SortedMap<String, String> getTags(DataPointRow row)
	{
		TreeMap<String, String> map = new TreeMap<String, String>();
		for (String name : row.getTagNames())
		{
			map.put(name, row.getTagValue(name));
		}

		return map;
	}

	/**
	 * Returns the row keys for the query in tiers ie grouped by row key timestamp
	 *
	 * @param query query
	 * @return row keys for the query
	 */
	/*package*/ Iterator<DataPointsRowKey> getKeysForQueryIterator(DatastoreMetricQuery query)
	{
		return (new FilteredRowKeyIterator(query.getName(), query.getStartTime(),
				query.getEndTime(), query.getTags()));
	}

	public static long calculateRowTime(long timestamp)
	{
		return (timestamp - (Math.abs(timestamp) % ROW_WIDTH));
	}


	/**
	 This is just for the delete operation of old data points.
	 @param rowTime
	 @param timestamp
	 @param isInteger
	 @return
	 */
	@SuppressWarnings("PointlessBitwiseExpression")
	private static int getColumnName(long rowTime, long timestamp, boolean isInteger)
	{
		int ret = (int) (timestamp - rowTime);

		if (isInteger)
			return ((ret << 1) | LONG_FLAG);
		else
			return ((ret << 1) | FLOAT_FLAG);

	}

	@SuppressWarnings("PointlessBitwiseExpression")
	public static int getColumnName(long rowTime, long timestamp)
	{
		int ret = (int) (timestamp - rowTime);

		/*
			The timestamp is shifted to support legacy datapoints that
			used the extra bit to determine if the value was long or double
		 */
		return (ret << 1);
	}

	public static long getColumnTimestamp(long rowTime, int columnName)
	{
		return (rowTime + (long) (columnName >>> 1));
	}

	public static boolean isLongValue(int columnName)
	{
		return ((columnName & 0x1) == LONG_FLAG);
	}

	private class FilteredRowKeyIterator implements Iterator<DataPointsRowKey>
	{
		private ColumnSliceIterator<String, DataPointsRowKey, String> m_sliceIterator;

		/**
		 Used when a query spans positive and negative time values, we have to
		 query the positive separate from the negative times as negative times
		 are sorted after the positive ones.
		 */
		private ColumnSliceIterator<String, DataPointsRowKey, String> m_continueSliceIterator;
		private DataPointsRowKey m_nextKey;
		private SetMultimap<String, String> m_filterTags;

		public FilteredRowKeyIterator(String metricName, long startTime, long endTime,
				SetMultimap<String, String> filterTags)
		{
			m_filterTags = filterTags;
			SliceQuery<String, DataPointsRowKey, String> sliceQuery =
					HFactory.createSliceQuery(m_keyspace, StringSerializer.get(),
							new DataPointsRowKeySerializer(true), StringSerializer.get());

			sliceQuery.setColumnFamily(CF_ROW_KEY_INDEX)
					.setKey(metricName);

			if ((startTime < 0) && (endTime >= 0))
			{
				m_sliceIterator = createSliceIterator(sliceQuery, metricName,
						startTime, -1L);

				SliceQuery<String, DataPointsRowKey, String> sliceQuery2 =
						HFactory.createSliceQuery(m_keyspace, StringSerializer.get(),
								new DataPointsRowKeySerializer(true), StringSerializer.get());

				sliceQuery2.setColumnFamily(CF_ROW_KEY_INDEX)
						.setKey(metricName);

				m_continueSliceIterator = createSliceIterator(sliceQuery2, metricName,
						0, endTime);
			}
			else
			{
				m_sliceIterator = createSliceIterator(sliceQuery, metricName,
						startTime, endTime);
			}

		}

		private ColumnSliceIterator<String, DataPointsRowKey, String> createSliceIterator(
				SliceQuery<String, DataPointsRowKey, String> sliceQuery,
				String metricName, long startTime, long endTime)
		{
			DataPointsRowKey startKey = new DataPointsRowKey(metricName,
					calculateRowTime(startTime), "");

			DataPointsRowKey endKey = new DataPointsRowKey(metricName,
					calculateRowTime(endTime), "");
			endKey.setEndSearchKey(true);

			ColumnSliceIterator<String, DataPointsRowKey, String> iterator = new ColumnSliceIterator<String, DataPointsRowKey, String>(sliceQuery,
					startKey, endKey, false, m_singleRowReadSize);

			return (iterator);
		}

		private DataPointsRowKey nextKeyFromIterator(ColumnSliceIterator<String, DataPointsRowKey, String> iterator)
		{
			DataPointsRowKey next = null;

			outer:
			while (iterator.hasNext())
			{
				DataPointsRowKey rowKey = iterator.next().getName();

				Map<String, String> keyTags = rowKey.getTags();
				for (String tag : m_filterTags.keySet())
				{
					String value = keyTags.get(tag);
					if (value == null || !m_filterTags.get(tag).contains(value))
						continue outer; //Don't want this key
				}

				next = rowKey;
				break;
			}

			return (next);
		}

		@Override
		public boolean hasNext()
		{
			m_nextKey = nextKeyFromIterator(m_sliceIterator);

			if ((m_nextKey == null) && (m_continueSliceIterator != null))
				m_nextKey = nextKeyFromIterator(m_continueSliceIterator);

			return (m_nextKey != null);
		}

		@Override
		public DataPointsRowKey next()
		{
			return m_nextKey;
		}

		@Override
		public void remove()
		{
		}
	}

	private class DeletingCallback implements QueryCallback
	{
		private SortedMap<String, String> m_currentTags;
		private DataPointsRowKey m_currentRow;
		private long m_now = System.currentTimeMillis();
		private final String m_metric;
		private String m_currentType;

		public DeletingCallback(String metric)
		{
			m_metric = metric;
		}


		@Override
		public void addDataPoint(DataPoint datapoint) throws IOException
		{
			long time = datapoint.getTimestamp();

			long rowTime = calculateRowTime(time);
			if (m_currentRow == null)
			{
				m_currentRow = new DataPointsRowKey(m_metric, rowTime, m_currentType, m_currentTags);
			}

			int columnName;
			//Handle old column name format.
			//We get the type after it has been translated from "" to kairos_legacy
			if (m_currentType.equals(LegacyDataPointFactory.DATASTORE_TYPE))
			{
				columnName = getColumnName(rowTime, time, datapoint.isLong());
			}
			else
				columnName = getColumnName(rowTime, time);

			m_dataPointWriteBuffer.deleteColumn(m_currentRow, columnName, m_now);
		}

		@Override
		public void startDataPointSet(String dataType, Map<String, String> tags) throws IOException
		{
			m_currentType = dataType;
			m_currentTags = new TreeMap<String, String>(tags);
			//This causes the row key to get reset with the first data point
			m_currentRow = null;
		}

		@Override
		public void endDataPoints()
		{
		}
	}
}<|MERGE_RESOLUTION|>--- conflicted
+++ resolved
@@ -295,42 +295,22 @@
 			long writeTime = System.currentTimeMillis();
 			int ttl = m_cassandraConfiguration.getDatapointTtl();
 
-<<<<<<< HEAD
-			/*if (dataPoint.getTimestamp() < 0)
-				throw new DatastoreException("Timestamp must be greater than or equal to zero.");*/
-			long newRowTime = calculateRowTime(dataPoint.getTimestamp());
-			if (newRowTime != rowTime)
-			{
-				rowTime = newRowTime;
-				rowKey = new DataPointsRowKey(metricName, rowTime, dataPoint.getDataStoreDataType(),
-						tags);
-
-				long now = System.currentTimeMillis();
-
-				int rowKeyTtl = 0;
-				//Row key will expire 3 weeks after the data in the row expires
-				if (ttl != 0)
-					rowKeyTtl = ttl + ((int)(ROW_WIDTH / 1000));
-
-				//Write out the row key if it is not cached
-				if (!m_rowKeyCache.isCached(rowKey))
-					m_rowKeyWriteBuffer.addData(metricName, rowKey, "", now, rowKeyTtl);
-=======
-			if (dataPoint.getTimestamp() < 0)
-				throw new DatastoreException("Timestamp must be greater than or equal to zero.");
+			int rowKeyTtl = 0;
+			//Row key will expire 3 weeks after the data in the row expires
+			if (ttl != 0)
+				rowKeyTtl = ttl + ((int)(ROW_WIDTH / 1000));
+
 			long rowTime= calculateRowTime(dataPoint.getTimestamp());
 
 			rowKey = new DataPointsRowKey(metricName, rowTime, dataPoint.getDataStoreDataType(),
 					tags);
 
-
 			long now = System.currentTimeMillis();
->>>>>>> 10405daa
 
 			//Write out the row key if it is not cached
 			DataPointsRowKey cachedKey = m_rowKeyCache.cacheItem(rowKey);
 			if (cachedKey == null)
-				m_rowKeyWriteBuffer.addData(metricName, rowKey, "", now);
+				m_rowKeyWriteBuffer.addData(metricName, rowKey, "", now, rowKeyTtl);
 			else
 				rowKey = cachedKey;
 
