<!--
	To use Highcharts instead of Flot
	1) Download highcharts.js and add to the js directory
	2) Uncomment the include line for highcharts js in index.html and view.html
-->

<html xmlns="http://www.w3.org/1999/html">

<head>
	<link href="css/cupertino/jquery-ui-1.10.0.custom.css" rel="stylesheet">
	<link href="css/style.css" rel="stylesheet">
	<link href="css/combobox.css" rel="stylesheet">
<<<<<<< HEAD

=======
>>>>>>> d37551c1
	<script src="js/jquery.1.9.0.min.js"></script>
	<script src="js/kairosdb.js"></script>
	<script src="js/kairosdb-query.js"></script>
	<script src="js/kairosdb-flot.js"></script>
	<script src="js/kairosdb-highcharts.js"></script>
	<script src="js/jquery-ui-1.10.0.custom.min.js"></script>
	<script src="js/graph.js"></script>
	<script src="js/jquery.flot.min.js"></script>
	<script src="js/jquery.flot.time.js"></script>
	<script src="js/jquery.flot.selection.js"></script>
	<script src="js/jquery.flot.resize.js"></script>
    <script src="js/Blob.js"></script>
    <script src="js/FileSaver.js"></script>
    <script src="js/dataExporter.js"></script>
	<!--<script src="js/highcharts.js"></script>-->
	<script src="js/combobox.js"></script>
	<script src="js/numeral.min.js"></script>
<<<<<<< HEAD
=======

	<link rel="icon" type="image/png" href="favicon.png" />
>>>>>>> d37551c1

	<script>
		var metricNames = [];

		$(function () {
			if(!window.console){ window.console = {log: function(){} }; } // If not console, don't log

			var $startTime = $("#startTime");
			var $endTime = $("#endTime");

			$("#submitButton").button().click(updateChart);
            $("#submitButtonJSON").button().click(exportJsonQueryData);
            $("#submitButtonCSV").button().click(exportCsvQueryData);
			$("#deleteButton").button().click(deleteDataPoints).button("disable");
			$startTime.datepicker();
			$endTime.datepicker();
			$("#resetZoom").hide();
			$("#errorContainer").hide();
			$("#metricTemplate").hide();
			$("#tagTemplate").hide();
			$("#aggregatorTemplate").hide();
			$("#groupByTemplate").hide();
			$("#groupByTagsTemplate").hide();
			$("#groupByTimeTemplate").hide();
			$("#groupByValueTemplate").hide();
            $(".aggregatorPercentile").hide();
            $(".divisor").hide();
            $(".scalingFactor").hide();
			$("#tabs").tabs({'active': 0});

			$startTime.bind("change paste keyup", function(){
				// clear relative time if absolute time is set
				$("#startRelativeValue").val("");
			});

			$("#startRelativeValue").bind("change paste keyup", function(){
				// clear absolute time if relative time is set
				$startTime.val("");
			});

			$endTime.bind("change paste keyup", function(){
				// clear relative time if absolute time is set
				$("#endRelativeValue").val("");
			});

			$("#endRelativeValue").bind("change paste keyup", function(){
				// clear absolute time if relative time is set
				$endTime.val("");
			});

			addMetric();

			$("#groupByTagDialog").dialog(
					{
						resizable: false,
						autoOpen: false,
							width: 230,
							height: 75
					});
			$(".ui-dialog-titlebar").hide();


			$("#cancelTagNameButton").button({
				text: false,
				icons: {
					primary: 'ui-icon-close'
				}
			}).click(function () {
						$("#groupByTagDialog").dialog("close");
						$("#autocompleteTagName").val(""); // clear value
					});

			$("#addTagNameButton").button({text: true});

			$("#addMetricButton").button({
				text: false,
				icons: {
					primary: 'ui-icon-plus'
				}
			}).click(addMetric);

			updateMetricNamesArray();

			// Autocomplete for GroupBy dialog
			$("#autocompleteTagName").combobox().combobox({source: function (request, response) {
					var selectedTabIndex = $("#tabs").tabs("option", "active");
					var metricName = $('#metricContainer' + selectedTabIndex).find(".metricName").combobox("value");
					if (metricName)
						getTagsForMetric(metricName, request, response);
				}
			});

			$(document).on("click", function(e) {
				// Close the groupBy dialog if it loses focus
				var clickedOnDialog = $(e.target)
						.closest(".ui-widget.ui-dialog")
						.children(".ui-dialog-content")
						.is(".tagDialog");

				var searchButton = $(e.target).is(".ui-icon-search") || $(e.target).is(".tagSearch");

				if (!clickedOnDialog && !searchButton) {
					$('.tagDialog').dialog('close');
				}
			});
		});
	</script>

</head>

<body>

<H2 class="header">KairosDB</H2>


<span class="header ui-widget">Time Range</span>

<div class="wire-frame" style="margin-top: 5px;">
	<table>
		<tr>
		<tr>
			<td colspan="3" align="center" class="ui-widget header">Absolute</td>
			<td colspan="3" align="center" class="ui-widget header">Relative</td>
			<td></td>
		</tr>
		<tr>
			<td class="ui-widget">From*</td>
			<td><input id="startTime" class="ui-widget" type="text"/></td>
			<td class="ui-widget">or</td>
			<td><input id="startRelativeValue" class="ui-widget" style="width: 30px;" type="text">
				<select id="startRelativeUnit" class="ui-widget">
					<option value="years">Years</option>
					<option value="months">Months</option>
					<option value="weeks">Weeks</option>
					<option value="days">Days</option>
					<option value="hours">Hours</option>
					<option value="minutes">Minutes</option>
					<option value="seconds">Seconds</option>
				</select>
			</td>
			<td class="ui-widget"> ago</td>
		</tr>
		<tr>
			<td class="ui-widget">To</td>
			<td><input id="endTime" class="ui-widget" type="text"/></td>
			<td class="ui-widget">or</td>
			<td><input id="endRelativeValue" class="ui-widget" style="width: 30px;" type="text">
				<select id="endRelativeUnit" class="ui-widget">
					<option value="years">Years</option>
					<option value="months">Months</option>
					<option value="weeks">Weeks</option>
					<option value="days">Days</option>
					<option value="hours">Hours</option>
					<option value="minutes">Minutes</option>
					<option value="seconds">Seconds</option>
				</select>
			</td>
			<td class="ui-widget"> ago</td>
		</tr>
	</table>
</div>

<p></p>

<span class="header ui-widget">Metrics</span>
<button id="addMetricButton"></button>

<div id="tabs" style="width:520px; background:none;margin-top: 5px;">
	<ul></ul>
</div>

<div class="ui-widget footnote">* Required Fields</div>

<p>
	<button id="submitButton" style="margin-top: 10px;">Load Graph</button>
    <button id="submitButtonJSON" style="margin-top: 10px;">Load JSON</button>
    <button id="submitButtonCSV" style="margin-top: 10px;">Load CSV</button>
	<button id="deleteButton" style="margin-top: 10px;">Delete Data</button>

<div class="ui-widget">
	<div id="errorContainer" class="ui-state-error ui-corner-all" style="padding:5px; width: 500px;"></div>
	<p>

	<p>
</div>

<span class="header ui-widget">Query in
	<input class="ui-widget" type="radio" name="query-type" id="query-type-json" checked onclick="displayQuery()"/><label for="query-type-json">JSON</label> or
	<input type="radio" name="query-type" id="query-type-js-object" onclick="displayQuery()"/><label for="query-type-js-object">JS Object</label></span> <br>
<input type="hidden" id="query-hidden-text"/>
<textarea id="query-text" class="ui-widget" rows="5" style="margin-top: 5px;"></textarea>

<p>
	<a id="graph_link" href="" target="_blank" style="display: none">Link to Graph</a>
</p>
<span class="header ui-widget">Query Time: </span><span id="queryTime" class="ui-widget"></span><br>
<span class="header ui-widget">Sample Size: </span><span id="sampleSize" class="ui-widget"></span><br>
<span class="header ui-widget">Data Points: </span><span id="numDataPoints" class="ui-widget"></span><br>
<span id="status" class="ui-widget"></span>

<table style="width: 100%;">
	<tr>
		<td align="right">
			<div id="graphLegend"></div>
		</td>
	</tr>
	<tr>
		<td>
			<div id="flotTitle" class="graphSubtitle"></div>
		</td>
		<td></td>
	</tr>
	<tr>
		<td style="width: 100%;">
			<div id="chartContainer"></div>
		</td>
	</tr>
</table>

<button id="resetZoom" class=ui-widget>Reset Zoom</button>

<div id="container"></div>

<!-- Hidden Metric div used for cloning -->
<div id="metricTemplate">
	<table class="ui-widget metricNameTable">
		<tr>
			<td class="ui-widget">Name*</td>
			<td><input class="ui-widget metricName" style="width: 300px"></td>
			<td><button class="ui-widget refresh-metric-names" title="Update metric names" style="height: 20px;"></button></td>
		</tr>
	</table>

	<p></p>
	<span class="header ui-widget">Group By</span>
	<button id="addGroupByButton"></button>

	<div id="groupByContainer"></div>

	<p></p>
	<span class="header ui-widget">Aggregators</span>
	<button id="addAggregatorButton"></button>

	<div id="aggregatorContainer"></div>

	<p></p>
	<span class="header ui-widget">Tags</span>
	<button id="tagButton"></button>

	<div id="tagsContainer" style="margin-bottom: 5px;"></div>

	<div class="checkbox" style="display:table">
		<div style="display: table-row">
			<div style="display: table-cell;"><input class="scale" type="checkbox"/></div>
			<div style="display: table-cell; vertical-align: middle">Scale and add Y-axis</div>
		</div>
	</div>
</div>

<!-- Hidden Tag div used for cloning -->
<div id="tagTemplate" style="margin-top: 10px;">
	<div name="tags" id="tagContainer" class="component-frame" style="margin-bottom: 5px; margin-left: 15px;">
		<button class="removeTag"
		        style="background:none; border: none; width:1px; float:right; margin-right: 5px; margin-top: 0;"></button>
		<span class="ui-widget">Name</span>
		<span><input id="tagName" name="tagName" class="ui-widget" type="text" style="margin-left: 4px;"/></span>
		<span class="ui-widget" style="margin-left: 4px;">Value</span>
		<span><input id="tagValue" name="tagValue" class="ui-widget" type="text"
		             style="margin-left: 4px; margin-bottom: 5px;"/></span>
	</div>
</div>

<!-- Hidden GroupBy div used for cloning -->
<div id="groupByTemplate" class="component-frame groupBy"
     style="margin-left: 15px; margin-top: 3px; margin-bottom: 5px; display: table;">
	<button class="removeGroupBy"
	        style="background:none; border: none; width:1px; float:right; margin-right: 5px; margin-top: 0;"></button>
	<div style="display: table-row">
		<div style="display: table-cell">
			<select class="ui-widget groupByName">
				<option value="tags">Tags</option>
				<option value="time">Time</option>
				<option value="value">Value</option>
			</select>
		</div>
		<div class="groupByContent"></div>
	</div>
</div>

<!-- Hidden GroupBy div used for cloning -->
<div id="groupByTagsTemplate">
	<div style="display: table-cell">
		<span class="header" style="margin-left: 30px; vertical-align: top;">Tags</span>
	</div>
	<div style="display: table-cell">
		<input class="ui-widget groupByTagsValue" style="width: 250px; margin-left: 10px;" type="text">
		<br>
		<span class="ui-widget" style="font-size: xx-small;margin-left: 10px;">*Comma or space separated list</span>
	</div>
	<div style="display: table-cell;">
		<button class="tagSearch"></button>
	</div>
</div>

<!-- Hidden GroupBy div used for cloning -->
<div id="groupByTimeTemplate">
	<div style="display: table-cell">
		<span class="header" style="margin-left: 30px; vertical-align: top;">Target Size</span>
	</div>

	<div style="display: table-cell">
		<input class="ui-widget groupByTimeSizeValue" style="width: 30px; margin-left: 10px;" type="text"
		       value="1">
	</div>
	<div style="display: table-cell;">
		<select class="ui-widget groupByTimeUnit" style="margin-left: 10px;">
			<option value="years">Years</option>
			<option value="months">Months</option>
			<option value="weeks">Weeks</option>
			<option value="days">Days</option>
			<option value="hours">Hours</option>
			<option value="minutes">Minutes</option>
			<option value="seconds">Seconds</option>
			<option value="milliseconds" selected="selected">Milliseconds</option>
		</select>
	</div>

	<div style="display: table-cell">
		<span class="header" style="margin-left: 30px; vertical-align: top;">Count</span>
	</div>
	<div style="display: table-cell">
		<input class="ui-widget groupByTimeCount" style="width: 30px; margin-left: 10px;" type="text">
	</div>
</div>

<!-- Hidden GroupBy div used for cloning -->
<div id="groupByValueTemplate">
	<div style="display: table-cell">
		<span class="header" style="margin-left: 30px; vertical-align: top;">Target Size</span>
	</div>
	<div style="display: table-cell">
		<input class="ui-widget groupByValueValue" style="width: 40px; margin-left: 10px;" type="text">
	</div>
</div>

<!-- Hidden GroupBy Dialog. Used for auto-completion of tag name -->
<div id="groupByTagDialog" class="tagDialog" style="overflow:visible">
	<button id="cancelTagNameButton" class="ui-widget"
	        style="background:none; border: none; width:1px; float:right; margin-right: 5px; margin-top: 0;"></button>
	<span class="ui-widget header">Search for tag name.</span>
	<br>

	<input id="autocompleteTagName" class="ui-widget" style="width: 120px;" type="text">
	<button id="addTagNameButton">Add</button>
</div>

<!-- Hidden Aggregator div used for cloning -->
<div id="aggregatorTemplate" class="component-frame aggregator"
     style="margin-left: 15px; margin-top: 3px; display: table;">
	<button class="removeAggregator"
	        style="background:none; border: none; width:1px; float:right; margin-right: 5px; margin-top: 0;"></button>

	<div style="display: table-row">
		<div style="display: table-cell">
			<select class="ui-widget aggregatorName">
				<option value="avg">AVG</option>
				<option value="count">COUNT</option>
				<option value="dev">DEV</option>
				<option value="div">DIV</option>
				<option value="least_squares">LEAST SQUARES</option>
				<option value="max">MAX</option>
				<option value="min">MIN</option>
				<option value="percentile">PERCENTILE</option>
				<option value="rate">RATE</option>
<<<<<<< HEAD
                <option value="sum" selected="selected">SUM</option>
                <option value="scale">SCALE</option>
                <option value="count">COUNT</option>
                <option value="least_squares">LEAST SQUARES</option>
                <option value="percentile">PERCENTILE</option>
=======
				<option value="scale">SCALE</option>
				<option value="sum" selected="selected">SUM</option>
>>>>>>> d37551c1
			</select>
		</div>
		<div style="display: table-cell">
			<div style="display: table-cell" class="aggregatorSampling">
				<span class="header" style="margin-left: 10px; vertical-align: top;">Sampling</span>
			</div>
			<div style="display: table-cell" class="aggregatorSampling">
				<input class="ui-widget aggregatorSamplingValue" style="width: 20px; margin-left: 10px;" type="text"
				       value="1">
			</div>
			<div style="display: table-cell;">
				<select class="ui-widget aggregatorSamplingUnit" style="margin-left: 10px;">
					<option value="years">Years</option>
					<option value="months">Months</option>
					<option value="weeks">Weeks</option>
					<option value="days">Days</option>
					<option value="hours">Hours</option>
					<option value="minutes">Minutes</option>
					<option value="seconds">Seconds</option>
					<option value="milliseconds" selected="selected">Milliseconds</option>
				</select>
			</div>
            <div style="display: table-cell" class="aggregatorPercentile">
                <span class="header" style="margin-left: 10px; vertical-align: top;">Percentile</span>
            </div>
            <div style="display: table-cell" class="aggregatorPercentile">
                <input class="ui-widget aggregatorPercentileValue" style="width: 40px; margin-left: 10px;" type="text"
                       value="0.75">
            </div>
			<div style="display: table-cell" class="divisor">
				<span class="header" style="margin-left: 10px; vertical-align: top;">Divisor</span>
				<input class="ui-widget divisorValue" style="width: 60px; margin-left: 10px;" type="text">
			</div>
            <div style="display: table-cell" class="scalingFactor">
                <span class="header" style="margin-left: 10px; vertical-align: top;">Factor</span>
                <input class="ui-widget scalingFactorValue" style="width: 60px; margin-left: 10px;" type="text" value="1.0">
            </div>
		</div>
	</div>
</div>


</body>
</html><|MERGE_RESOLUTION|>--- conflicted
+++ resolved
@@ -10,10 +10,6 @@
 	<link href="css/cupertino/jquery-ui-1.10.0.custom.css" rel="stylesheet">
 	<link href="css/style.css" rel="stylesheet">
 	<link href="css/combobox.css" rel="stylesheet">
-<<<<<<< HEAD
-
-=======
->>>>>>> d37551c1
 	<script src="js/jquery.1.9.0.min.js"></script>
 	<script src="js/kairosdb.js"></script>
 	<script src="js/kairosdb-query.js"></script>
@@ -31,11 +27,6 @@
 	<!--<script src="js/highcharts.js"></script>-->
 	<script src="js/combobox.js"></script>
 	<script src="js/numeral.min.js"></script>
-<<<<<<< HEAD
-=======
-
-	<link rel="icon" type="image/png" href="favicon.png" />
->>>>>>> d37551c1
 
 	<script>
 		var metricNames = [];
@@ -402,24 +393,16 @@
 		<div style="display: table-cell">
 			<select class="ui-widget aggregatorName">
 				<option value="avg">AVG</option>
-				<option value="count">COUNT</option>
 				<option value="dev">DEV</option>
 				<option value="div">DIV</option>
-				<option value="least_squares">LEAST SQUARES</option>
 				<option value="max">MAX</option>
 				<option value="min">MIN</option>
-				<option value="percentile">PERCENTILE</option>
 				<option value="rate">RATE</option>
-<<<<<<< HEAD
                 <option value="sum" selected="selected">SUM</option>
                 <option value="scale">SCALE</option>
                 <option value="count">COUNT</option>
                 <option value="least_squares">LEAST SQUARES</option>
                 <option value="percentile">PERCENTILE</option>
-=======
-				<option value="scale">SCALE</option>
-				<option value="sum" selected="selected">SUM</option>
->>>>>>> d37551c1
 			</select>
 		</div>
 		<div style="display: table-cell">
