/*
 * Copyright 2016 KairosDB Authors
 *
 *    Licensed under the Apache License, Version 2.0 (the "License");
 *    you may not use this file except in compliance with the License.
 *    You may obtain a copy of the License at
 *
 *        http://www.apache.org/licenses/LICENSE-2.0
 *
 *    Unless required by applicable law or agreed to in writing, software
 *    distributed under the License is distributed on an "AS IS" BASIS,
 *    WITHOUT WARRANTIES OR CONDITIONS OF ANY KIND, either express or implied.
 *    See the License for the specific language governing permissions and
 *    limitations under the License.
 */

package org.kairosdb.core.http.rest.json;

import com.google.common.base.Charsets;
import com.google.common.collect.ImmutableList;
import com.google.common.io.Resources;
import org.joda.time.DateTimeZone;
import org.junit.Before;
import org.junit.Test;
import org.kairosdb.core.KairosConfigImpl;
import org.kairosdb.core.KairosFeatureProcessor;
import org.kairosdb.core.aggregator.*;
import org.kairosdb.core.datapoints.DoubleDataPointFactoryImpl;
import org.kairosdb.core.datastore.Duration;
import org.kairosdb.core.datastore.QueryMetric;
import org.kairosdb.core.datastore.TimeUnit;
import org.kairosdb.core.exception.KairosDBException;
import org.kairosdb.core.groupby.TagGroupBy;
import org.kairosdb.core.groupby.TestGroupByFactory;
import org.kairosdb.core.http.rest.BeanValidationException;
import org.kairosdb.core.http.rest.QueryException;
import org.kairosdb.eventbus.EventBusConfiguration;
import org.kairosdb.eventbus.FilterEventBus;
import org.kairosdb.plugin.Aggregator;
import org.kairosdb.rollup.Rollup;
import org.kairosdb.rollup.RollupTask;

import java.io.IOException;
import java.util.List;

import static org.hamcrest.MatcherAssert.assertThat;
import static org.hamcrest.Matchers.*;
import static org.junit.Assert.fail;

public class QueryParserTest
{
	private QueryParser parser;
	private FilterEventBus eventBus;

	@Before
	public void setup() throws KairosDBException
	{
		parser = new QueryParser(new KairosFeatureProcessor(new TestAggregatorFactory(), new TestGroupByFactory()), new TestQueryPluginFactory());
<<<<<<< HEAD
		eventBus = new FilterEventBus(new EventBusConfiguration(new Properties()));
=======
		eventBus = new EventBusWithFilters(new EventBusConfiguration(new KairosConfigImpl()));
>>>>>>> f853b967
	}

	@Test
	public void test_absolute_dates() throws Exception
	{
		String json = Resources.toString(Resources.getResource("query-metric-absolute-dates-with-groupby.json"), Charsets.UTF_8);

		List<QueryMetric> results = parser.parseQueryMetric(json).getQueryMetrics();

		assertThat(results.size(), equalTo(1));

		QueryMetric queryMetric = results.get(0);
		assertThat(queryMetric.getName(), equalTo("abc.123"));
		assertThat(queryMetric.getStartTime(), equalTo(784041330L));
		assertThat(queryMetric.getEndTime(), equalTo(788879730L));
		assertThat(queryMetric.getAggregators().size(), equalTo(1));
		assertThat(queryMetric.getGroupBys().size(), equalTo(2));
	}

	@Test
	public void test_withNoAggregators() throws Exception
	{
		String json = Resources.toString(Resources.getResource("invalid-query-metric-no-aggregators.json"), Charsets.UTF_8);

		List<QueryMetric> results = parser.parseQueryMetric(json).getQueryMetrics();

		assertThat(results.size(), equalTo(1));

		QueryMetric queryMetric = results.get(0);
		assertThat(queryMetric.getName(), equalTo("abc.123"));
		assertThat(queryMetric.getStartTime(), equalTo(784041330L));
		assertThat(queryMetric.getEndTime(), equalTo(788879730L));
		assertThat(queryMetric.getAggregators().size(), equalTo(0));
		assertThat(queryMetric.getGroupBys().size(), equalTo(2));
	}

	@Test
	public void test_underscoreConverter()
	{
		assertThat(QueryParser.getUnderscorePropertyName("groupBy"), equalTo("group_by"));
		assertThat(QueryParser.getUnderscorePropertyName("groupByValue"), equalTo("group_by_value"));
		assertThat(QueryParser.getUnderscorePropertyName("ABC"), equalTo("_a_b_c"));
	}

	@Test(expected = BeanValidationException.class)
	public void test_noName() throws Exception
	{
		String json = Resources.toString(Resources.getResource("invalid-query-metric-no-name.json"), Charsets.UTF_8);

		parser.parseQueryMetric(json);
	}

	@Test
	public void test_noTags() throws Exception
	{
		String json = Resources.toString(Resources.getResource("query-metric-no-tags.json"), Charsets.UTF_8);

		List<QueryMetric> results = parser.parseQueryMetric(json).getQueryMetrics();

		assertThat(results.size(), equalTo(1));
		QueryMetric queryMetric = results.get(0);
		assertThat(queryMetric.getTags(), notNullValue());
	}

	@Test
	public void test_oneTag() throws Exception
	{
		String json = Resources.toString(Resources.getResource("query-metric-one-tag.json"), Charsets.UTF_8);

		List<QueryMetric> results = parser.parseQueryMetric(json).getQueryMetrics();

		assertThat(results.size(), equalTo(1));
		QueryMetric queryMetric = results.get(0);
		assertThat(queryMetric.getTags(), notNullValue());
		assertThat(queryMetric.getTags().get("host").size(), equalTo(1));
		assertThat(queryMetric.getTags().get("host"), hasItem("bar"));
	}

	@Test
	public void test_twoTags() throws Exception
	{
		String json = Resources.toString(Resources.getResource("query-metric-two-tags.json"), Charsets.UTF_8);

		List<QueryMetric> results = parser.parseQueryMetric(json).getQueryMetrics();

		assertThat(results.size(), equalTo(1));
		QueryMetric queryMetric = results.get(0);
		assertThat(queryMetric.getCacheString(), equalTo("784041330:788879730:bob:host=bar:host=foo:"));
		assertThat(queryMetric.getTags(), notNullValue());
		assertThat(queryMetric.getTags().get("host").size(), equalTo(2));
		assertThat(queryMetric.getTags().get("host"), hasItem("bar"));
		assertThat(queryMetric.getTags().get("host"), hasItem("foo"));
	}

	@Test
	public void test_excludeTags() throws Exception
	{
		String json = Resources.toString(Resources.getResource("query-metric-exclude-tags.json"), Charsets.UTF_8);

		List<QueryMetric> results = parser.parseQueryMetric(json).getQueryMetrics();

		assertThat(results.size(), equalTo(1));
		QueryMetric queryMetric = results.get(0);
		assertThat(queryMetric.getCacheString(), equalTo("784041330:788879730:bob:host=bar:host=foo:"));
		assertThat(queryMetric.isExcludeTags(), equalTo(true));
		assertThat(queryMetric.getTags(), notNullValue());
		assertThat(queryMetric.getTags().get("host").size(), equalTo(2));
		assertThat(queryMetric.getTags().get("host"), hasItem("bar"));
		assertThat(queryMetric.getTags().get("host"), hasItem("foo"));
	}

	@Test
	public void test_cacheTime_invalid() throws IOException, QueryException
	{
		String json = Resources.toString(Resources.getResource("invalid-query-metric-cache-time.json"), Charsets.UTF_8);

		assertBeanValidation(json, "cache_time must be greater than or equal to 0");
	}

	@Test
	public void test_no_start_time_invalid() throws IOException, QueryException
	{
		String json = Resources.toString(Resources.getResource("invalid-query-metric-no-start_date.json"), Charsets.UTF_8);

		assertBeanValidation(json, "query.metric[0].start_time relative or absolute time must be set");
	}

	@Test
	public void test_absoluteStartTime_before_epoch_invalid() throws IOException, QueryException
	{
		String json = Resources.toString(Resources.getResource("query-metric-start_absolute-before-epoch.json"), Charsets.UTF_8);
		parser.parseQueryMetric(json);
	}

	@Test
	public void test_relativeStartTime_before_epoch_valid() throws IOException, QueryException
	{
		String json = Resources.toString(Resources.getResource("query-metric-relative-startTime-before-epoch.json"), Charsets.UTF_8);
		parser.parseQueryMetric(json);
	}

	@Test
	public void test_absoluteEndTime_before_startTime_invalid() throws IOException, QueryException
	{
		String json = Resources.toString(Resources.getResource("invalid-query-metric-absoluteEndTime-less-than-startTime.json"), Charsets.UTF_8);

		assertBeanValidation(json, "query.metric[0].end_time must be greater than the start time");
	}

		@Test
	public void test_relativeEndTime_before_startTime_invalid() throws IOException, QueryException
	{
		String json = Resources.toString(Resources.getResource("invalid-query-metric-relativeEndTime-less-than-startTime.json"), Charsets.UTF_8);

		assertBeanValidation(json, "query.metric[0].end_time must be greater than the start time");
	}

	@Test
	public void test_relativeStartTime_invalid() throws IOException, QueryException
	{
		String json = Resources.toString(Resources.getResource("invalid-query-metric-relative-startTime-value.json"), Charsets.UTF_8);

		assertBeanValidation(json, "start_relative.value must be greater than or equal to 1");
	}

	@Test
	public void test_relativeEndTime_invalid() throws IOException, QueryException
	{
		String json = Resources.toString(Resources.getResource("invalid-query-metric-relative-endTime-value.json"), Charsets.UTF_8);

		assertBeanValidation(json, "end_relative.value must be greater than or equal to 1");
	}

	@Test
	public void test_missingMetric_invalid() throws IOException, QueryException
	{
		String json = Resources.toString(Resources.getResource("invalid-query-metric-no-metric.json"), Charsets.UTF_8);

		assertBeanValidation(json, "query.metric[] must have a size of at least 1");
	}

	@Test
	public void test_emptyMetricName_invalid() throws IOException, QueryException
	{
		String json = Resources.toString(Resources.getResource("invalid-query-metric-empty-name.json"), Charsets.UTF_8);

		assertBeanValidation(json, "query.metric[0].name may not be empty");
	}

	@Test
	public void test_nullTagValueInArray_invalid() throws IOException, QueryException
	{
		String json = Resources.toString(Resources.getResource("query-metric-null-tag-value-in-array.json"), Charsets.UTF_8);

		assertBeanValidation(json, "query.metric[0].tags[0].host value must not be null or empty");
	}

	@Test
	public void test_emptyTagName_invalid() throws IOException, QueryException
	{
		String json = Resources.toString(Resources.getResource("invalid-query-metric-tag-empty-name.json"), Charsets.UTF_8);

		assertBeanValidation(json, "query.metric[0].tags[0] name must not be empty");
	}

	@Test
	public void test_emptyTagValueInArray_invalid() throws IOException, QueryException
	{
		String json = Resources.toString(Resources.getResource("invalid-query-metric-tag-empty-value-in-array.json"), Charsets.UTF_8);

		assertBeanValidation(json, "query.metric[0].tags[0].host value must not be null or empty");
	}

	@Test
	public void test_nullTagValue_invalid() throws IOException, QueryException
	{
		String json = Resources.toString(Resources.getResource("query-metric-null-tag-value.json"), Charsets.UTF_8);

		assertBeanValidation(json, "query.metric[0].tags[0].host value must not be null or empty");
	}

	@Test
	public void test_emptyTagValue_invalid() throws IOException, QueryException
	{
		String json = Resources.toString(Resources.getResource("invalid-query-metric-tag-empty-value.json"), Charsets.UTF_8);

		assertBeanValidation(json, "query.metric[0].tags[0].host value must not be null or empty");
	}

	@Test
	public void test_aggregator_missingName_invalid() throws IOException, QueryException
	{
		String json = Resources.toString(Resources.getResource("invalid-query-metric-aggregators-no-name.json"), Charsets.UTF_8);

		assertBeanValidation(json, "query.metric[0].aggregators[0] must have a name");
	}

	@Test
	public void test_aggregator_emptyName_invalid() throws IOException, QueryException
	{
		String json = Resources.toString(Resources.getResource("invalid-query-metric-aggregators-empty-name.json"), Charsets.UTF_8);

		assertBeanValidation(json, "query.metric[0].aggregators[0] must have a name");
	}

	@Test
	public void test_aggregator_invalid() throws IOException, QueryException
	{
		String json = Resources.toString(Resources.getResource("invalid-query-metric-aggregators.json"), Charsets.UTF_8);

		assertBeanValidation(json, "query.metric[0].aggregators[0].bogus invalid aggregators name");
	}

	@Test
	public void test_aggregator_sampling_value_invalid() throws IOException, QueryException
	{
		String json = Resources.toString(Resources.getResource("invalid-query-metric-aggregators-sampling-value.json"), Charsets.UTF_8);

		assertBeanValidation(json, "query.metric[0].aggregators[0].sampling.value must be greater than or equal to 1");
	}

	@Test
	public void test_aggregator_sampling_timezone_invalid() throws IOException, QueryException
	{
		String json = Resources.toString(Resources.getResource("invalid-query-metric-aggregators-sampling-timezone.json"), Charsets.UTF_8);

		assertBeanValidation(json, "query.bogus is not a valid time zone, must be one of " + DateTimeZone.getAvailableIDs());
	}
	
	@Test
	public void test_aggregator_sum_noSampling_valid() throws IOException, QueryException
	{
		String json = Resources.toString(Resources.getResource("invalid-query-metric-aggregators-sum-no-sampling.json"), Charsets.UTF_8);

		parser.parseQueryMetric(json);
	}

	@Test
	public void test_aggregator_div_no_divisor_invalid() throws IOException, QueryException
	{
		String json = Resources.toString(Resources.getResource("invalid-query-metric-aggregators-div-no-divisor.json"), Charsets.UTF_8);

		assertBeanValidation(json, "query.metric[0].aggregators[0].m_divisor may not be zero");
	}

	@Test
	public void test_aggregator_div_divisor_zero_invalid() throws IOException, QueryException
	{
		String json = Resources.toString(Resources.getResource("invalid-query-metric-aggregators-div-divisor-zero.json"), Charsets.UTF_8);

		assertBeanValidation(json, "query.metric[0].aggregators[0].m_divisor may not be zero");
	}

	@Test
	public void test_aggregator_percentile_no_percentile_invalid() throws IOException, QueryException
	{
		String json = Resources.toString(Resources.getResource("invalid-query-metric-aggregators-percentile-no-percentile.json"), Charsets.UTF_8);

		assertBeanValidation(json, "query.metric[0].aggregators[0].percentile may not be zero");
	}

	@Test
	public void test_aggregator_percentile_percentile_zero_invalid() throws IOException, QueryException
	{
		String json = Resources.toString(Resources.getResource("invalid-query-metric-aggregators-percentile-percentile-zero.json"), Charsets.UTF_8);

		assertBeanValidation(json, "query.metric[0].aggregators[0].percentile may not be zero");
	}

	@Test
	public void test_aggregator_percentile_percentile_numberFormat_invalid() throws IOException, QueryException
	{
		String json = Resources.toString(Resources.getResource("invalid-query-metric-aggregators-percentile-percentile.json"), Charsets.UTF_8);

		assertBeanValidation(json, "query.metric[0].aggregators[0].percentile multiple points");
	}

	@Test
	public void test_aggregator_sampling_unit_invalid() throws IOException, QueryException
	{
		String json = Resources.toString(Resources.getResource("invalid-query-metric-aggregators-sampling-unit.json"), Charsets.UTF_8);

		assertBeanValidation(json,
				"query.metric[0].aggregators[0].bogus is not a valid time unit, must be one of MILLISECONDS,SECONDS,MINUTES,HOURS,DAYS,WEEKS,MONTHS,YEARS");
	}

	@Test
	public void test_groupby_missingName_invalid() throws IOException, QueryException
	{
		String json = Resources.toString(Resources.getResource("invalid-query-metric-group_by-no-name.json"), Charsets.UTF_8);

		assertBeanValidation(json, "query.metric[0].group_by[0] must have a name");
	}

	@Test
	public void test_groupby_emptyName_invalid() throws IOException, QueryException
	{
		String json = Resources.toString(Resources.getResource("invalid-query-metric-group_by-empty-name.json"), Charsets.UTF_8);

		assertBeanValidation(json, "query.metric[0].group_by[1] must have a name");
	}

	@Test
	public void test_groupby_invalid() throws IOException, QueryException
	{
		String json = Resources.toString(Resources.getResource("invalid-query-metric-group_by.json"), Charsets.UTF_8);

		assertBeanValidation(json, "query.metric[0].group_by[0].bogus invalid group_by name");
	}

	@Test
	public void test_groupby_tag_missing_tags_invalid() throws IOException, QueryException
	{
		String json = Resources.toString(Resources.getResource("invalid-query-metric-group_by-tag-missing-tags.json"), Charsets.UTF_8);

		assertBeanValidation(json, "query.metric[0].group_by[0].tags may not be null");
	}

	@Test
	public void test_groupby_tag_emtpy_tags_invalid() throws IOException, QueryException
	{
		String json = Resources.toString(Resources.getResource("invalid-query-metric-group_by-tag-empty-tags.json"), Charsets.UTF_8);

		assertBeanValidation(json, "query.metric[0].group_by[0].tags may not be empty");
	}

	@Test
	public void test_groupby_time_missing_range_size_invalid() throws IOException, QueryException
	{
		String json = Resources.toString(Resources.getResource("invalid-query-metric-group_by-time-missing-range_size.json"), Charsets.UTF_8);

		assertBeanValidation(json, "query.metric[0].group_by[0].rangeSize may not be null");
	}

	@Test
	public void test_groupby_time_range_size_value_invalid() throws IOException, QueryException
	{
		String json = Resources.toString(Resources.getResource("invalid-query-metric-group_by-time-range_size_value.json"), Charsets.UTF_8);

		assertBeanValidation(json, "query.metric[0].group_by[0].range_size.value must be greater than or equal to 1");
	}

	@Test
	public void test_groupby_time_range_size_unit_invalid() throws IOException, QueryException
	{
		String json = Resources.toString(Resources.getResource("invalid-query-metric-group_by-time-range_size_unit.json"), Charsets.UTF_8);

		assertBeanValidation(json, "query.metric[0].group_by[0].bogus is not a valid time unit, must be one of MILLISECONDS,SECONDS,MINUTES,HOURS,DAYS,WEEKS,MONTHS,YEARS");
	}

	@Test
	public void test_groupby_time_missing_group_count_invalid() throws IOException, QueryException
	{
		String json = Resources.toString(Resources.getResource("invalid-query-metric-group_by-time-missing-group_count.json"), Charsets.UTF_8);

		assertBeanValidation(json, "query.metric[0].group_by[0].groupCount must be greater than or equal to 1");
	}

	@Test
	public void test_groupby_value_range_size_invalid() throws IOException, QueryException
	{
		String json = Resources.toString(Resources.getResource("invalid-query-metric-group_by-value-range_size.json"), Charsets.UTF_8);

		assertBeanValidation(json, "query.metric[0].group_by[0].range_size.value must be greater than or equal to 1");
	}

	@Test
	public void test_parseRollUpTask_empty_name_invalid() throws IOException, QueryException
	{
		String json = Resources.toString(Resources.getResource("invalid-rollup-no-name-empty.json"), Charsets.UTF_8);

		assertRollupBeanValidation(json, "name may not be empty");
	}

	@Test
	public void test_parseRollUpTask_no_execution_interval_invalid() throws IOException, QueryException
	{
		String json = Resources.toString(Resources.getResource("invalid-rollup-no-execution_interval.json"), Charsets.UTF_8);

		assertRollupBeanValidation(json, "executionInterval may not be null");
	}

	@Test
	public void test_parseRollUpTask_empty_saveAs_invalid() throws IOException, QueryException
	{
		String json = Resources.toString(Resources.getResource("invalid-rollup-no-saveAs.json"), Charsets.UTF_8);

		assertRollupBeanValidation(json, "rollup[0].saveAs may not be empty");
	}

	/**
	 Test the parsing of the query. Only a sanity check since it parseRollupTask
	 reuses parseQuery.
	 */
	@Test
	public void test_parseRollUpTask_empty_query_time_invalid() throws IOException, QueryException
	{
		String json = Resources.toString(Resources.getResource("invalid-rollup-no-query_time.json"), Charsets.UTF_8);

		assertRollupBeanValidation(json, "rollup[0].query.metric[0].start_time relative or absolute time must be set");
	}

	@Test
	public void test_parseRollUpTask_noRangeAggregator_invalid() throws IOException, QueryException
	{
		String json = Resources.toString(Resources.getResource("invalid-rollup-no-range-aggregator.json"), Charsets.UTF_8);

		assertRollupBeanValidation(json, "rollup[0].query[0].aggregator At least one aggregator must be a range aggregator");
	}

	@Test
	public void test_parseRollupTask() throws IOException, QueryException
	{
		String json = Resources.toString(Resources.getResource("rolluptask1.json"), Charsets.UTF_8);

		RollupTask task = parser.parseRollupTask(json);

		assertThat(task.getName(), equalTo("Rollup1"));
		assertThat(task.getExecutionInterval(), equalTo(new Duration(1, TimeUnit.HOURS)));
		assertThat(task.getRollups().size(), equalTo(1));

		assertRollup(
				task.getRollups().get(0),
				1,
				"kairosdb.http.query_time",
				"kairosdb.http.query_time_rollup",
				createTrimAggregator(TrimAggregator.Trim.LAST),
				createSaveAsAggregator(
						"kairosdb.http.query_time_rollup",
						ImmutableList.of("group1", "group2")),
				createSumAggregator(new Sampling(10, TimeUnit.MINUTES))
		);
	}

	@Test
	public void test_parseRollupTasks() throws IOException, QueryException
	{
		String json = Resources.toString(Resources.getResource("rolluptasks.json"), Charsets.UTF_8);

		List<RollupTask> tasks = parser.parseRollupTasks(json);

		assertThat(tasks.size(), equalTo(2));

		RollupTask rollupTask1 = tasks.get(0);
		assertThat(rollupTask1.getName(), equalTo("Rollup1"));
		assertThat(rollupTask1.getExecutionInterval(), equalTo(new Duration(1, TimeUnit.HOURS)));
		assertThat(rollupTask1.getRollups().size(), equalTo(1));

		RollupTask rollupTask2 = tasks.get(1);
		assertThat(rollupTask2.getName(), equalTo("Rollup2"));
		assertThat(rollupTask2.getExecutionInterval(), equalTo(new Duration(1, TimeUnit.MINUTES)));
		assertThat(rollupTask2.getRollups().size(), equalTo(1));

		assertRollup(
				rollupTask1.getRollups().get(0),
				1,
				"kairosdb.http.query_time",
				"kairosdb.http.query_time_rollup",
				createTrimAggregator(TrimAggregator.Trim.LAST),
				createSaveAsAggregator(
						"kairosdb.http.query_time_rollup",
						ImmutableList.of("group1", "group2")),
				createSumAggregator(new Sampling(10, TimeUnit.MINUTES))
		);

		assertRollup(
				rollupTask2.getRollups().get(0),
				1,
				"kairosdb.http.foo",
				"kairosdb.http.foo_rollup",
				createTrimAggregator(TrimAggregator.Trim.LAST),
				createSaveAsAggregator(
						"kairosdb.http.foo_rollup",
						ImmutableList.of("group3", "group4")),
				createSumAggregator(new Sampling(24, TimeUnit.HOURS))
		);
	}

	private void assertRollupBeanValidation(String json, String expectedMessage)
	{
		try
		{
			parser.parseRollupTask(json);
			fail("Expected BeanValidationException");
		}
		catch (QueryException e)
		{
			fail("Expected BeanValidationException");
		}
		catch (BeanValidationException e)
		{
			assertThat(e.getErrorMessages().size(), equalTo(1));
			assertThat(e.getErrorMessages().get(0), equalTo(expectedMessage));
		}
	}

	private void assertBeanValidation(String json, String expectedMessage)
	{
		try
		{
			parser.parseQueryMetric(json);
			fail("Expected BeanValidationException");
		}
		catch (QueryException e)
		{
			fail("Expected BeanValidationException");
		}
		catch (BeanValidationException e)
		{
			assertThat(e.getErrorMessages().size(), equalTo(1));
			assertThat(e.getErrorMessages().get(0), equalTo(expectedMessage));
		}
	}

	private void assertRollup(Rollup rollup, int queryCount, String metricName, String saveAsName, Aggregator... aggregators)
	{
		assertThat(rollup.getSaveAs(), equalTo(saveAsName));
		assertThat(rollup.getQueryMetrics().size(), equalTo(queryCount));

		QueryMetric query = rollup.getQueryMetrics().get(0);
		assertThat(query.getName(), equalTo(metricName));

		for (Aggregator aggregator : aggregators)
		{
			if (aggregator instanceof SaveAsAggregator)
			{
				assertHasSaveAsAggregator(query.getAggregators(), (SaveAsAggregator) aggregator);
			}
			else if (aggregator instanceof SumAggregator)
			{
				assertHasSumAggregator(query.getAggregators(), (SumAggregator) aggregator);
			}
			else
			{
				assertThat(query.getAggregators(), hasItem(aggregator));
			}
		}
	}

	/**
	 Don't love this approach but equals/hashcode for Aggregators is problematic.
	 */
	private void assertHasSaveAsAggregator(List<Aggregator> aggregators, SaveAsAggregator expected)
	{
		int saveAsAggregatorCount = 0;
		for (Aggregator aggregator : aggregators)
		{
			if (aggregator instanceof SaveAsAggregator)
			{
				saveAsAggregatorCount++;
				SaveAsAggregator actual = (SaveAsAggregator) aggregator;
				assertThat("SaveAsAggregator metric names do not match", actual.getMetricName(), equalTo(expected.getMetricName()));
				assertThat("SaveAsAggregator groupBys do not match", actual.getTagsToKeep(), equalTo(expected.getTagsToKeep()));
			}
		}

		if (saveAsAggregatorCount < 1)
		{
			fail("SaveAsAggregator was not found in the list of aggregators");
		}
		else if (saveAsAggregatorCount > 1)
		{
			fail("More than one SaveAsAggregator was found in the list of aggregators");
		}
	}

	/**
	 Don't love this approach but equals/hashcode for Aggregators is problematic.
	 */
	private void assertHasSumAggregator(List<Aggregator> aggregators, SumAggregator expected)
	{
		int aggregatorCount = 0;
		for (Aggregator aggregator : aggregators)
		{
			if (aggregator instanceof SumAggregator)
			{
				aggregatorCount++;
				SumAggregator actual = (SumAggregator) aggregator;
				assertThat("SumAggregator metric names do not match", actual.getSampling(), equalTo(expected.getSampling()));
			}
		}

		if (aggregatorCount < 1)
		{
			fail("SumAggregator was not found in the list of aggregators");
		}
		else if (aggregatorCount > 1)
		{
			fail("More than one SumAggregator was found in the list of aggregators");
		}
	}

	private SaveAsAggregator createSaveAsAggregator(String metricName, List<String> groupBys)
	{
		SaveAsAggregator aggregator = new SaveAsAggregator(eventBus);
		aggregator.setMetricName(metricName);
		aggregator.setGroupBys(ImmutableList.of(new TagGroupBy(groupBys)));

		return aggregator;
	}

	private TrimAggregator createTrimAggregator(TrimAggregator.Trim trim)
	{
		return new TrimAggregator(trim);
	}

	private SumAggregator createSumAggregator(Sampling sampling)
	{
		SumAggregator aggregator = new SumAggregator(new DoubleDataPointFactoryImpl());
		aggregator.setSampling(sampling);

		return aggregator;
	}
}<|MERGE_RESOLUTION|>--- conflicted
+++ resolved
@@ -56,11 +56,7 @@
 	public void setup() throws KairosDBException
 	{
 		parser = new QueryParser(new KairosFeatureProcessor(new TestAggregatorFactory(), new TestGroupByFactory()), new TestQueryPluginFactory());
-<<<<<<< HEAD
-		eventBus = new FilterEventBus(new EventBusConfiguration(new Properties()));
-=======
-		eventBus = new EventBusWithFilters(new EventBusConfiguration(new KairosConfigImpl()));
->>>>>>> f853b967
+		eventBus = new FilterEventBus(new EventBusConfiguration(new KairosConfigImpl()));
 	}
 
 	@Test
