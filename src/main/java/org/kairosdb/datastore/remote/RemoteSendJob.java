--- conflicted
+++ resolved
@@ -28,7 +28,6 @@
 
 import static org.quartz.TriggerBuilder.newTrigger;
 
-<<<<<<< HEAD
 /**
  Created with IntelliJ IDEA.
  User: bhawkins
@@ -37,8 +36,6 @@
  To change this template use File | Settings | File Templates.
  */
 @DisallowConcurrentExecution
-=======
->>>>>>> 5e4dcc97
 public class RemoteSendJob implements KairosDBJob
 {
 	public static final Logger logger = LoggerFactory.getLogger(RemoteSendJob.class);
