--- conflicted
+++ resolved
@@ -113,8 +113,6 @@
 		responseBuilder.header("Expires", 0);
 
 		return (responseBuilder);
-<<<<<<< HEAD
-=======
 	}
 
 	@OPTIONS
@@ -125,7 +123,6 @@
 	{
 		ResponseBuilder responseBuilder = getCorsPreflightResponseBuilder(requestHeaders, requestMethod);
 		return (responseBuilder.build());
->>>>>>> 93cebc5d
 	}
 
 	@GET
@@ -472,14 +469,11 @@
 			Thread.sleep(1000);
 			System.gc();
 			return setHeaders(Response.status(Response.Status.INTERNAL_SERVER_ERROR).entity(new ErrorResponse(e.getMessage()))).build();
-<<<<<<< HEAD
-=======
 		}
 		catch (IOException e)
 		{
 			logger.error("Failed to open temp folder "+datastore.getCacheDir(), e);
 			return setHeaders(Response.status(Response.Status.INTERNAL_SERVER_ERROR).entity(new ErrorResponse(e.getMessage()))).build();
->>>>>>> 93cebc5d
 		}
 		catch (Exception e)
 		{
