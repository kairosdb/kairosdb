--- conflicted
+++ resolved
@@ -48,11 +48,8 @@
 	
 	public static final String LOCAL_DATACENTER = "kairosdb.datastore.cassandra.local_datacenter";
 
-<<<<<<< HEAD
-=======
 	public static final String START_ASYNC = "kairosdb.datastore.cassandra.start_async";
 
->>>>>>> e4838f41
 
 	@Inject(optional = true)
 	@Named(DATAPOINT_TTL)
@@ -81,7 +78,6 @@
 	@Inject
 	@Named(SIMULTANEOUS_QUERIES)
 	private int m_simultaneousQueries = 20;
-<<<<<<< HEAD
 
 	@Inject
 	@Named(QUERY_READER_THREADS)
@@ -104,34 +100,10 @@
 	@Inject(optional = true)
 	@Named(LOCAL_DATACENTER)
 	private String m_localDatacenter;
-=======
-
-	@Inject
-	@Named(QUERY_READER_THREADS)
-	private int m_queryReaderThreads = 6;
-
-	@Inject(optional = true)
-	@Named(QUERY_LIMIT)
-	private int m_queryLimit = 0;
-
-	private Map<String, Integer> m_hostList = new HashMap<>();
-
-	private final ClusterConfiguration m_writeCluster;
-	private final ClusterConfiguration m_metaCluster;
-
-	private final List<ClusterConfiguration> m_readClusters;
-
-	@Named(MAX_QUEUE_SIZE)
-	private int m_maxQueueSize = 500;
-	
-	@Inject(optional = true)
-	@Named(LOCAL_DATACENTER)
-	private String m_localDatacenter;
 
 	@Inject
 	@Named(START_ASYNC)
 	private boolean m_startAsync = false;
->>>>>>> e4838f41
 
 	@Inject
 	public CassandraConfiguration(KairosRootConfig config) throws ParseException
@@ -191,7 +163,6 @@
 	}
 
 	public int getSimultaneousQueries()
-<<<<<<< HEAD
 	{
 		return m_simultaneousQueries;
 	}
@@ -224,44 +195,10 @@
 	public List<ClusterConfiguration> getReadClusters()
 	{
 		return m_readClusters;
-=======
-	{
-		return m_simultaneousQueries;
-	}
-
-	public int getQueryReaderThreads()
-	{
-		return m_queryReaderThreads;
-	}
-
-	public int getQueryLimit()
-	{
-		return m_queryLimit;
-	}
-	
-	public String getLocalDatacenter()
-	{
-		return m_localDatacenter;
-	}
-
-	public ClusterConfiguration getWriteCluster()
-	{
-		return m_writeCluster;
-	}
-
-	public ClusterConfiguration getMetaCluster()
-	{
-		return m_metaCluster;
-	}
-
-	public List<ClusterConfiguration> getReadClusters()
-	{
-		return m_readClusters;
 	}
 
 	public boolean isStartAsync()
 	{
 		return m_startAsync;
->>>>>>> e4838f41
 	}
 }