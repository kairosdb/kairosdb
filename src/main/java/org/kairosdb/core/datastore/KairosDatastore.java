--- conflicted
+++ resolved
@@ -23,12 +23,9 @@
 import org.kairosdb.core.DataPointListener;
 import org.kairosdb.core.DataPointSet;
 import org.kairosdb.core.aggregator.Aggregator;
-<<<<<<< HEAD
 import org.kairosdb.core.datapoints.DataPointFactory;
 import org.kairosdb.core.datapoints.LongDataPoint;
-=======
 import org.kairosdb.core.aggregator.LimitAggregator;
->>>>>>> a9d1eefc
 import org.kairosdb.core.exception.DatastoreException;
 import org.kairosdb.core.groupby.GroupBy;
 import org.kairosdb.core.groupby.Grouper;
@@ -200,119 +197,49 @@
 		m_datastore.queryDatabase(metric, callback);
 	}
 
-<<<<<<< HEAD
-			if (metric.getCacheTime() > 0)
-			{
-				cachedResults = CachedSearchResult.openCachedSearchResult(metric.getName(),
-						tempFile, metric.getCacheTime(), m_dataPointFactory);
-			}
-
-			if (cachedResults == null)
-			{
-				cachedResults = CachedSearchResult.createCachedSearchResult(metric.getName(),
-						tempFile, m_dataPointFactory);
-			}
-		}
-		catch (Exception e)
+
+	public List<DataPointGroup> queryTags(QueryMetric metric) throws DatastoreException
+	{
+		TagSet tagSet = m_datastore.queryMetricTags(metric);
+
+		return Collections.<DataPointGroup>singletonList(new EmptyDataPointGroup(metric.getName(), tagSet));
+
+	}
+
+	public DatastoreQuery createQuery(QueryMetric metric) throws DatastoreException
+	{
+		checkNotNull(metric);
+
+		DatastoreQuery dq;
+
+		try
+		{
+			dq = new DatastoreQueryImpl(metric);
+		}
+		catch (UnsupportedEncodingException e)
 		{
 			throw new DatastoreException(e);
 		}
-=======
-	public List<DataPointGroup> queryTags(QueryMetric metric) throws DatastoreException
-	{
-		TagSet tagSet = m_datastore.queryMetricTags(metric);
-
-		return Collections.<DataPointGroup>singletonList(new EmptyDataPointGroup(metric.getName(), tagSet));
->>>>>>> a9d1eefc
-
-	}
-
-	public DatastoreQuery createQuery(QueryMetric metric) throws DatastoreException
+		catch (NoSuchAlgorithmException e)
+		{
+			throw new DatastoreException(e);
+		}
+		catch (InterruptedException e)
+		{
+			throw new DatastoreException(e);
+		}
+
+		return (dq);
+	}
+
+
+	public void delete(QueryMetric metric) throws DatastoreException
 	{
 		checkNotNull(metric);
 
-		DatastoreQuery dq;
-
 		try
 		{
-<<<<<<< HEAD
-			String cacheFilename = calculateFilenameHash(metric);
-			results = new QueryResults(m_queuingManager, cacheFilename);
-			m_queuingManager.waitForTimeToRun(cacheFilename);
-
-			String tempFile = m_cacheDir + cacheFilename;
-
-			if (metric.getCacheTime() > 0)
-			{
-				cachedResults = CachedSearchResult.openCachedSearchResult(metric.getName(),
-						tempFile, metric.getCacheTime(), m_dataPointFactory);
-				if (cachedResults != null)
-				{
-					returnedRows = cachedResults.getRows();
-					logger.debug("Cache HIT!");
-				}
-			}
-
-			if (cachedResults == null)
-			{
-				logger.debug("Cache MISS!");
-				cachedResults = CachedSearchResult.createCachedSearchResult(metric.getName(),
-						tempFile, m_dataPointFactory);
-				returnedRows = m_datastore.queryDatabase(metric, cachedResults);
-			}
-=======
-			dq = new DatastoreQueryImpl(metric);
->>>>>>> a9d1eefc
-		}
-		catch (UnsupportedEncodingException e)
-		{
-			throw new DatastoreException(e);
-		}
-		catch (NoSuchAlgorithmException e)
-		{
-			throw new DatastoreException(e);
-		}
-		catch (InterruptedException e)
-		{
-			throw new DatastoreException(e);
-		}
-
-<<<<<<< HEAD
-		results.addDataPoints(aggregatedResults);
-
-		DataPointSet dps = new DataPointSet(QUERY_METRIC_TIME);
-		dps.addTag("host", m_hostname);
-		dps.addTag("metric_name", metric.getName());
-		dps.addDataPoint(new LongDataPoint(queryStartTime, System.currentTimeMillis() - queryStartTime));
-		putDataPoints(dps);
-
-		DataPointSet waitingSet = new DataPointSet(QUERIES_WAITING_METRIC_NAME);
-		waitingSet.addTag("host", m_hostname);
-		waitingSet.addDataPoint(new LongDataPoint(queryStartTime, m_queuingManager.getQueryWaitingCount()));
-		putDataPoints(waitingSet);
-
-		return results;
-=======
-		return (dq);
->>>>>>> a9d1eefc
-	}
-
-
-	public void delete(QueryMetric metric) throws DatastoreException
-	{
-		checkNotNull(metric);
-
-		try
-		{
-<<<<<<< HEAD
-			String cacheFilename = UUID.randomUUID().toString();
-			String tempFile = m_cacheDir + cacheFilename;
-			CachedSearchResult cachedResults = CachedSearchResult.createCachedSearchResult(
-					metric.getName(), tempFile, m_dataPointFactory);
-			m_datastore.deleteDataPoints(metric, cachedResults);
-=======
 			m_datastore.deleteDataPoints(metric);
->>>>>>> a9d1eefc
 		}
 		catch (Exception e)
 		{
