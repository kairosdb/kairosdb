package org.kairosdb.rollup;

import static org.hamcrest.MatcherAssert.assertThat;
import static org.hamcrest.Matchers.equalTo;
import static org.mockito.Mockito.mock;

import com.google.common.base.Charsets;
import com.google.common.collect.ImmutableSortedMap;
import com.google.common.io.Resources;
import java.io.File;
import java.io.IOException;
import java.util.ArrayList;
import java.util.List;
import org.apache.commons.io.FileUtils;
import org.junit.AfterClass;
import org.junit.BeforeClass;
import org.junit.Test;
import org.kairosdb.core.DataPoint;
import org.kairosdb.core.KairosDataPointFactory;
import org.kairosdb.core.KairosFeatureProcessor;
import org.kairosdb.core.KairosRootConfig;
import org.kairosdb.core.TestDataPointFactory;
import org.kairosdb.core.aggregator.TestAggregatorFactory;
import org.kairosdb.core.datapoints.LongDataPoint;
import org.kairosdb.core.datastore.DataPointGroup;
import org.kairosdb.core.datastore.DatastoreQuery;
import org.kairosdb.core.datastore.KairosDatastore;
import org.kairosdb.core.datastore.QueryMetric;
import org.kairosdb.core.datastore.QueryQueuingManager;
import org.kairosdb.core.exception.DatastoreException;
import org.kairosdb.core.exception.KairosDBException;
import org.kairosdb.core.groupby.TestGroupByFactory;
import org.kairosdb.core.http.rest.QueryException;
import org.kairosdb.core.http.rest.json.QueryParser;
import org.kairosdb.core.http.rest.json.TestQueryPluginFactory;
import org.kairosdb.datastore.h2.H2Datastore;
import org.kairosdb.eventbus.EventBusConfiguration;
import org.kairosdb.eventbus.FilterEventBus;
import org.kairosdb.eventbus.Publisher;
import org.kairosdb.events.DataPointEvent;

public class RollupProcessorImplTest
{
	private static final String DB_PATH = "build/h2db_rollup_test";
	private static final long MINUTE = 1000 * 60;

	private static KairosDatastore datastore;
	private static FilterEventBus eventBus = new FilterEventBus(new EventBusConfiguration(new KairosRootConfig()));
	private static RollupProcessor processor;
	private static QueryParser queryParser;
	private static Publisher<DataPointEvent> publisher;
	private static RollupTaskStatusStore mockStatusStore;

	@BeforeClass
	public static void setupDatabase() throws KairosDBException, IOException
	{

		KairosDataPointFactory dataPointFactory = new TestDataPointFactory();
		FileUtils.deleteDirectory(new File(DB_PATH));
		H2Datastore h2Datastore = new H2Datastore(DB_PATH, dataPointFactory, eventBus, "regex:");

		datastore = new KairosDatastore(h2Datastore,
				new QueryQueuingManager(1, "hostname"),
				dataPointFactory, false);
		datastore.init();

		eventBus.register(h2Datastore);

		publisher = eventBus.createPublisher(DataPointEvent.class);
		RollUpJob mockJob = mock(RollUpJob.class);
		mockStatusStore = mock(RollupTaskStatusStore.class);
		processor = new RollupProcessorImpl(datastore);
		queryParser = new QueryParser(new KairosFeatureProcessor(
				new TestAggregatorFactory(eventBus), new TestGroupByFactory()),
				new TestQueryPluginFactory());
	}

	@AfterClass
	public static void cleanupDatabase() throws InterruptedException, DatastoreException, IOException
	{
		datastore.close();
		FileUtils.deleteDirectory(new File(DB_PATH));
	}

	/**
	 Looks back 1 hour and 10 minutes(execution interval + sampling). Align Sampling = true
	 */
	@Test
	public void testNoExistingRollupsAlignedSamplingOn() throws IOException, QueryException, DatastoreException, InterruptedException, RollUpException
	{
		// Create rollup
		String json = Resources.toString(Resources.getResource("rolluptask1.json"), Charsets.UTF_8);
		RollupTask task = queryParser.parseRollupTask(json);
		Rollup rollup = task.getRollups().get(0);
		QueryMetric query = rollup.getQueryMetrics().get(0);

		// Add data points
		long now = now();

		ImmutableSortedMap<String, String> tags = ImmutableSortedMap.of("host", "foo", "customer", "foobar");
		addDataPoint(query.getName(), tags, now - (69 * MINUTE), 3);
		addDataPoint(query.getName(), tags, now - (65 * MINUTE), 3);
		addDataPoint(query.getName(), tags, now - (59 * MINUTE), 4);
		addDataPoint(query.getName(), tags, now - (55 * MINUTE), 4);
		addDataPoint(query.getName(), tags, now - (49 * MINUTE), 5);
		addDataPoint(query.getName(), tags, now - (45 * MINUTE), 5);
		addDataPoint(query.getName(), tags, now - (39 * MINUTE), 6);
		addDataPoint(query.getName(), tags, now - (35 * MINUTE), 6);
		addDataPoint(query.getName(), tags, now - (29 * MINUTE), 7);
		addDataPoint(query.getName(), tags, now - (25 * MINUTE), 7);
		addDataPoint(query.getName(), tags, now - (19 * MINUTE), 8);
		addDataPoint(query.getName(), tags, now - (15 * MINUTE), 8);

		// Process rollups
<<<<<<< HEAD
		processor.process(mockStatusStore, task, rollup, query);
=======
		processor.process(mockStatusStore, task, query);
	}

	/**
	 Looks back 1 hour and 10 minutes(execution interval + sampling). Align Sampling = false
	 */
	@Test
	public void testNoExistingRollupsAlignedSamplingOff() throws IOException, QueryException, DatastoreException, InterruptedException, RollUpException
	{
		// Create rollup
		String json = Resources.toString(Resources.getResource("rolluptask6.json"), Charsets.UTF_8);
		RollupTask task = queryParser.parseRollupTask(json);
		Rollup rollup = task.getRollups().get(0);
		QueryMetric query = rollup.getQueryMetrics().get(0);

		// Add data points
		long now = now();
		ImmutableSortedMap<String, String> tags = ImmutableSortedMap.of("host", "foo", "customer", "foobar");
		addDataPoint(query.getName(), tags, now - (69 * MINUTE), 3);
		addDataPoint(query.getName(), tags, now - (65 * MINUTE), 3);
		addDataPoint(query.getName(), tags, now - (59 * MINUTE), 4);
		addDataPoint(query.getName(), tags, now - (55 * MINUTE), 4);
		addDataPoint(query.getName(), tags, now - (49 * MINUTE), 5);
		addDataPoint(query.getName(), tags, now - (45 * MINUTE), 5);
		addDataPoint(query.getName(), tags, now - (39 * MINUTE), 6);
		addDataPoint(query.getName(), tags, now - (35 * MINUTE), 6);
		addDataPoint(query.getName(), tags, now - (29 * MINUTE), 7);
		addDataPoint(query.getName(), tags, now - (25 * MINUTE), 7);
		addDataPoint(query.getName(), tags, now - (19 * MINUTE), 8);
		addDataPoint(query.getName(), tags, now - (15 * MINUTE), 8);

		// Process rollups
		processor.process(mockStatusStore, task, query);
>>>>>>> 3283c4e8

		// Verify 6 rollups created every 10 minutes
		List<DataPoint> rollups = getRollups(rollup.getSaveAs());
		assertThat(rollups.size(), equalTo(6));
		assertThat(rollups.get(0).getLongValue(), equalTo(6L));
		assertThat(rollups.get(1).getLongValue(), equalTo(8L));
		assertThat(rollups.get(2).getLongValue(), equalTo(10L));
		assertThat(rollups.get(3).getLongValue(), equalTo(12L));
		assertThat(rollups.get(4).getLongValue(), equalTo(14L));
		assertThat(rollups.get(5).getLongValue(), equalTo(16L));
	}

	/**
	 Looks back 1 hour and 10 minutes(execution interval + sampling)
	 */
	@Test
	public void testNoExistingRollupsWithSingleDatapoint() throws IOException, QueryException, DatastoreException, InterruptedException, RollUpException
	{
		// Create rollup
		String json = Resources.toString(Resources.getResource("rolluptask2.json"), Charsets.UTF_8);
		RollupTask task = queryParser.parseRollupTask(json);
		Rollup rollup = task.getRollups().get(0);
		QueryMetric query = rollup.getQueryMetrics().get(0);

		// Add data points
		long now = now();
		ImmutableSortedMap<String, String> tags = ImmutableSortedMap.of("host", "foo", "customer", "foobar");
		addDataPoint(query.getName(), tags, now - (49 * MINUTE), 5);

		// Process rollups
		processor.process(mockStatusStore, task, rollup, query);

		// Verify 1 rollup
		List<DataPoint> rollups = getRollups(rollup.getSaveAs());
		assertThat(rollups.size(), equalTo(1));
		assertThat(rollups.get(0).getLongValue(), equalTo(5L));
	}

	@Test
	public void testRecentExistingRollup() throws IOException, QueryException, DatastoreException, InterruptedException, RollUpException
	{
		// Create rollup
		String json = Resources.toString(Resources.getResource("rolluptask3.json"), Charsets.UTF_8);
		RollupTask task = queryParser.parseRollupTask(json);
		Rollup rollup = task.getRollups().get(0);
		QueryMetric query = rollup.getQueryMetrics().get(0);

		// Add existing rollup
		long now = now();
		long existingRollupTime = now - (10 * MINUTE);
		addDataPoint(rollup.getSaveAs(),
				ImmutableSortedMap.of("saved_from", query.getName()),
				existingRollupTime, 1);

		// Add data points
		ImmutableSortedMap<String, String> tags = ImmutableSortedMap.of("host", "foo", "customer", "foobar");
		addDataPoint(query.getName(), tags, now - (3 * MINUTE), 1);
		addDataPoint(query.getName(), tags, now - (2 * MINUTE), 2);

		// Process rollups
		processor.process(mockStatusStore, task, rollup, query);

		// Verify 1 rollup where both data points are summed together
		List<DataPoint> rollups = getRollups(existingRollupTime + 1000, rollup.getSaveAs());
		assertThat(rollups.size(), equalTo(1));
		assertThat(rollups.get(0).getLongValue(), equalTo(3L));
	}

	@Test
	public void testRecentExistingRollupWithSingleNewDatapoint() throws IOException, QueryException, DatastoreException, InterruptedException, RollUpException
	{
		// Create rollup
		String json = Resources.toString(Resources.getResource("rolluptask4.json"), Charsets.UTF_8);
		RollupTask task = queryParser.parseRollupTask(json);
		Rollup rollup = task.getRollups().get(0);
		QueryMetric query = rollup.getQueryMetrics().get(0);

		// Add existing rollup
		long now = now();
		long existingRollupTime = now - (10 * MINUTE);
		addDataPoint(rollup.getSaveAs(),
				ImmutableSortedMap.of("saved_from", query.getName()),
				existingRollupTime, 1);

		// Add data points
		ImmutableSortedMap<String, String> tags = ImmutableSortedMap.of("host", "foo", "customer", "foobar");
		addDataPoint(query.getName(), tags, now - (2 * MINUTE), 2);

		// Process rollups
		processor.process(mockStatusStore, task, rollup, query);

		// Verify 1 rollup where both data points are summed together
		List<DataPoint> rollups = getRollups(existingRollupTime + 1000, rollup.getSaveAs());
		assertThat(rollups.size(), equalTo(1));
		assertThat(rollups.get(0).getLongValue(), equalTo(2L));
	}

	@Test
	public void testExistingRollupButNoDatapointsSince() throws IOException, QueryException, DatastoreException, InterruptedException, RollUpException {
		// Create rollup
		String json = Resources.toString(Resources.getResource("rolluptask5.json"), Charsets.UTF_8);
		RollupTask task = queryParser.parseRollupTask(json);
		Rollup rollup = task.getRollups().get(0);
		QueryMetric query = rollup.getQueryMetrics().get(0);

		// Add existing rollup
		long now = now();
		long existingRollupTime = now - (10 * MINUTE);
		addDataPoint(rollup.getSaveAs(),
				ImmutableSortedMap.of("saved_from", query.getName()),
				existingRollupTime, 1);

		// Add NO data points

		// Process rollups
		processor.process(mockStatusStore, task, rollup, query);

		// Verify not rollups after existing rollup
		List<DataPoint> rollups = getRollups(existingRollupTime + 1000, rollup.getSaveAs());
		assertThat(rollups.size(), equalTo(0));
	}

	private void addDataPoint(String metricName, ImmutableSortedMap<String, String> tags, long timestamp, int value)
	{
		publisher.post(new DataPointEvent(metricName, tags, new LongDataPoint(timestamp, value)));
	}

	private List<DataPoint> getRollups(String rollupName) throws DatastoreException
	{
		return getRollups(0, rollupName);
	}

	private List<DataPoint> getRollups(long startTime, String rollupName) throws DatastoreException
	{
		List<DataPoint> dataPoints = new ArrayList<>();
		List<DataPointGroup> rollups = queryForRollups(startTime, rollupName);
		for (DataPointGroup dataPointGroup : rollups)
		{
			while(dataPointGroup.hasNext())
			{
				dataPoints.add(dataPointGroup.next());
			}
		}
		return dataPoints;
	}

	private List<DataPointGroup> queryForRollups(long startTime, String rollupName) throws DatastoreException
	{
		try (DatastoreQuery rollupQuery = datastore.createQuery(new QueryMetric(startTime, 0, rollupName)))
		{
			return rollupQuery.execute();
		}
	}

	private long now()
	{
		long now = System.currentTimeMillis();
		return now - now % 600_000L;
	}

}<|MERGE_RESOLUTION|>--- conflicted
+++ resolved
@@ -112,10 +112,7 @@
 		addDataPoint(query.getName(), tags, now - (15 * MINUTE), 8);
 
 		// Process rollups
-<<<<<<< HEAD
-		processor.process(mockStatusStore, task, rollup, query);
-=======
-		processor.process(mockStatusStore, task, query);
+		processor.process(mockStatusStore, task, rollup, query);
 	}
 
 	/**
@@ -131,7 +128,7 @@
 		QueryMetric query = rollup.getQueryMetrics().get(0);
 
 		// Add data points
-		long now = now();
+		long now = System.currentTimeMillis();
 		ImmutableSortedMap<String, String> tags = ImmutableSortedMap.of("host", "foo", "customer", "foobar");
 		addDataPoint(query.getName(), tags, now - (69 * MINUTE), 3);
 		addDataPoint(query.getName(), tags, now - (65 * MINUTE), 3);
@@ -147,8 +144,7 @@
 		addDataPoint(query.getName(), tags, now - (15 * MINUTE), 8);
 
 		// Process rollups
-		processor.process(mockStatusStore, task, query);
->>>>>>> 3283c4e8
+		processor.process(mockStatusStore, task, rollup, query);
 
 		// Verify 6 rollups created every 10 minutes
 		List<DataPoint> rollups = getRollups(rollup.getSaveAs());
