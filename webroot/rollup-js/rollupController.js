var ROLLUP_URL = "/api/v1/rollups/";
var AGGREGATORS_URL = "/api/v1/features/aggregators";
var TASK_STATUS_URL = "/api/v1/rollups/status/";
var semaphore = false;
var metricList = null;

module.controller('rollupController', ['$scope', '$http', '$uibModal', 'orderByFilter', 'KairosDBDatasource', simpleController]);
function simpleController($scope, $http, $uibModal, orderByFilter, KairosDBDatasource) {

<<<<<<< HEAD
	$scope.TOOLTIP_ADD_ROLL_UP = "Add new roll-up";
	$scope.TOOLTIP_PASTE_QUERY = "Paste query to create a roll-up";
	$scope.TOOLTIP_DELETE_ROLLUP = "Delete roll-up";
	$scope.TOOLTIP_SAMPLING_HELP = "Sampling help";
	$scope.TOOLTIP_TASK_NAME = "The name of the roll-up name";
	$scope.TOOLTIP_METRIC_NAME = "The metric the roll-up will query";
	$scope.TOOLTIP_SAVE_AS = "The new metric that will be created by the roll-up";
	$scope.TOOLTIP_EXECUTE = "How often the roll-up will be executed";
	$scope.TOOLTIP_GROUP_BY = "Groups the roll-up query by the tags";
	$scope.TOOLTIP_TAGS = "Narrows query down by tags";
	$scope.TOOLTIP_AGGREGATOR = "Aggregators perform an operation on data points and down samples";
	$scope.TOOLTIP_AGGREGATOR_SAMPLING = "Down sampling for the aggregator";
	$scope.TOOLTIP_COMPLETE = "Roll-up contains all necessary data.";
	$scope.TOOLTIP_INCOMPLETE = "Roll-up is not complete. Complete all grey-out fields.";
	$scope.TOOLTIP_COMPLEX = "This roll-up is a complex roll-up and cannot be managed from this UI.";
	$scope.TOOLTIP_STATUS = "The execution status of the Roll-up.";


	$scope.EXECUTION_TYPES = ["Every Minute", "Hourly", "Daily", "Weekly", "Monthly", "Yearly"];
	$scope.GROUP_BY_TYPES = ["tag", "time"];
	$scope.SAMPLING_UNITS = ['milliseconds', 'seconds', 'minutes', 'hours', 'days', 'weeks', 'years'];

	$scope.DEFAULT_TASK_NAME = "<roll-up name>";
	$scope.DEFAULT_METRIC_NAME = "<metric name>";
	$scope.DEFAULT_SAVE_AS = "<new metric name>";
	$scope.DEFAULT_EXECUTE = $scope.EXECUTION_TYPES[2];
	$scope.METRIC_NAME_LIST_MAX_LENGTH = 20;
	$scope.DEFAULT_GROUP_BY_TYPE = "tag";
	$scope.DEFAULT_SAMPLING = {"value": 1, "unit": "hours"};
	$scope.DEFAULT_ALIGNMENT = "'align_sampling': true";

	$scope.AGGREGATORS = [
		{'name': 'avg', 'align_sampling': true, 'sampling': $scope.DEFAULT_SAMPLING},
		{'name': 'dev', 'align_sampling': true,  'sampling': $scope.DEFAULT_SAMPLING},
		{'name': 'max', 'align_sampling': true,  'sampling': $scope.DEFAULT_SAMPLING},
		{'name': 'min', 'align_sampling': true,  'sampling': $scope.DEFAULT_SAMPLING},
		{'name': 'sum', 'align_sampling': true,  'sampling': $scope.DEFAULT_SAMPLING},
		{'name': 'least_squares',  'align_sampling': true, 'sampling': $scope.DEFAULT_SAMPLING},
		{'name': 'count',  'align_sampling': true, 'sampling': $scope.DEFAULT_SAMPLING},
		{'name': 'percentile',  'align_sampling': true, 'sampling': $scope.DEFAULT_SAMPLING}];
=======
    $scope.TOOLTIP_ADD_ROLL_UP = "Add new roll-up";
    $scope.TOOLTIP_PASTE_QUERY = "Paste query to create a roll-up";
    $scope.TOOLTIP_DELETE_ROLLUP = "Delete roll-up";
    $scope.TOOLTIP_SAMPLING_HELP = "Sampling help";
    $scope.TOOLTIP_TASK_NAME = "The name of the roll-up name";
    $scope.TOOLTIP_METRIC_NAME = "The metric the roll-up will query";
    $scope.TOOLTIP_SAVE_AS = "The new metric that will be created by the roll-up";
    $scope.TOOLTIP_EXECUTE = "How often the roll-up will be executed";
    $scope.TOOLTIP_GROUP_BY = "Groups the roll-up query by the tags";
    $scope.TOOLTIP_TAGS = "Narrows query down by tags";
    $scope.TOOLTIP_AGGREGATOR = "Aggregators perform an operation on data points and down samples";
    $scope.TOOLTIP_AGGREGATOR_SAMPLING = "Down sampling for the aggregator";
    $scope.TOOLTIP_COMPLETE = "Roll-up contains all necessary data.";
    $scope.TOOLTIP_INCOMPLETE = "Roll-up is not complete. Complete all grey-out fields.";
    $scope.TOOLTIP_COMPLEX = "This roll-up is a complex roll-up and cannot be managed from this UI.";

    $scope.EXECUTION_TYPES = ["Every Minute", "Hourly", "Daily", "Weekly", "Monthly", "Yearly"];
    $scope.GROUP_BY_TYPES = ["tag", "time"];
    $scope.SAMPLING_UNITS = ['milliseconds', 'seconds', 'minutes', 'hours', 'days', 'weeks', 'years'];

    $scope.DEFAULT_TASK_NAME = "<roll-up name>";
    $scope.DEFAULT_METRIC_NAME = "<metric name>";
    $scope.DEFAULT_SAVE_AS = "<new metric name>";
    $scope.DEFAULT_EXECUTE = $scope.EXECUTION_TYPES[2];
    $scope.METRIC_NAME_LIST_MAX_LENGTH = 20;
    $scope.DEFAULT_GROUP_BY_TYPE = "tag";
    $scope.DEFAULT_SAMPLING = {"value": 1, "unit": "hours"};
    $scope.DEFAULT_ALIGNMENT = "'align_sampling': true";

    $scope.AGGREGATORS = [
        {'name': 'avg', 'align_sampling': true, 'sampling': $scope.DEFAULT_SAMPLING},
        {'name': 'dev', 'align_sampling': true,  'sampling': $scope.DEFAULT_SAMPLING},
        {'name': 'max', 'align_sampling': true,  'sampling': $scope.DEFAULT_SAMPLING},
        {'name': 'min', 'align_sampling': true,  'sampling': $scope.DEFAULT_SAMPLING},
        {'name': 'sum', 'align_sampling': true,  'sampling': $scope.DEFAULT_SAMPLING},
        {'name': 'least_squares',  'align_sampling': true, 'sampling': $scope.DEFAULT_SAMPLING},
        {'name': 'count',  'align_sampling': true, 'sampling': $scope.DEFAULT_SAMPLING},
        {'name': 'percentile',  'align_sampling': true, 'sampling': $scope.DEFAULT_SAMPLING}];
>>>>>>> cf1b6a06

    $scope.aggregatorDescriptor = {};

    $scope.DEFAULT_AGGREGATOR = $scope.AGGREGATORS[4];

    $scope.tasks = [];

    $scope.init = function ()
    {
        $http.get(AGGREGATORS_URL)
<<<<<<< HEAD
            .success(function (descriptorResponse)
            {
                $scope.aggregatorDescriptor = descriptorResponse;
                $http.get(ROLLUP_URL)
                        .success(function (response)
                        {
                            if (response) {
                                _.each(response, function (rollupTask)
                                {
                                    // convert to a simpler model
                                    var task = $scope.toSimpleTask(rollupTask);
                                    $scope.tasks.push(task);
                                    $scope.checkForIncompleteTask(task);

                                });

                                $scope.tasks = orderByFilter($scope.tasks, "name");
                            }
                        })
                        .error(function (data, status, headers, config)
                        {
                            $scope.alert("Could not read list of roll-ups from server.", status, data);
                        });
            })
            .error(function (data, status, headers, config)
            {
                $scope.alert("Could not read aggregator metadata from server.", status, data);
            });
=======
                .success(function (descriptorResponse)
                {
                    $scope.aggregatorDescriptor = descriptorResponse;
                    $http.get(ROLLUP_URL)
                            .success(function (response)
                            {
                                if (response) {
                                    _.each(response, function (rollupTask)
                                    {
                                        // convert to a simpler model
                                        var task = $scope.toSimpleTask(rollupTask);
                                        $scope.tasks.push(task);
                                        $scope.checkForIncompleteTask(task);

                                    });

                                    $scope.tasks = orderByFilter($scope.tasks, "name");
                                }
                            })
                            .error(function (data, status, headers, config)
                            {
                                $scope.alert("Could not read list of roll-ups from server.", status, data);
                            });
                })
                .error(function (data, status, headers, config)
                {
                    $scope.alert("Could not read aggregator metadata from server.", status, data);
                });
>>>>>>> cf1b6a06
    };

    $scope.init();

    $scope.getIncompleteTooltip = function()
    {
        var errors = "";
        if ($scope.errors   ) {
            errors = JSON.stringify($scope.errors);
        }
        return $scope.TOOLTIP_INCOMPLETE + "Errors: " + errors;
    };

    $scope.getDescriptorProperties = function(name)
    {
        _.each($scope.descriptors, function (descriptor) {
            if (descriptor.name == name)
            {
                return descriptor;
            }
        });
        // todo this should be error condition throw exception?
    };

    $scope.getAggregatorDescriptors = function ()
    {
        return $scope.aggregatorDescriptor;
    };

    $scope.onBlur = function (task) {
        $scope.errors = $scope.validate(task);
        $scope.checkForIncompleteTask(task);

        if (!$scope.hasErrors() && !task.incomplete) {
            $scope.saveTask(task)
        }
    };

    $scope.deleteSelected = function () {
        bootbox.confirm({
            size: 'medium',
            message: "Are you sure you want to delete the selected rollups?",
            callback: function (result) {
                if (result) {
                    _.each($scope.tasks, function (task) {
                        if (task.selected) {
                            $scope.deleteTask(task)
                        }
                    });
                    $scope.displayLastSaved();
                }
            }
        });
    };

    $scope.anyTasksSelected = function () {
        for (var i = 0; i < $scope.tasks.length; i++) {
            if ($scope.tasks[i].selected) {
                return true;
            }
        }
    };

    $scope.selectAllTasks = function () {
        _.each($scope.tasks, function (task) {
            task.selected = true;
        });
    };

    $scope.selectNoTasks = function () {
        _.each($scope.tasks, function (task) {
            task.selected = false;
        });
    };

    $scope.setExecution = function (task, type) {
        task.executionType = type;
        $scope.onBlur(task);
    };

    $scope.setGroupBy = function (task, type) {
        task.groupByType = type;
        $scope.onBlur(task);
    };

    $scope.addAggregator = function (task) {
        task.aggregators.push(angular.copy($scope.DEFAULT_AGGREGATOR));
        $scope.onBlur(task);
    };

    $scope.removeAggregator = function(task, index)
    {
        task.aggregators.splice(index, 1);
        $scope.onBlur(task);
    };

    $scope.setAggregatorName = function (task, aggregator, name) {
        aggregator.name = name;
        $scope.onBlur(task);
    };

    $scope.setSamplingUnit = function (task, aggregator, unit) {
        if (!aggregator.sampling) {
            aggregator.sampling = $scope.DEFAULT_SAMPLING;
        }
        aggregator.sampling.unit = unit;
        $scope.onBlur(task);
    };

    $scope.toHumanReadableAggregator = function (aggregator)
    {
        var result = aggregator.name + ' (';
        if (aggregator.sampling) {
            result += $scope.toHumanReadableTimeUnit(aggregator.sampling);
            result += aggregator.align_start_time ? ", align-start" : "";
            result += aggregator.align_sampling ? ", align-sampling" : "";
        }
        else {
            result = $scope.printObject(aggregator, result);
        }
        result += ') ';
        return result;
    };

    $scope.printObject = function(obj, result){
        for (var property in obj)
        {
            if (obj.hasOwnProperty(property)){
                if (typeof obj[property] === "object")
                {
                    printObject(obj[property], result);
                }
                else if (property != 'name' && property != '$$hashKey' && property != "edit"){
                    result += property + ':' + obj[property] +  ',';
                }
            }
        }
        if (result.endsWith(",")){
            result = result.substring(0, result.length - 1); // Remove trailing comma
        }
<<<<<<< HEAD
         return result;
    };

	$scope.toHumanReadableTimeUnit = function (timeUnit) {
		if (timeUnit) {
            return KairosDBDatasource.convertToShortTimeUnit(timeUnit);
		}
	};

	$scope.addTask = function () {
		var task = {
			name: angular.copy($scope.DEFAULT_TASK_NAME),
			metric_name: angular.copy($scope.DEFAULT_METRIC_NAME),
			save_as: angular.copy($scope.DEFAULT_SAVE_AS),
			executionType: angular.copy($scope.DEFAULT_EXECUTE),
			aggregators: [angular.copy($scope.DEFAULT_AGGREGATOR)],
			group_by_type: angular.copy($scope.DEFAULT_GROUP_BY_TYPE)
		};
		task.incomplete = true;

    	$scope.tasks.push(task);
		return task;
	};

	/**
	 Convert a task to the simple model used by the UI
	 */
	$scope.toSimpleTask = function (task) {
		var newTask = {};
		newTask.id = task.id;
		newTask.name = task.name;
		newTask.executionType = $scope.convertFromExecutionInterval(task.execution_interval);

		if (task.rollups.length > 1) {
			newTask.complex = true;
		}

		if (task.rollups.length > 0) {
			newTask.save_as = task.rollups[0].save_as;

			var query = task.rollups[0].query;
			if (query) {
				$scope.toSimpleQuery(query, newTask);
			}
		}
		return newTask;
	};

	$scope.toSimpleQuery = function (query, newTask) {
		if (query.metrics) {
			if (query.metrics.length > 0) {
				newTask.metric_name = query.metrics[0].name;

				if (query.metrics[0].group_by && query.metrics[0].group_by.length > 0) {
					newTask.group_by_type = query.metrics[0].group_by[0].name;
					newTask.group_by_values = query.metrics[0].group_by[0].tags.join(", ");
				}
				else {
					newTask.group_by_type = $scope.DEFAULT_GROUP_BY_TYPE;
				}

				if (query.metrics[0].aggregators.length > 0) {
					newTask.aggregators = query.metrics[0].aggregators;
				}

				if (query.metrics[0].tags) {
					newTask.tags = query.metrics[0].tags;
				}
			}
		}
	};

	/**
	 Converts a task from the simple module used by the UI to a the
	 real representation of a task.
	 */
	$scope.toRealTask = function (task) {
		var newTask = {};
		var rollups = [];
		var rollup = {};
		var query = {};
		var metrics = [];
		var metric = {};

		newTask.id = task.id;
		newTask.name = task.name;
		rollup.save_as = task.save_as;
		metric.name = task.metric_name;

		if (task.tags) {
			metric.tags = task.tags;
		}

		if (task.group_by_type && task.group_by_values && task.group_by_values.length > 0) {
			var group_by = [];
			group_by.push({
				name: task.group_by_type,
				tags: task.group_by_values.split(", ")
			});
			metric.group_by = group_by;
		}

		_.each(task.aggregators, function (aggregator) {
			// Remove edit property
			delete aggregator.edit;
		});

		metric.aggregators = task.aggregators;

		metrics.push(metric);
		query.metrics = metrics;
		rollup.query = query;
		rollups.push(rollup);
		newTask.rollups = rollups;

		newTask.execution_interval = {
			value: 1,
			unit: $scope.convertToExecutionInterval(task.executionType)
		};

		query.start_relative = {value: 1, unit: "hours"};

		return newTask;
	};

	$scope.convertFromExecutionInterval = function (executionInterval) {
		switch (executionInterval.unit.toLowerCase()) {
			case 'milliseconds':
			case 'seconds':
			case 'minutes':
                return $scope.EXECUTION_TYPES[0];
			case 'hours':
				return $scope.EXECUTION_TYPES[1];
			case 'days':
				return $scope.EXECUTION_TYPES[2];
			case 'weeks':
				return $scope.EXECUTION_TYPES[3];
			case 'months':
				return $scope.EXECUTION_TYPES[4];
			case 'years':
				return $scope.EXECUTION_TYPES[5];
			default:
				$scope.alert("Invalid execution interval specified: " + executionInterval.unit);
		}
	};

	$scope.convertToExecutionInterval = function (executionType) {
		switch (executionType) {
			case $scope.EXECUTION_TYPES[0]:
				return 'minutes';
			case $scope.EXECUTION_TYPES[1]:
				return 'hours';
			case $scope.EXECUTION_TYPES[2]:
				return "days";
			case $scope.EXECUTION_TYPES[3]:
				return "weeks";
			case $scope.EXECUTION_TYPES[4]:
				return "months";
			case $scope.EXECUTION_TYPES[5]:
				return "years";
			default:
				$scope.alert("Invalid execution interval specified: " + executionInterval.unit);
		}
	};

	$scope.displayLastSaved = function () {
		currentDate = new Date();
		$scope.lastSaved = (currentDate.getHours() < 10 ? "0" + currentDate.getHours() : currentDate.getHours()) + ":" +
			(currentDate.getMinutes() < 10 ? "0" + currentDate.getMinutes() : currentDate.getMinutes()) + ":" +
			(currentDate.getSeconds() < 10 ? "0" + currentDate.getSeconds() : currentDate.getSeconds());

		// Flash Last Saved message
		$('#lastSaved').fadeOut('slow').fadeIn('slow').animate({opacity: 1.0}, 1000);
	};

	$scope.saveTask = function (task) {
		var realTask = $scope.toRealTask(task);

		var res = $http.post(ROLLUP_URL, realTask);
		res.success(function (data, status, headers, config) {
			task.id = data.id;

			$scope.displayLastSaved();
		});
		res.error(function (data, status, headers, config) {
			$scope.alert("Could not save query.", status, data);
		});
	};

	$scope.deleteTask = function (task) {
		if (task.id) {
			var res = $http.delete(ROLLUP_URL + task.id);
			res.success(function (data, status, headers, config) {
				$scope.removeTaskFromTasks(task);
			});
			res.error(function (data, status, headers, config) {
				$scope.alert("Failed to delete roll-up.", status, data);
			});
		}
		else {
			// Task has never been saved
			$scope.removeTaskFromTasks(task);
			$scope.$apply();
		}
	};

	$scope.deleteTaskWithConfirm = function (task) {
		bootbox.confirm({
			size: 'medium',
			message: "Are you sure you want to delete the rollup?",
			callback: function (result) {
				if (result) {
					$scope.deleteTask(task);
				}
			}
		});
	};

	$scope.removeTaskFromTasks = function (task) {
		for (var i = 0; i < $scope.tasks.length; i++) {
			if (_.isEqual($scope.tasks[i], task)) {
				$scope.tasks.splice(i, 1);
				break;
			}
		}
	};

	$scope.suggestSaveAs = function (task) {
		if (!$scope.isMetricOrDefault(task) && $scope.isSaveAsEmptyOrDefault(task)) {
			task.save_as = task.metric_name + "_rollup";
		}
		$scope.onBlur(task);
	};

	$scope.isMetricOrDefault = function (task) {
		return !task.metric_name || task.metric_name === $scope.DEFAULT_METRIC_NAME;
	};

	$scope.isSaveAsEmptyOrDefault = function (task) {
		return !task.save_as || task.save_as === $scope.DEFAULT_SAVE_AS;
	};

	$scope.alert = function (message, status, data) {
		if (status) {


			var error = "";
			if (data && data.errors)
				error = data.errors;

			bootbox.alert({
				title: message,
				message: status + ":" + (error ? error : "" )
			});
		}
		else {
			bootbox.alert({
				message: message
			});
		}
	};

	$scope.suggestMetrics = function (metricName) {
		if (semaphore) {
			return;
		}
		var matcher = new RegExp($scope.escapeRegex(metricName), 'i');
		if (!metricList) {
			$scope.updateMetricList();
		}
		if (_.isEmpty(metricName)) {
			return metricList;
		}

		var sublist = new Array($scope.METRIC_NAME_LIST_MAX_LENGTH);
		var j = 0;
		for (var i = 0; i < metricList.length; i++) {
			if (matcher.test(metricList[i])) {
				sublist[j] = metricList[i];
				j++;
				if (j === $scope.METRIC_NAME_LIST_MAX_LENGTH - 1) {
					break;
				}
			}
		}
		return sublist.slice(0, j);
	};

	$scope.updateMetricList = function (callback) {
		$scope.metricListLoading = true;
		semaphore = true;
		metricList = [];
		KairosDBDatasource.performMetricSuggestQuery().then(function (series) {
			metricList = series;
			$scope.metricListLoading = false;
			semaphore = false;

			if (callback) {
				callback();
			}
		});
	};

	$scope.suggestTagKeys = function (task) {
		return KairosDBDatasource.performTagSuggestQuery(task.metric_name, 'key', '');
	};

	$scope.suggestTagValues = function (task) {
		return KairosDBDatasource.performTagSuggestQuery(task.metric_name, 'value', task.currentTagKey);
	};

	$scope.escapeRegex = function (e) {
		if (e) {
			return e.replace(/[\-\[\]{}()*+?.,\\\^$|#\s]/g, "\\$&")
		}
		return '';
	};

	$scope.pasteQuery = function (task, rollup, edit) {
		var modalInstance = $uibModal.open({
			templateUrl: 'rollup-paste-query.html?cacheBust=' + Math.random().toString(36).slice(2), //keep dialog from caching
			controller: 'PasteQueryCtrl',
			size: 'md',
			backdrop: 'static', // disable closing of dialog with click away
			keyboard: false // disable closing dialog with ESC
		});

		modalInstance.result.then(
			function (response) {
				var newTask = $scope.addTask();
				newTask.name = response.name;
				newTask.executionType = response.executionType;
				$scope.toSimpleQuery(response.query, newTask);
				$scope.suggestSaveAs(newTask);
			});
	};

	$scope.showStatus = function (task) {
        $scope.getTaskStatus(task);
		var modalInstance = $uibModal.open({
			templateUrl: 'rollup-status.html?cacheBust=' + Math.random().toString(36).slice(2), //keep dialog from caching
			controller: simpleController,
			scope: $scope,
			size: 'lg'
		});
	};

    $scope.getTaskStatus = function(task)
    {
        $scope.status = "Getting status...";
        $scope.statusTask = task;
        $http.get(TASK_STATUS_URL + task.id)
                .success(function (response)
                {
                    $scope.status = response;
                })
                .error(function (data, status, headers, config)
                {
                    $scope.status = "No status available"
=======
        return result;
    };

    $scope.toHumanReadableTimeUnit = function (timeUnit) {
        if (timeUnit) {
            return KairosDBDatasource.convertToShortTimeUnit(timeUnit);
        }
    };

    $scope.addTask = function () {
        var task = {
            name: angular.copy($scope.DEFAULT_TASK_NAME),
            metric_name: angular.copy($scope.DEFAULT_METRIC_NAME),
            save_as: angular.copy($scope.DEFAULT_SAVE_AS),
            executionType: angular.copy($scope.DEFAULT_EXECUTE),
            aggregators: [angular.copy($scope.DEFAULT_AGGREGATOR)],
            group_by_type: angular.copy($scope.DEFAULT_GROUP_BY_TYPE)
        };
        task.incomplete = true;

        $scope.tasks.push(task);
        return task;
    };

    /**
     Convert a task to the simple model used by the UI
     */
    $scope.toSimpleTask = function (task) {
        var newTask = {};
        newTask.id = task.id;
        newTask.name = task.name;
        newTask.executionType = $scope.convertFromExecutionInterval(task.execution_interval);

        if (task.rollups.length > 1) {
            newTask.complex = true;
        }

        if (task.rollups.length > 0) {
            newTask.save_as = task.rollups[0].save_as;

            var query = task.rollups[0].query;
            if (query) {
                $scope.toSimpleQuery(query, newTask);
            }
        }
        return newTask;
    };

    $scope.toSimpleQuery = function (query, newTask) {
        if (query.metrics) {
            if (query.metrics.length > 0) {
                newTask.metric_name = query.metrics[0].name;

                if (query.metrics[0].group_by && query.metrics[0].group_by.length > 0) {
                    newTask.group_by_type = query.metrics[0].group_by[0].name;
                    newTask.group_by_values = query.metrics[0].group_by[0].tags.join(", ");
                }
                else {
                    newTask.group_by_type = $scope.DEFAULT_GROUP_BY_TYPE;
                }

                if (query.metrics[0].aggregators.length > 0) {
                    newTask.aggregators = query.metrics[0].aggregators;
                }

                if (query.metrics[0].tags) {
                    newTask.tags = query.metrics[0].tags;
                }
            }
        }
    };

    /**
     Converts a task from the simple module used by the UI to a the
     real representation of a task.
     */
    $scope.toRealTask = function (task) {
        var newTask = {};
        var rollups = [];
        var rollup = {};
        var query = {};
        var metrics = [];
        var metric = {};

        newTask.id = task.id;
        newTask.name = task.name;
        rollup.save_as = task.save_as;
        metric.name = task.metric_name;

        if (task.tags) {
            metric.tags = task.tags;
        }

        if (task.group_by_type && task.group_by_values && task.group_by_values.length > 0) {
            var group_by = [];
            group_by.push({
                name: task.group_by_type,
                tags: task.group_by_values.split(", ")
            });
            metric.group_by = group_by;
        }

        _.each(task.aggregators, function (aggregator) {
            // Remove edit property
            delete aggregator.edit;
        });

        metric.aggregators = task.aggregators;

        metrics.push(metric);
        query.metrics = metrics;
        rollup.query = query;
        rollups.push(rollup);
        newTask.rollups = rollups;

        newTask.execution_interval = {
            value: 1,
            unit: $scope.convertToExecutionInterval(task.executionType)
        };

        query.start_relative = {value: 1, unit: "hours"};

        return newTask;
    };

    $scope.convertFromExecutionInterval = function (executionInterval) {
        switch (executionInterval.unit.toLowerCase()) {
            case 'milliseconds':
            case 'seconds':
            case 'minutes':
                return $scope.EXECUTION_TYPES[0];
            case 'hours':
                return $scope.EXECUTION_TYPES[1];
            case 'days':
                return $scope.EXECUTION_TYPES[2];
            case 'weeks':
                return $scope.EXECUTION_TYPES[3];
            case 'months':
                return $scope.EXECUTION_TYPES[4];
            case 'years':
                return $scope.EXECUTION_TYPES[5];
            default:
                $scope.alert("Invalid execution interval specified: " + executionInterval.unit);
        }
    };

    $scope.convertToExecutionInterval = function (executionType) {
        switch (executionType) {
            case $scope.EXECUTION_TYPES[0]:
                return 'minutes';
            case $scope.EXECUTION_TYPES[1]:
                return 'hours';
            case $scope.EXECUTION_TYPES[2]:
                return "days";
            case $scope.EXECUTION_TYPES[3]:
                return "weeks";
            case $scope.EXECUTION_TYPES[4]:
                return "months";
            case $scope.EXECUTION_TYPES[5]:
                return "years";
            default:
                $scope.alert("Invalid execution interval specified: " + executionInterval.unit);
        }
    };

    $scope.displayLastSaved = function () {
        currentDate = new Date();
        $scope.lastSaved = (currentDate.getHours() < 10 ? "0" + currentDate.getHours() : currentDate.getHours()) + ":" +
                (currentDate.getMinutes() < 10 ? "0" + currentDate.getMinutes() : currentDate.getMinutes()) + ":" +
                (currentDate.getSeconds() < 10 ? "0" + currentDate.getSeconds() : currentDate.getSeconds());

        // Flash Last Saved message
        $('#lastSaved').fadeOut('slow').fadeIn('slow').animate({opacity: 1.0}, 1000);
    };

    $scope.saveTask = function (task) {
        var realTask = $scope.toRealTask(task);

        var res = $http.post(ROLLUP_URL, realTask);
        res.success(function (data, status, headers, config) {
            task.id = data.id;

            $scope.displayLastSaved();
        });
        res.error(function (data, status, headers, config) {
            $scope.alert("Could not save query.", status, data);
        });
    };

    $scope.deleteTask = function (task) {
        if (task.id) {
            var res = $http.delete(ROLLUP_URL + task.id);
            res.success(function (data, status, headers, config) {
                $scope.removeTaskFromTasks(task);
            });
            res.error(function (data, status, headers, config) {
                $scope.alert("Failed to delete roll-up.", status, data);
            });
        }
        else {
            // Task has never been saved
            $scope.removeTaskFromTasks(task);
            $scope.$apply();
        }
    };

    $scope.deleteTaskWithConfirm = function (task) {
        bootbox.confirm({
            size: 'medium',
            message: "Are you sure you want to delete the rollup?",
            callback: function (result) {
                if (result) {
                    $scope.deleteTask(task);
                }
            }
        });
    };

    $scope.removeTaskFromTasks = function (task) {
        for (var i = 0; i < $scope.tasks.length; i++) {
            if (_.isEqual($scope.tasks[i], task)) {
                $scope.tasks.splice(i, 1);
                break;
            }
        }
    };

    $scope.suggestSaveAs = function (task) {
        if (!$scope.isMetricOrDefault(task) && $scope.isSaveAsEmptyOrDefault(task)) {
            task.save_as = task.metric_name + "_rollup";
        }
        $scope.onBlur(task);
    };

    $scope.isMetricOrDefault = function (task) {
        return !task.metric_name || task.metric_name == $scope.DEFAULT_METRIC_NAME;
    };

    $scope.isSaveAsEmptyOrDefault = function (task) {
        return !task.save_as || task.save_as == $scope.DEFAULT_SAVE_AS;
    };

    $scope.alert = function (message, status, data) {
        if (status) {


            var error = "";
            if (data && data.errors)
                error = data.errors;

            bootbox.alert({
                title: message,
                message: status + ":" + (error ? error : "" )
            });
        }
        else {
            bootbox.alert({
                message: message
            });
        }
    };

    $scope.suggestMetrics = function (metricName) {
        if (semaphore) {
            return;
        }
        var matcher = new RegExp($scope.escapeRegex(metricName), 'i');
        if (!metricList) {
            $scope.updateMetricList();
        }
        if (_.isEmpty(metricName)) {
            return metricList;
        }

        var sublist = new Array($scope.METRIC_NAME_LIST_MAX_LENGTH);
        var j = 0;
        for (var i = 0; i < metricList.length; i++) {
            if (matcher.test(metricList[i])) {
                sublist[j] = metricList[i];
                j++;
                if (j === $scope.METRIC_NAME_LIST_MAX_LENGTH - 1) {
                    break;
                }
            }
        }
        return sublist.slice(0, j);
    };

    $scope.updateMetricList = function (callback) {
        $scope.metricListLoading = true;
        semaphore = true;
        metricList = [];
        KairosDBDatasource.performMetricSuggestQuery().then(function (series) {
            metricList = series;
            $scope.metricListLoading = false;
            semaphore = false;

            if (callback) {
                callback();
            }
        });
    };

    $scope.suggestTagKeys = function (task) {
        return KairosDBDatasource.performTagSuggestQuery(task.metric_name, 'key', '');
    };

    $scope.suggestTagValues = function (task) {
        return KairosDBDatasource.performTagSuggestQuery(task.metric_name, 'value', task.currentTagKey);
    };

    $scope.escapeRegex = function (e) {
        if (e) {
            return e.replace(/[\-\[\]{}()*+?.,\\\^$|#\s]/g, "\\$&")
        }
        return '';
    };

    $scope.pasteQuery = function (task, rollup, edit) {
        var modalInstance = $uibModal.open({
            templateUrl: 'rollup-paste-query.html?cacheBust=' + Math.random().toString(36).slice(2), //keep dialog from caching
            controller: 'PasteQueryCtrl',
            size: 'md',
            backdrop: 'static', // disable closing of dialog with click away
            keyboard: false // disable closing dialog with ESC
        });

        modalInstance.result.then(
                function (response) {
                    var newTask = $scope.addTask();
                    newTask.name = response.name;
                    newTask.executionType = response.executionType;
                    $scope.toSimpleQuery(response.query, newTask);
                    $scope.suggestSaveAs(newTask);
>>>>>>> cf1b6a06
                });
    };

    $scope.checkForIncompleteTask = function (task) {
<<<<<<< HEAD
		if (!task.name || _.isEmpty(task.name) || task.name === $scope.DEFAULT_TASK_NAME) {
			task.incomplete = true;
		}
		else if (!task.metric_name || _.isEmpty(task.metric_name) || task.metric_name === $scope.DEFAULT_METRIC_NAME) {
			task.incomplete = true;
		}
		else if (!task.save_as || _.isEmpty(task.save_as) || task.save_as === $scope.DEFAULT_SAVE_AS) {
			task.incomplete = true;
		}
		else  if (!task.aggregators || task.aggregators.size < 1) {
=======
        if (!task.name || _.isEmpty(task.name) || task.name == $scope.DEFAULT_TASK_NAME) {
            task.incomplete = true;
        }
        else if (!task.metric_name || _.isEmpty(task.metric_name) || task.metric_name == $scope.DEFAULT_METRIC_NAME) {
            task.incomplete = true;
        }
        else if (!task.save_as || _.isEmpty(task.save_as) || task.save_as == $scope.DEFAULT_SAVE_AS) {
            task.incomplete = true;
        }
        else  if (!task.aggregators || task.aggregators.size < 1) {
>>>>>>> cf1b6a06
            task.incomplete = true;
        }
        else if (task.aggregators && !$scope.hasSamplingAggregator(task)) {
            task.incomplete = true;
        }
        else {
            task.incomplete = false;
        }
    };

    $scope.hasSamplingAggregator = function(task){
        var samplingCount = 0;
        _.each(task.aggregators, function (aggregator)
        {
            if (aggregator.sampling && !_.isEmpty(aggregator.sampling)) {
                samplingCount++;
            }
        });
        return samplingCount > 0;
    };

    $scope.hasErrors = function () {
        return !_.isEmpty($scope.errors);
    };

    $scope.validate = function (task) {
        var errs = {};

        if (!task.name || _.isEmpty(task.name)) {
            errs.name = "Name cannot be empty.";
            task.name = $scope.DEFAULT_TASK_NAME;
            $scope.alert(errs.name);
        }
        if (!task.metric_name || _.isEmpty(task.metric_name)) {
            errs.name = "Metric cannot be empty.";
            task.metric_name = $scope.DEFAULT_METRIC_NAME;
            $scope.alert(errs.name);
        }
        if (!task.save_as || _.isEmpty(task.save_as)) {
            errs.name = "Save As cannot be empty.";
            task.save_as = $scope.DEFAULT_SAVE_AS;
            $scope.alert(errs.name);
        }

        if (!$scope.hasSamplingAggregator(task)) {
            errs.name = "At least one sampling aggregator is required.";
            $scope.alert(errs.name);
        }

        return errs;
    }
}<|MERGE_RESOLUTION|>--- conflicted
+++ resolved
@@ -7,48 +7,6 @@
 module.controller('rollupController', ['$scope', '$http', '$uibModal', 'orderByFilter', 'KairosDBDatasource', simpleController]);
 function simpleController($scope, $http, $uibModal, orderByFilter, KairosDBDatasource) {
 
-<<<<<<< HEAD
-	$scope.TOOLTIP_ADD_ROLL_UP = "Add new roll-up";
-	$scope.TOOLTIP_PASTE_QUERY = "Paste query to create a roll-up";
-	$scope.TOOLTIP_DELETE_ROLLUP = "Delete roll-up";
-	$scope.TOOLTIP_SAMPLING_HELP = "Sampling help";
-	$scope.TOOLTIP_TASK_NAME = "The name of the roll-up name";
-	$scope.TOOLTIP_METRIC_NAME = "The metric the roll-up will query";
-	$scope.TOOLTIP_SAVE_AS = "The new metric that will be created by the roll-up";
-	$scope.TOOLTIP_EXECUTE = "How often the roll-up will be executed";
-	$scope.TOOLTIP_GROUP_BY = "Groups the roll-up query by the tags";
-	$scope.TOOLTIP_TAGS = "Narrows query down by tags";
-	$scope.TOOLTIP_AGGREGATOR = "Aggregators perform an operation on data points and down samples";
-	$scope.TOOLTIP_AGGREGATOR_SAMPLING = "Down sampling for the aggregator";
-	$scope.TOOLTIP_COMPLETE = "Roll-up contains all necessary data.";
-	$scope.TOOLTIP_INCOMPLETE = "Roll-up is not complete. Complete all grey-out fields.";
-	$scope.TOOLTIP_COMPLEX = "This roll-up is a complex roll-up and cannot be managed from this UI.";
-	$scope.TOOLTIP_STATUS = "The execution status of the Roll-up.";
-
-
-	$scope.EXECUTION_TYPES = ["Every Minute", "Hourly", "Daily", "Weekly", "Monthly", "Yearly"];
-	$scope.GROUP_BY_TYPES = ["tag", "time"];
-	$scope.SAMPLING_UNITS = ['milliseconds', 'seconds', 'minutes', 'hours', 'days', 'weeks', 'years'];
-
-	$scope.DEFAULT_TASK_NAME = "<roll-up name>";
-	$scope.DEFAULT_METRIC_NAME = "<metric name>";
-	$scope.DEFAULT_SAVE_AS = "<new metric name>";
-	$scope.DEFAULT_EXECUTE = $scope.EXECUTION_TYPES[2];
-	$scope.METRIC_NAME_LIST_MAX_LENGTH = 20;
-	$scope.DEFAULT_GROUP_BY_TYPE = "tag";
-	$scope.DEFAULT_SAMPLING = {"value": 1, "unit": "hours"};
-	$scope.DEFAULT_ALIGNMENT = "'align_sampling': true";
-
-	$scope.AGGREGATORS = [
-		{'name': 'avg', 'align_sampling': true, 'sampling': $scope.DEFAULT_SAMPLING},
-		{'name': 'dev', 'align_sampling': true,  'sampling': $scope.DEFAULT_SAMPLING},
-		{'name': 'max', 'align_sampling': true,  'sampling': $scope.DEFAULT_SAMPLING},
-		{'name': 'min', 'align_sampling': true,  'sampling': $scope.DEFAULT_SAMPLING},
-		{'name': 'sum', 'align_sampling': true,  'sampling': $scope.DEFAULT_SAMPLING},
-		{'name': 'least_squares',  'align_sampling': true, 'sampling': $scope.DEFAULT_SAMPLING},
-		{'name': 'count',  'align_sampling': true, 'sampling': $scope.DEFAULT_SAMPLING},
-		{'name': 'percentile',  'align_sampling': true, 'sampling': $scope.DEFAULT_SAMPLING}];
-=======
     $scope.TOOLTIP_ADD_ROLL_UP = "Add new roll-up";
     $scope.TOOLTIP_PASTE_QUERY = "Paste query to create a roll-up";
     $scope.TOOLTIP_DELETE_ROLLUP = "Delete roll-up";
@@ -64,19 +22,19 @@
     $scope.TOOLTIP_COMPLETE = "Roll-up contains all necessary data.";
     $scope.TOOLTIP_INCOMPLETE = "Roll-up is not complete. Complete all grey-out fields.";
     $scope.TOOLTIP_COMPLEX = "This roll-up is a complex roll-up and cannot be managed from this UI.";
-
-    $scope.EXECUTION_TYPES = ["Every Minute", "Hourly", "Daily", "Weekly", "Monthly", "Yearly"];
-    $scope.GROUP_BY_TYPES = ["tag", "time"];
-    $scope.SAMPLING_UNITS = ['milliseconds', 'seconds', 'minutes', 'hours', 'days', 'weeks', 'years'];
-
-    $scope.DEFAULT_TASK_NAME = "<roll-up name>";
-    $scope.DEFAULT_METRIC_NAME = "<metric name>";
-    $scope.DEFAULT_SAVE_AS = "<new metric name>";
-    $scope.DEFAULT_EXECUTE = $scope.EXECUTION_TYPES[2];
-    $scope.METRIC_NAME_LIST_MAX_LENGTH = 20;
-    $scope.DEFAULT_GROUP_BY_TYPE = "tag";
-    $scope.DEFAULT_SAMPLING = {"value": 1, "unit": "hours"};
-    $scope.DEFAULT_ALIGNMENT = "'align_sampling': true";
+	$scope.TOOLTIP_STATUS = "The execution status of the Roll-up.";
+
+	$scope.EXECUTION_TYPES = ["Every Minute", "Hourly", "Daily", "Weekly", "Monthly", "Yearly"];
+	$scope.GROUP_BY_TYPES = ["tag", "time"];
+	$scope.SAMPLING_UNITS = ['milliseconds', 'seconds', 'minutes', 'hours', 'days', 'weeks', 'years'];
+
+	$scope.DEFAULT_TASK_NAME = "<roll-up name>";
+	$scope.DEFAULT_METRIC_NAME = "<metric name>";
+	$scope.DEFAULT_SAVE_AS = "<new metric name>";
+	$scope.DEFAULT_EXECUTE = $scope.EXECUTION_TYPES[2];
+	$scope.METRIC_NAME_LIST_MAX_LENGTH = 20;
+	$scope.DEFAULT_GROUP_BY_TYPE = "tag";
+	$scope.DEFAULT_SAMPLING = {"value": 1, "unit": "hours"};$scope.DEFAULT_ALIGNMENT = "'align_sampling': true";
 
     $scope.AGGREGATORS = [
         {'name': 'avg', 'align_sampling': true, 'sampling': $scope.DEFAULT_SAMPLING},
@@ -87,7 +45,6 @@
         {'name': 'least_squares',  'align_sampling': true, 'sampling': $scope.DEFAULT_SAMPLING},
         {'name': 'count',  'align_sampling': true, 'sampling': $scope.DEFAULT_SAMPLING},
         {'name': 'percentile',  'align_sampling': true, 'sampling': $scope.DEFAULT_SAMPLING}];
->>>>>>> cf1b6a06
 
     $scope.aggregatorDescriptor = {};
 
@@ -98,36 +55,6 @@
     $scope.init = function ()
     {
         $http.get(AGGREGATORS_URL)
-<<<<<<< HEAD
-            .success(function (descriptorResponse)
-            {
-                $scope.aggregatorDescriptor = descriptorResponse;
-                $http.get(ROLLUP_URL)
-                        .success(function (response)
-                        {
-                            if (response) {
-                                _.each(response, function (rollupTask)
-                                {
-                                    // convert to a simpler model
-                                    var task = $scope.toSimpleTask(rollupTask);
-                                    $scope.tasks.push(task);
-                                    $scope.checkForIncompleteTask(task);
-
-                                });
-
-                                $scope.tasks = orderByFilter($scope.tasks, "name");
-                            }
-                        })
-                        .error(function (data, status, headers, config)
-                        {
-                            $scope.alert("Could not read list of roll-ups from server.", status, data);
-                        });
-            })
-            .error(function (data, status, headers, config)
-            {
-                $scope.alert("Could not read aggregator metadata from server.", status, data);
-            });
-=======
                 .success(function (descriptorResponse)
                 {
                     $scope.aggregatorDescriptor = descriptorResponse;
@@ -156,7 +83,6 @@
                 {
                     $scope.alert("Could not read aggregator metadata from server.", status, data);
                 });
->>>>>>> cf1b6a06
     };
 
     $scope.init();
@@ -297,139 +223,137 @@
         if (result.endsWith(",")){
             result = result.substring(0, result.length - 1); // Remove trailing comma
         }
-<<<<<<< HEAD
-         return result;
-    };
-
-	$scope.toHumanReadableTimeUnit = function (timeUnit) {
-		if (timeUnit) {
+        return result;
+    };
+
+    $scope.toHumanReadableTimeUnit = function (timeUnit) {
+        if (timeUnit) {
             return KairosDBDatasource.convertToShortTimeUnit(timeUnit);
-		}
-	};
-
-	$scope.addTask = function () {
-		var task = {
-			name: angular.copy($scope.DEFAULT_TASK_NAME),
-			metric_name: angular.copy($scope.DEFAULT_METRIC_NAME),
-			save_as: angular.copy($scope.DEFAULT_SAVE_AS),
-			executionType: angular.copy($scope.DEFAULT_EXECUTE),
-			aggregators: [angular.copy($scope.DEFAULT_AGGREGATOR)],
-			group_by_type: angular.copy($scope.DEFAULT_GROUP_BY_TYPE)
-		};
-		task.incomplete = true;
-
-    	$scope.tasks.push(task);
-		return task;
-	};
-
-	/**
-	 Convert a task to the simple model used by the UI
-	 */
-	$scope.toSimpleTask = function (task) {
-		var newTask = {};
-		newTask.id = task.id;
-		newTask.name = task.name;
-		newTask.executionType = $scope.convertFromExecutionInterval(task.execution_interval);
-
-		if (task.rollups.length > 1) {
-			newTask.complex = true;
-		}
-
-		if (task.rollups.length > 0) {
-			newTask.save_as = task.rollups[0].save_as;
-
-			var query = task.rollups[0].query;
-			if (query) {
-				$scope.toSimpleQuery(query, newTask);
-			}
-		}
-		return newTask;
-	};
-
-	$scope.toSimpleQuery = function (query, newTask) {
-		if (query.metrics) {
-			if (query.metrics.length > 0) {
-				newTask.metric_name = query.metrics[0].name;
-
-				if (query.metrics[0].group_by && query.metrics[0].group_by.length > 0) {
-					newTask.group_by_type = query.metrics[0].group_by[0].name;
-					newTask.group_by_values = query.metrics[0].group_by[0].tags.join(", ");
-				}
-				else {
-					newTask.group_by_type = $scope.DEFAULT_GROUP_BY_TYPE;
-				}
-
-				if (query.metrics[0].aggregators.length > 0) {
-					newTask.aggregators = query.metrics[0].aggregators;
-				}
-
-				if (query.metrics[0].tags) {
-					newTask.tags = query.metrics[0].tags;
-				}
-			}
-		}
-	};
-
-	/**
-	 Converts a task from the simple module used by the UI to a the
-	 real representation of a task.
-	 */
-	$scope.toRealTask = function (task) {
-		var newTask = {};
-		var rollups = [];
-		var rollup = {};
-		var query = {};
-		var metrics = [];
-		var metric = {};
-
-		newTask.id = task.id;
-		newTask.name = task.name;
-		rollup.save_as = task.save_as;
-		metric.name = task.metric_name;
-
-		if (task.tags) {
-			metric.tags = task.tags;
-		}
-
-		if (task.group_by_type && task.group_by_values && task.group_by_values.length > 0) {
-			var group_by = [];
-			group_by.push({
-				name: task.group_by_type,
-				tags: task.group_by_values.split(", ")
-			});
-			metric.group_by = group_by;
-		}
-
-		_.each(task.aggregators, function (aggregator) {
-			// Remove edit property
-			delete aggregator.edit;
-		});
-
-		metric.aggregators = task.aggregators;
-
-		metrics.push(metric);
-		query.metrics = metrics;
-		rollup.query = query;
-		rollups.push(rollup);
-		newTask.rollups = rollups;
-
-		newTask.execution_interval = {
-			value: 1,
-			unit: $scope.convertToExecutionInterval(task.executionType)
-		};
-
-		query.start_relative = {value: 1, unit: "hours"};
-
-		return newTask;
-	};
+        }
+    };
+
+    $scope.addTask = function () {
+        var task = {
+            name: angular.copy($scope.DEFAULT_TASK_NAME),
+            metric_name: angular.copy($scope.DEFAULT_METRIC_NAME),
+            save_as: angular.copy($scope.DEFAULT_SAVE_AS),
+            executionType: angular.copy($scope.DEFAULT_EXECUTE),
+            aggregators: [angular.copy($scope.DEFAULT_AGGREGATOR)],
+            group_by_type: angular.copy($scope.DEFAULT_GROUP_BY_TYPE)
+        };
+        task.incomplete = true;
+
+        $scope.tasks.push(task);
+        return task;
+    };
+
+    /**
+     Convert a task to the simple model used by the UI
+     */
+    $scope.toSimpleTask = function (task) {
+        var newTask = {};
+        newTask.id = task.id;
+        newTask.name = task.name;
+        newTask.executionType = $scope.convertFromExecutionInterval(task.execution_interval);
+
+        if (task.rollups.length > 1) {
+            newTask.complex = true;
+        }
+
+        if (task.rollups.length > 0) {
+            newTask.save_as = task.rollups[0].save_as;
+
+            var query = task.rollups[0].query;
+            if (query) {
+                $scope.toSimpleQuery(query, newTask);
+            }
+        }
+        return newTask;
+    };
+
+    $scope.toSimpleQuery = function (query, newTask) {
+        if (query.metrics) {
+            if (query.metrics.length > 0) {
+                newTask.metric_name = query.metrics[0].name;
+
+                if (query.metrics[0].group_by && query.metrics[0].group_by.length > 0) {
+                    newTask.group_by_type = query.metrics[0].group_by[0].name;
+                    newTask.group_by_values = query.metrics[0].group_by[0].tags.join(", ");
+                }
+                else {
+                    newTask.group_by_type = $scope.DEFAULT_GROUP_BY_TYPE;
+                }
+
+                if (query.metrics[0].aggregators.length > 0) {
+                    newTask.aggregators = query.metrics[0].aggregators;
+                }
+
+                if (query.metrics[0].tags) {
+                    newTask.tags = query.metrics[0].tags;
+                }
+            }
+        }
+    };
+
+    /**
+     Converts a task from the simple module used by the UI to a the
+     real representation of a task.
+     */
+    $scope.toRealTask = function (task) {
+        var newTask = {};
+        var rollups = [];
+        var rollup = {};
+        var query = {};
+        var metrics = [];
+        var metric = {};
+
+        newTask.id = task.id;
+        newTask.name = task.name;
+        rollup.save_as = task.save_as;
+        metric.name = task.metric_name;
+
+        if (task.tags) {
+            metric.tags = task.tags;
+        }
+
+        if (task.group_by_type && task.group_by_values && task.group_by_values.length > 0) {
+            var group_by = [];
+            group_by.push({
+                name: task.group_by_type,
+                tags: task.group_by_values.split(", ")
+            });
+            metric.group_by = group_by;
+        }
+
+        _.each(task.aggregators, function (aggregator) {
+            // Remove edit property
+            delete aggregator.edit;
+        });
+
+        metric.aggregators = task.aggregators;
+
+        metrics.push(metric);
+        query.metrics = metrics;
+        rollup.query = query;
+        rollups.push(rollup);
+        newTask.rollups = rollups;
+
+        newTask.execution_interval = {
+            value: 1,
+            unit: $scope.convertToExecutionInterval(task.executionType)
+        };
+
+        query.start_relative = {value: 1, unit: "hours"};
+
+        return newTask;
+    };
 
 	$scope.convertFromExecutionInterval = function (executionInterval) {
 		switch (executionInterval.unit.toLowerCase()) {
 			case 'milliseconds':
 			case 'seconds':
 			case 'minutes':
-                return $scope.EXECUTION_TYPES[0];
-			case 'hours':
+			return $scope.EXECUTION_TYPES[0];case 'hours':
 				return $scope.EXECUTION_TYPES[1];
 			case 'days':
 				return $scope.EXECUTION_TYPES[2];
@@ -454,8 +378,7 @@
 				return "days";
 			case $scope.EXECUTION_TYPES[3]:
 				return "weeks";
-			case $scope.EXECUTION_TYPES[4]:
-				return "months";
+			case $scope.EXECUTION_TYPES[4]:return "months";
 			case $scope.EXECUTION_TYPES[5]:
 				return "years";
 			default:
@@ -463,179 +386,179 @@
 		}
 	};
 
-	$scope.displayLastSaved = function () {
-		currentDate = new Date();
-		$scope.lastSaved = (currentDate.getHours() < 10 ? "0" + currentDate.getHours() : currentDate.getHours()) + ":" +
-			(currentDate.getMinutes() < 10 ? "0" + currentDate.getMinutes() : currentDate.getMinutes()) + ":" +
-			(currentDate.getSeconds() < 10 ? "0" + currentDate.getSeconds() : currentDate.getSeconds());
-
-		// Flash Last Saved message
-		$('#lastSaved').fadeOut('slow').fadeIn('slow').animate({opacity: 1.0}, 1000);
-	};
-
-	$scope.saveTask = function (task) {
-		var realTask = $scope.toRealTask(task);
-
-		var res = $http.post(ROLLUP_URL, realTask);
-		res.success(function (data, status, headers, config) {
-			task.id = data.id;
-
-			$scope.displayLastSaved();
-		});
-		res.error(function (data, status, headers, config) {
-			$scope.alert("Could not save query.", status, data);
-		});
-	};
-
-	$scope.deleteTask = function (task) {
-		if (task.id) {
-			var res = $http.delete(ROLLUP_URL + task.id);
-			res.success(function (data, status, headers, config) {
-				$scope.removeTaskFromTasks(task);
-			});
-			res.error(function (data, status, headers, config) {
-				$scope.alert("Failed to delete roll-up.", status, data);
-			});
-		}
-		else {
-			// Task has never been saved
-			$scope.removeTaskFromTasks(task);
-			$scope.$apply();
-		}
-	};
-
-	$scope.deleteTaskWithConfirm = function (task) {
-		bootbox.confirm({
-			size: 'medium',
-			message: "Are you sure you want to delete the rollup?",
-			callback: function (result) {
-				if (result) {
-					$scope.deleteTask(task);
-				}
-			}
-		});
-	};
-
-	$scope.removeTaskFromTasks = function (task) {
-		for (var i = 0; i < $scope.tasks.length; i++) {
-			if (_.isEqual($scope.tasks[i], task)) {
-				$scope.tasks.splice(i, 1);
-				break;
-			}
-		}
-	};
-
-	$scope.suggestSaveAs = function (task) {
-		if (!$scope.isMetricOrDefault(task) && $scope.isSaveAsEmptyOrDefault(task)) {
-			task.save_as = task.metric_name + "_rollup";
-		}
-		$scope.onBlur(task);
-	};
-
-	$scope.isMetricOrDefault = function (task) {
-		return !task.metric_name || task.metric_name === $scope.DEFAULT_METRIC_NAME;
-	};
-
-	$scope.isSaveAsEmptyOrDefault = function (task) {
-		return !task.save_as || task.save_as === $scope.DEFAULT_SAVE_AS;
-	};
-
-	$scope.alert = function (message, status, data) {
-		if (status) {
-
-
-			var error = "";
-			if (data && data.errors)
-				error = data.errors;
-
-			bootbox.alert({
-				title: message,
-				message: status + ":" + (error ? error : "" )
-			});
-		}
-		else {
-			bootbox.alert({
-				message: message
-			});
-		}
-	};
-
-	$scope.suggestMetrics = function (metricName) {
-		if (semaphore) {
-			return;
-		}
-		var matcher = new RegExp($scope.escapeRegex(metricName), 'i');
-		if (!metricList) {
-			$scope.updateMetricList();
-		}
-		if (_.isEmpty(metricName)) {
-			return metricList;
-		}
-
-		var sublist = new Array($scope.METRIC_NAME_LIST_MAX_LENGTH);
-		var j = 0;
-		for (var i = 0; i < metricList.length; i++) {
-			if (matcher.test(metricList[i])) {
-				sublist[j] = metricList[i];
-				j++;
-				if (j === $scope.METRIC_NAME_LIST_MAX_LENGTH - 1) {
-					break;
-				}
-			}
-		}
-		return sublist.slice(0, j);
-	};
-
-	$scope.updateMetricList = function (callback) {
-		$scope.metricListLoading = true;
-		semaphore = true;
-		metricList = [];
-		KairosDBDatasource.performMetricSuggestQuery().then(function (series) {
-			metricList = series;
-			$scope.metricListLoading = false;
-			semaphore = false;
-
-			if (callback) {
-				callback();
-			}
-		});
-	};
-
-	$scope.suggestTagKeys = function (task) {
-		return KairosDBDatasource.performTagSuggestQuery(task.metric_name, 'key', '');
-	};
-
-	$scope.suggestTagValues = function (task) {
-		return KairosDBDatasource.performTagSuggestQuery(task.metric_name, 'value', task.currentTagKey);
-	};
-
-	$scope.escapeRegex = function (e) {
-		if (e) {
-			return e.replace(/[\-\[\]{}()*+?.,\\\^$|#\s]/g, "\\$&")
-		}
-		return '';
-	};
-
-	$scope.pasteQuery = function (task, rollup, edit) {
-		var modalInstance = $uibModal.open({
-			templateUrl: 'rollup-paste-query.html?cacheBust=' + Math.random().toString(36).slice(2), //keep dialog from caching
-			controller: 'PasteQueryCtrl',
-			size: 'md',
-			backdrop: 'static', // disable closing of dialog with click away
-			keyboard: false // disable closing dialog with ESC
-		});
-
-		modalInstance.result.then(
-			function (response) {
-				var newTask = $scope.addTask();
-				newTask.name = response.name;
-				newTask.executionType = response.executionType;
-				$scope.toSimpleQuery(response.query, newTask);
-				$scope.suggestSaveAs(newTask);
-			});
-	};
-
-	$scope.showStatus = function (task) {
+    $scope.displayLastSaved = function () {
+        currentDate = new Date();
+        $scope.lastSaved = (currentDate.getHours() < 10 ? "0" + currentDate.getHours() : currentDate.getHours()) + ":" +
+                (currentDate.getMinutes() < 10 ? "0" + currentDate.getMinutes() : currentDate.getMinutes()) + ":" +
+                (currentDate.getSeconds() < 10 ? "0" + currentDate.getSeconds() : currentDate.getSeconds());
+
+        // Flash Last Saved message
+        $('#lastSaved').fadeOut('slow').fadeIn('slow').animate({opacity: 1.0}, 1000);
+    };
+
+    $scope.saveTask = function (task) {
+        var realTask = $scope.toRealTask(task);
+
+        var res = $http.post(ROLLUP_URL, realTask);
+        res.success(function (data, status, headers, config) {
+            task.id = data.id;
+
+            $scope.displayLastSaved();
+        });
+        res.error(function (data, status, headers, config) {
+            $scope.alert("Could not save query.", status, data);
+        });
+    };
+
+    $scope.deleteTask = function (task) {
+        if (task.id) {
+            var res = $http.delete(ROLLUP_URL + task.id);
+            res.success(function (data, status, headers, config) {
+                $scope.removeTaskFromTasks(task);
+            });
+            res.error(function (data, status, headers, config) {
+                $scope.alert("Failed to delete roll-up.", status, data);
+            });
+        }
+        else {
+            // Task has never been saved
+            $scope.removeTaskFromTasks(task);
+            $scope.$apply();
+        }
+    };
+
+    $scope.deleteTaskWithConfirm = function (task) {
+        bootbox.confirm({
+            size: 'medium',
+            message: "Are you sure you want to delete the rollup?",
+            callback: function (result) {
+                if (result) {
+                    $scope.deleteTask(task);
+                }
+            }
+        });
+    };
+
+    $scope.removeTaskFromTasks = function (task) {
+        for (var i = 0; i < $scope.tasks.length; i++) {
+            if (_.isEqual($scope.tasks[i], task)) {
+                $scope.tasks.splice(i, 1);
+                break;
+            }
+        }
+    };
+
+    $scope.suggestSaveAs = function (task) {
+        if (!$scope.isMetricOrDefault(task) && $scope.isSaveAsEmptyOrDefault(task)) {
+            task.save_as = task.metric_name + "_rollup";
+        }
+        $scope.onBlur(task);
+    };
+
+    $scope.isMetricOrDefault = function (task) {
+        return !task.metric_name || task.metric_name === $scope.DEFAULT_METRIC_NAME;
+    };
+
+    $scope.isSaveAsEmptyOrDefault = function (task) {
+        return !task.save_as || task.save_as === $scope.DEFAULT_SAVE_AS;
+    };
+
+    $scope.alert = function (message, status, data) {
+        if (status) {
+
+
+            var error = "";
+            if (data && data.errors)
+                error = data.errors;
+
+            bootbox.alert({
+                title: message,
+                message: status + ":" + (error ? error : "" )
+            });
+        }
+        else {
+            bootbox.alert({
+                message: message
+            });
+        }
+    };
+
+    $scope.suggestMetrics = function (metricName) {
+        if (semaphore) {
+            return;
+        }
+        var matcher = new RegExp($scope.escapeRegex(metricName), 'i');
+        if (!metricList) {
+            $scope.updateMetricList();
+        }
+        if (_.isEmpty(metricName)) {
+            return metricList;
+        }
+
+        var sublist = new Array($scope.METRIC_NAME_LIST_MAX_LENGTH);
+        var j = 0;
+        for (var i = 0; i < metricList.length; i++) {
+            if (matcher.test(metricList[i])) {
+                sublist[j] = metricList[i];
+                j++;
+                if (j === $scope.METRIC_NAME_LIST_MAX_LENGTH - 1) {
+                    break;
+                }
+            }
+        }
+        return sublist.slice(0, j);
+    };
+
+    $scope.updateMetricList = function (callback) {
+        $scope.metricListLoading = true;
+        semaphore = true;
+        metricList = [];
+        KairosDBDatasource.performMetricSuggestQuery().then(function (series) {
+            metricList = series;
+            $scope.metricListLoading = false;
+            semaphore = false;
+
+            if (callback) {
+                callback();
+            }
+        });
+    };
+
+    $scope.suggestTagKeys = function (task) {
+        return KairosDBDatasource.performTagSuggestQuery(task.metric_name, 'key', '');
+    };
+
+    $scope.suggestTagValues = function (task) {
+        return KairosDBDatasource.performTagSuggestQuery(task.metric_name, 'value', task.currentTagKey);
+    };
+
+    $scope.escapeRegex = function (e) {
+        if (e) {
+            return e.replace(/[\-\[\]{}()*+?.,\\\^$|#\s]/g, "\\$&")
+        }
+        return '';
+    };
+
+    $scope.pasteQuery = function (task, rollup, edit) {
+        var modalInstance = $uibModal.open({
+            templateUrl: 'rollup-paste-query.html?cacheBust=' + Math.random().toString(36).slice(2), //keep dialog from caching
+            controller: 'PasteQueryCtrl',
+            size: 'md',
+            backdrop: 'static', // disable closing of dialog with click away
+            keyboard: false // disable closing dialog with ESC
+        });
+
+        modalInstance.result.then(
+                function (response) {
+                    var newTask = $scope.addTask();
+                    newTask.name = response.name;
+                    newTask.executionType = response.executionType;
+                    $scope.toSimpleQuery(response.query, newTask);
+                    $scope.suggestSaveAs(newTask);
+                });
+    };
+
+    $scope.showStatus = function (task) {
         $scope.getTaskStatus(task);
 		var modalInstance = $uibModal.open({
 			templateUrl: 'rollup-status.html?cacheBust=' + Math.random().toString(36).slice(2), //keep dialog from caching
@@ -657,369 +580,20 @@
                 .error(function (data, status, headers, config)
                 {
                     $scope.status = "No status available"
-=======
-        return result;
-    };
-
-    $scope.toHumanReadableTimeUnit = function (timeUnit) {
-        if (timeUnit) {
-            return KairosDBDatasource.convertToShortTimeUnit(timeUnit);
-        }
-    };
-
-    $scope.addTask = function () {
-        var task = {
-            name: angular.copy($scope.DEFAULT_TASK_NAME),
-            metric_name: angular.copy($scope.DEFAULT_METRIC_NAME),
-            save_as: angular.copy($scope.DEFAULT_SAVE_AS),
-            executionType: angular.copy($scope.DEFAULT_EXECUTE),
-            aggregators: [angular.copy($scope.DEFAULT_AGGREGATOR)],
-            group_by_type: angular.copy($scope.DEFAULT_GROUP_BY_TYPE)
-        };
-        task.incomplete = true;
-
-        $scope.tasks.push(task);
-        return task;
-    };
-
-    /**
-     Convert a task to the simple model used by the UI
-     */
-    $scope.toSimpleTask = function (task) {
-        var newTask = {};
-        newTask.id = task.id;
-        newTask.name = task.name;
-        newTask.executionType = $scope.convertFromExecutionInterval(task.execution_interval);
-
-        if (task.rollups.length > 1) {
-            newTask.complex = true;
-        }
-
-        if (task.rollups.length > 0) {
-            newTask.save_as = task.rollups[0].save_as;
-
-            var query = task.rollups[0].query;
-            if (query) {
-                $scope.toSimpleQuery(query, newTask);
-            }
-        }
-        return newTask;
-    };
-
-    $scope.toSimpleQuery = function (query, newTask) {
-        if (query.metrics) {
-            if (query.metrics.length > 0) {
-                newTask.metric_name = query.metrics[0].name;
-
-                if (query.metrics[0].group_by && query.metrics[0].group_by.length > 0) {
-                    newTask.group_by_type = query.metrics[0].group_by[0].name;
-                    newTask.group_by_values = query.metrics[0].group_by[0].tags.join(", ");
-                }
-                else {
-                    newTask.group_by_type = $scope.DEFAULT_GROUP_BY_TYPE;
-                }
-
-                if (query.metrics[0].aggregators.length > 0) {
-                    newTask.aggregators = query.metrics[0].aggregators;
-                }
-
-                if (query.metrics[0].tags) {
-                    newTask.tags = query.metrics[0].tags;
-                }
-            }
-        }
-    };
-
-    /**
-     Converts a task from the simple module used by the UI to a the
-     real representation of a task.
-     */
-    $scope.toRealTask = function (task) {
-        var newTask = {};
-        var rollups = [];
-        var rollup = {};
-        var query = {};
-        var metrics = [];
-        var metric = {};
-
-        newTask.id = task.id;
-        newTask.name = task.name;
-        rollup.save_as = task.save_as;
-        metric.name = task.metric_name;
-
-        if (task.tags) {
-            metric.tags = task.tags;
-        }
-
-        if (task.group_by_type && task.group_by_values && task.group_by_values.length > 0) {
-            var group_by = [];
-            group_by.push({
-                name: task.group_by_type,
-                tags: task.group_by_values.split(", ")
-            });
-            metric.group_by = group_by;
-        }
-
-        _.each(task.aggregators, function (aggregator) {
-            // Remove edit property
-            delete aggregator.edit;
-        });
-
-        metric.aggregators = task.aggregators;
-
-        metrics.push(metric);
-        query.metrics = metrics;
-        rollup.query = query;
-        rollups.push(rollup);
-        newTask.rollups = rollups;
-
-        newTask.execution_interval = {
-            value: 1,
-            unit: $scope.convertToExecutionInterval(task.executionType)
-        };
-
-        query.start_relative = {value: 1, unit: "hours"};
-
-        return newTask;
-    };
-
-    $scope.convertFromExecutionInterval = function (executionInterval) {
-        switch (executionInterval.unit.toLowerCase()) {
-            case 'milliseconds':
-            case 'seconds':
-            case 'minutes':
-                return $scope.EXECUTION_TYPES[0];
-            case 'hours':
-                return $scope.EXECUTION_TYPES[1];
-            case 'days':
-                return $scope.EXECUTION_TYPES[2];
-            case 'weeks':
-                return $scope.EXECUTION_TYPES[3];
-            case 'months':
-                return $scope.EXECUTION_TYPES[4];
-            case 'years':
-                return $scope.EXECUTION_TYPES[5];
-            default:
-                $scope.alert("Invalid execution interval specified: " + executionInterval.unit);
-        }
-    };
-
-    $scope.convertToExecutionInterval = function (executionType) {
-        switch (executionType) {
-            case $scope.EXECUTION_TYPES[0]:
-                return 'minutes';
-            case $scope.EXECUTION_TYPES[1]:
-                return 'hours';
-            case $scope.EXECUTION_TYPES[2]:
-                return "days";
-            case $scope.EXECUTION_TYPES[3]:
-                return "weeks";
-            case $scope.EXECUTION_TYPES[4]:
-                return "months";
-            case $scope.EXECUTION_TYPES[5]:
-                return "years";
-            default:
-                $scope.alert("Invalid execution interval specified: " + executionInterval.unit);
-        }
-    };
-
-    $scope.displayLastSaved = function () {
-        currentDate = new Date();
-        $scope.lastSaved = (currentDate.getHours() < 10 ? "0" + currentDate.getHours() : currentDate.getHours()) + ":" +
-                (currentDate.getMinutes() < 10 ? "0" + currentDate.getMinutes() : currentDate.getMinutes()) + ":" +
-                (currentDate.getSeconds() < 10 ? "0" + currentDate.getSeconds() : currentDate.getSeconds());
-
-        // Flash Last Saved message
-        $('#lastSaved').fadeOut('slow').fadeIn('slow').animate({opacity: 1.0}, 1000);
-    };
-
-    $scope.saveTask = function (task) {
-        var realTask = $scope.toRealTask(task);
-
-        var res = $http.post(ROLLUP_URL, realTask);
-        res.success(function (data, status, headers, config) {
-            task.id = data.id;
-
-            $scope.displayLastSaved();
-        });
-        res.error(function (data, status, headers, config) {
-            $scope.alert("Could not save query.", status, data);
-        });
-    };
-
-    $scope.deleteTask = function (task) {
-        if (task.id) {
-            var res = $http.delete(ROLLUP_URL + task.id);
-            res.success(function (data, status, headers, config) {
-                $scope.removeTaskFromTasks(task);
-            });
-            res.error(function (data, status, headers, config) {
-                $scope.alert("Failed to delete roll-up.", status, data);
-            });
-        }
-        else {
-            // Task has never been saved
-            $scope.removeTaskFromTasks(task);
-            $scope.$apply();
-        }
-    };
-
-    $scope.deleteTaskWithConfirm = function (task) {
-        bootbox.confirm({
-            size: 'medium',
-            message: "Are you sure you want to delete the rollup?",
-            callback: function (result) {
-                if (result) {
-                    $scope.deleteTask(task);
-                }
-            }
-        });
-    };
-
-    $scope.removeTaskFromTasks = function (task) {
-        for (var i = 0; i < $scope.tasks.length; i++) {
-            if (_.isEqual($scope.tasks[i], task)) {
-                $scope.tasks.splice(i, 1);
-                break;
-            }
-        }
-    };
-
-    $scope.suggestSaveAs = function (task) {
-        if (!$scope.isMetricOrDefault(task) && $scope.isSaveAsEmptyOrDefault(task)) {
-            task.save_as = task.metric_name + "_rollup";
-        }
-        $scope.onBlur(task);
-    };
-
-    $scope.isMetricOrDefault = function (task) {
-        return !task.metric_name || task.metric_name == $scope.DEFAULT_METRIC_NAME;
-    };
-
-    $scope.isSaveAsEmptyOrDefault = function (task) {
-        return !task.save_as || task.save_as == $scope.DEFAULT_SAVE_AS;
-    };
-
-    $scope.alert = function (message, status, data) {
-        if (status) {
-
-
-            var error = "";
-            if (data && data.errors)
-                error = data.errors;
-
-            bootbox.alert({
-                title: message,
-                message: status + ":" + (error ? error : "" )
-            });
-        }
-        else {
-            bootbox.alert({
-                message: message
-            });
-        }
-    };
-
-    $scope.suggestMetrics = function (metricName) {
-        if (semaphore) {
-            return;
-        }
-        var matcher = new RegExp($scope.escapeRegex(metricName), 'i');
-        if (!metricList) {
-            $scope.updateMetricList();
-        }
-        if (_.isEmpty(metricName)) {
-            return metricList;
-        }
-
-        var sublist = new Array($scope.METRIC_NAME_LIST_MAX_LENGTH);
-        var j = 0;
-        for (var i = 0; i < metricList.length; i++) {
-            if (matcher.test(metricList[i])) {
-                sublist[j] = metricList[i];
-                j++;
-                if (j === $scope.METRIC_NAME_LIST_MAX_LENGTH - 1) {
-                    break;
-                }
-            }
-        }
-        return sublist.slice(0, j);
-    };
-
-    $scope.updateMetricList = function (callback) {
-        $scope.metricListLoading = true;
-        semaphore = true;
-        metricList = [];
-        KairosDBDatasource.performMetricSuggestQuery().then(function (series) {
-            metricList = series;
-            $scope.metricListLoading = false;
-            semaphore = false;
-
-            if (callback) {
-                callback();
-            }
-        });
-    };
-
-    $scope.suggestTagKeys = function (task) {
-        return KairosDBDatasource.performTagSuggestQuery(task.metric_name, 'key', '');
-    };
-
-    $scope.suggestTagValues = function (task) {
-        return KairosDBDatasource.performTagSuggestQuery(task.metric_name, 'value', task.currentTagKey);
-    };
-
-    $scope.escapeRegex = function (e) {
-        if (e) {
-            return e.replace(/[\-\[\]{}()*+?.,\\\^$|#\s]/g, "\\$&")
-        }
-        return '';
-    };
-
-    $scope.pasteQuery = function (task, rollup, edit) {
-        var modalInstance = $uibModal.open({
-            templateUrl: 'rollup-paste-query.html?cacheBust=' + Math.random().toString(36).slice(2), //keep dialog from caching
-            controller: 'PasteQueryCtrl',
-            size: 'md',
-            backdrop: 'static', // disable closing of dialog with click away
-            keyboard: false // disable closing dialog with ESC
-        });
-
-        modalInstance.result.then(
-                function (response) {
-                    var newTask = $scope.addTask();
-                    newTask.name = response.name;
-                    newTask.executionType = response.executionType;
-                    $scope.toSimpleQuery(response.query, newTask);
-                    $scope.suggestSaveAs(newTask);
->>>>>>> cf1b6a06
                 });
     };
 
     $scope.checkForIncompleteTask = function (task) {
-<<<<<<< HEAD
-		if (!task.name || _.isEmpty(task.name) || task.name === $scope.DEFAULT_TASK_NAME) {
-			task.incomplete = true;
-		}
-		else if (!task.metric_name || _.isEmpty(task.metric_name) || task.metric_name === $scope.DEFAULT_METRIC_NAME) {
-			task.incomplete = true;
-		}
-		else if (!task.save_as || _.isEmpty(task.save_as) || task.save_as === $scope.DEFAULT_SAVE_AS) {
-			task.incomplete = true;
-		}
-		else  if (!task.aggregators || task.aggregators.size < 1) {
-=======
-        if (!task.name || _.isEmpty(task.name) || task.name == $scope.DEFAULT_TASK_NAME) {
+        if (!task.name || _.isEmpty(task.name) || task.name === $scope.DEFAULT_TASK_NAME) {
             task.incomplete = true;
         }
-        else if (!task.metric_name || _.isEmpty(task.metric_name) || task.metric_name == $scope.DEFAULT_METRIC_NAME) {
+        else if (!task.metric_name || _.isEmpty(task.metric_name) || task.metric_name === $scope.DEFAULT_METRIC_NAME) {
             task.incomplete = true;
         }
-        else if (!task.save_as || _.isEmpty(task.save_as) || task.save_as == $scope.DEFAULT_SAVE_AS) {
+        else if (!task.save_as || _.isEmpty(task.save_as) || task.save_as === $scope.DEFAULT_SAVE_AS) {
             task.incomplete = true;
         }
         else  if (!task.aggregators || task.aggregators.size < 1) {
->>>>>>> cf1b6a06
             task.incomplete = true;
         }
         else if (task.aggregators && !$scope.hasSamplingAggregator(task)) {
