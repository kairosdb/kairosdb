--- conflicted
+++ resolved
@@ -40,10 +40,7 @@
     private long m_startTime = 0L;
     private long m_queryStartTime = 0L;
     private long m_queryEndTime = 0L;
-<<<<<<< HEAD
     private boolean m_started = false;
-=======
->>>>>>> 1fc6f376
     private boolean m_exhaustive;
     private DateTimeZone m_timeZone = DateTimeZone.UTC;
     private boolean m_alignSampling = true;
