--- conflicted
+++ resolved
@@ -112,12 +112,8 @@
 			builder.withSSL();
 
 		m_cluster = builder.build();
-<<<<<<< HEAD
 		m_keyspace = configuration.getKeyspace();
-=======
-		m_keyspace = configuration.getKeyspaceName();
 		m_replication = configuration.getReplication();
->>>>>>> ed70ce1f
 	}
 
 	public LoadBalancingPolicy getLoadBalancingPolicy()
