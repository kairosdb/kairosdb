--- conflicted
+++ resolved
@@ -73,30 +73,20 @@
 		if (timestamp < 3000000000L)
 			timestamp *= 1000;
 
-<<<<<<< HEAD
 		DataPoint dp;
-		if (command[3].contains("."))
-			dp = m_doubleFactory.createDataPoint(timestamp, Double.parseDouble(command[3]));
-		else
-			dp = m_longFactory.createDataPoint(timestamp, Util.parseLong(command[3]));
-
-		ImmutableSortedMap.Builder<String, String> tags = Tags.create();
-=======
 		try
 		{
-			DataPoint dp;
 			if (command[3].contains("."))
-				dp = new DataPoint(timestamp, Double.parseDouble(command[3]));
+				dp = m_doubleFactory.createDataPoint(timestamp, Double.parseDouble(command[3]));
 			else
-				dp = new DataPoint(timestamp, Util.parseLong(command[3]));
-			dps.addDataPoint(dp);
-
+				dp = m_longFactory.createDataPoint(timestamp, Util.parseLong(command[3]));
 		}
 		catch (NumberFormatException e)
 		{
 			throw new ValidationException(e.getMessage());
 		}
->>>>>>> 96625124
+
+		ImmutableSortedMap.Builder<String, String> tags = Tags.create();
 
 		int tagCount = 0;
 		for (int i = 4; i < command.length; i++)
