/*
 * Copyright 2016 KairosDB Authors
 *
 *    Licensed under the Apache License, Version 2.0 (the "License");
 *    you may not use this file except in compliance with the License.
 *    You may obtain a copy of the License at
 *
 *        http://www.apache.org/licenses/LICENSE-2.0
 *
 *    Unless required by applicable law or agreed to in writing, software
 *    distributed under the License is distributed on an "AS IS" BASIS,
 *    WITHOUT WARRANTIES OR CONDITIONS OF ANY KIND, either express or implied.
 *    See the License for the specific language governing permissions and
 *    limitations under the License.
 */

package org.kairosdb.core;

import com.google.inject.Injector;
import com.google.inject.Key;
import com.google.inject.name.Names;
import org.json.JSONException;
import org.junit.AfterClass;
import org.junit.BeforeClass;
import org.junit.FixMethodOrder;
import org.junit.Test;
import org.junit.runners.MethodSorters;
import org.kairosdb.core.aggregator.Sampling;
import org.kairosdb.core.aggregator.SumAggregator;
import org.kairosdb.core.datapoints.DoubleDataPointFactoryImpl;
import org.kairosdb.core.datastore.DataPointGroup;
import org.kairosdb.core.datastore.DatastoreQuery;
import org.kairosdb.core.datastore.KairosDatastore;
import org.kairosdb.core.datastore.QueryMetric;
import org.kairosdb.core.datastore.TimeUnit;
import org.kairosdb.core.exception.DatastoreException;
import org.kairosdb.core.exception.KairosDBException;
import org.kairosdb.util.ValidationException;

import java.io.File;
import java.io.FileInputStream;
import java.io.FileOutputStream;
import java.io.IOException;
import java.io.InputStream;
import java.io.OutputStreamWriter;
import java.io.PrintWriter;
import java.io.Writer;
import java.net.Socket;
import java.util.Collections;
import java.util.List;

import static org.hamcrest.MatcherAssert.assertThat;
import static org.hamcrest.core.IsEqual.equalTo;

@FixMethodOrder(MethodSorters.NAME_ASCENDING)
public class ExportTest
{
	public static final String METRIC_NAME = "kairos.import_export_unit_test";
	private static Main s_main;
	private static Injector s_injector;
	public static final long LOAD = 1000L;

	private static void loadData(int port) throws IOException, InterruptedException
	{
		Socket sock = new Socket("localhost", port);

		long start = System.currentTimeMillis() - (LOAD);
		PrintWriter os = new PrintWriter(sock.getOutputStream());

		for (long i = 0; i < LOAD; i++)
		{
			os.println("putm "+METRIC_NAME+" "+String.valueOf(i+start)+ " 42 host=A");
			os.println("putm "+METRIC_NAME+" "+String.valueOf(i+start)+ " 42 host=B");
			os.println("putm "+METRIC_NAME+" "+String.valueOf(i+start)+ " 42.5 host=C");
		}

		os.close();
		sock.close();
		Thread.sleep(10000);
	}

	@BeforeClass
	public static void loadData() throws IOException, KairosDBException, InterruptedException
	{
		File props = new File("kairosdb.properties");
		if (!props.exists())
			props = null;

		//Ensure the memory queue processor is used
		System.setProperty("kairosdb.queue_processor.class", "org.kairosdb.core.queue.MemoryQueueProcessor");
		s_main = new Main(props);
		s_main.startServices();
		s_injector = s_main.getInjector();

		//make sure it is cleared out
		deleteData();
		//Load data to be exported
		int port = s_injector.getInstance(Key.get(Integer.class, Names.named("kairosdb.telnetserver.port")));
		loadData(port);

	}

	private static void deleteData() throws DatastoreException, InterruptedException
	{
		KairosDatastore ds = s_injector.getInstance(KairosDatastore.class);

		QueryMetric metric = new QueryMetric(Long.MIN_VALUE, Long.MAX_VALUE, 0, METRIC_NAME);
		ds.delete(metric);
<<<<<<< HEAD
		Thread.sleep(3000);
=======
		Thread.sleep(500);
>>>>>>> 847e592e
	}

	@AfterClass
	public static void cleanup() throws InterruptedException, DatastoreException
	{
		deleteData();

		s_main.stopServices();
	}


	@Test
	public void test1_testExport() throws IOException, DatastoreException, JSONException, ValidationException, InterruptedException
	{
		verifyDataPoints();

		Writer ps = new OutputStreamWriter(new FileOutputStream("build/export.json"), "UTF-8");
		s_main.runExport(ps, Collections.singletonList(METRIC_NAME));
		ps.flush();
		ps.close();
	}


	@Test
	public void test2_testImport() throws InterruptedException, DatastoreException, JSONException, IOException, ValidationException
	{
		deleteData();
		KairosDatastore ds = s_injector.getInstance(KairosDatastore.class);

		//Assert data is not there.
		QueryMetric queryMetric = new QueryMetric(0, 0, METRIC_NAME);
		DatastoreQuery query = ds.createQuery(queryMetric);
		List<DataPointGroup> results = query.execute();
		assertThat(results.size(), equalTo(1));
		assertThat(results.get(0).hasNext(), equalTo(false));

		query.close();

		InputStream export = new FileInputStream("build/export.json");

		s_main.runImport(export);

		export.close();
		Thread.sleep(2000);

		verifyDataPoints();
	}

	private void verifyDataPoints() throws DatastoreException
	{
		KairosDatastore ds = s_injector.getInstance(KairosDatastore.class);

		QueryMetric queryMetric = new QueryMetric(0, 0, METRIC_NAME);
		SumAggregator sum = new SumAggregator(new DoubleDataPointFactoryImpl());
		sum.setSampling(new Sampling(100, TimeUnit.YEARS));
		queryMetric.addAggregator(sum);
		DatastoreQuery query = ds.createQuery(queryMetric);
		List<DataPointGroup> results = query.execute();

		assertThat(results.size(), equalTo(1));
		assertThat(results.get(0).hasNext(), equalTo(true));
		assertThat(results.get(0).next().getDoubleValue(), equalTo(126500.0));

		query.close();
	}
}<|MERGE_RESOLUTION|>--- conflicted
+++ resolved
@@ -76,7 +76,7 @@
 
 		os.close();
 		sock.close();
-		Thread.sleep(10000);
+		Thread.sleep(2000);
 	}
 
 	@BeforeClass
@@ -106,11 +106,7 @@
 
 		QueryMetric metric = new QueryMetric(Long.MIN_VALUE, Long.MAX_VALUE, 0, METRIC_NAME);
 		ds.delete(metric);
-<<<<<<< HEAD
-		Thread.sleep(3000);
-=======
 		Thread.sleep(500);
->>>>>>> 847e592e
 	}
 
 	@AfterClass
