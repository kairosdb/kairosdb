/*
 * Copyright 2016 KairosDB Authors
 *
 *    Licensed under the Apache License, Version 2.0 (the "License");
 *    you may not use this file except in compliance with the License.
 *    You may obtain a copy of the License at
 *
 *        http://www.apache.org/licenses/LICENSE-2.0
 *
 *    Unless required by applicable law or agreed to in writing, software
 *    distributed under the License is distributed on an "AS IS" BASIS,
 *    WITHOUT WARRANTIES OR CONDITIONS OF ANY KIND, either express or implied.
 *    See the License for the specific language governing permissions and
 *    limitations under the License.
 */

package org.kairosdb.core.http.rest;

import com.google.gson.Gson;
import com.google.gson.GsonBuilder;
import com.google.gson.JsonIOException;
import com.google.gson.JsonSyntaxException;
import com.google.gson.stream.MalformedJsonException;
import com.google.inject.Inject;
import com.google.inject.name.Named;
import org.kairosdb.core.DataPointSet;
import org.kairosdb.core.KairosDataPointFactory;
import org.kairosdb.core.datapoints.LongDataPointFactory;
import org.kairosdb.core.datapoints.LongDataPointFactoryImpl;
import org.kairosdb.core.datapoints.StringDataPointFactory;
import org.kairosdb.core.datastore.DataPointGroup;
import org.kairosdb.core.datastore.DatastoreQuery;
import org.kairosdb.core.datastore.KairosDatastore;
import org.kairosdb.core.datastore.QueryMetric;
import org.kairosdb.core.datastore.QueryPlugin;
import org.kairosdb.core.datastore.QueryPostProcessingPlugin;
import org.kairosdb.core.formatter.DataFormatter;
import org.kairosdb.core.formatter.FormatterException;
import org.kairosdb.core.formatter.JsonFormatter;
import org.kairosdb.core.formatter.JsonResponse;
<<<<<<< HEAD
import org.kairosdb.core.http.rest.json.DataPointsParser;
import org.kairosdb.core.http.rest.json.ErrorResponse;
import org.kairosdb.core.http.rest.json.JsonResponseBuilder;
import org.kairosdb.core.http.rest.json.Query;
import org.kairosdb.core.http.rest.json.QueryParser;
import org.kairosdb.core.http.rest.json.ValidationErrors;
=======
import org.kairosdb.core.http.rest.json.*;
>>>>>>> 62d80d7e
import org.kairosdb.core.reporting.KairosMetricReporter;
import org.kairosdb.core.reporting.ThreadReporter;
import org.kairosdb.eventbus.EventBusWithFilters;
import org.kairosdb.util.MemoryMonitorException;
import org.kairosdb.util.SimpleStats;
import org.kairosdb.util.SimpleStatsReporter;
import org.kairosdb.util.StatsMap;
import org.slf4j.Logger;
import org.slf4j.LoggerFactory;

import javax.servlet.http.HttpServletRequest;
import javax.ws.rs.*;
import javax.ws.rs.core.Context;
import javax.ws.rs.core.MediaType;
import javax.ws.rs.core.Response;
import javax.ws.rs.core.StreamingOutput;
<<<<<<< HEAD
import java.io.BufferedWriter;
import java.io.File;
import java.io.FileInputStream;
import java.io.FileOutputStream;
import java.io.FileWriter;
import java.io.IOException;
import java.io.InputStream;
import java.io.InputStreamReader;
import java.io.OutputStream;
import java.io.OutputStreamWriter;
import java.io.Writer;
import java.util.ArrayList;
import java.util.HashMap;
import java.util.List;
import java.util.Map;
=======
import java.io.*;
import java.util.*;
>>>>>>> 62d80d7e
import java.util.concurrent.atomic.AtomicInteger;
import java.util.zip.GZIPInputStream;

import static com.google.common.base.Preconditions.checkNotNull;
import static javax.ws.rs.core.Response.ResponseBuilder;

enum NameType
{
    METRIC_NAMES,
    TAG_KEYS,
    TAG_VALUES
}

@Path("/api/v1")
public class MetricsResource implements KairosMetricReporter
{
<<<<<<< HEAD
	public static final Logger logger = LoggerFactory.getLogger(MetricsResource.class);
	public static final String QUERY_TIME = "kairosdb.http.query_time";
	public static final String REQUEST_TIME = "kairosdb.http.request_time";
	public static final String INGEST_COUNT = "kairosdb.http.ingest_count";
	public static final String INGEST_TIME = "kairosdb.http.ingest_time";

	public static final String QUERY_URL = "/datapoints/query";

	private final KairosDatastore datastore;
	private final EventBusWithFilters m_eventBus;
	private final Map<String, DataFormatter> formatters = new HashMap<>();
	private final QueryParser queryParser;
    private final AggregatorFactory aggregatorFactory;

	//Used for parsing incoming metrics
	private final Gson gson;

	//These two are used to track rate of ingestion
	private final AtomicInteger m_ingestedDataPoints = new AtomicInteger();
	private final AtomicInteger m_ingestTime = new AtomicInteger();

	private final StatsMap m_statsMap = new StatsMap();

	private final KairosDataPointFactory m_kairosDataPointFactory;

	@Inject
	private LongDataPointFactory m_longDataPointFactory = new LongDataPointFactoryImpl();

	@Inject
	private StringDataPointFactory m_stringDataPointFactory = new StringDataPointFactory();

	@Inject
	private QueryPreProcessorContainer m_queryPreProcessor = new QueryPreProcessorContainer()
	{
		@Override
		public Query preProcess(Query query)
		{
			return query;
		}
	};

	@Inject(optional=true)
	@Named("kairosdb.queries.aggregate_stats")
	private boolean m_aggregatedQueryMetrics = false;

	@Inject(optional=true)
	@Named("kairosdb.log.queries.enable")
	private boolean m_logQueries = false;

	@Inject(optional=true)
	@Named("kairosdb.log.queries.ttl")
	private int m_logQueriesTtl = 86400;

	@Inject(optional=true)
	@Named("kairosdb.log.queries.greater_than")
	private int m_logQueriesLongerThan = 60;

	@Inject
	@Named("HOSTNAME")
	private String hostName = "localhost";

	@Inject
	private SimpleStatsReporter m_simpleStatsReporter = new SimpleStatsReporter();

	@Inject
	public MetricsResource(KairosDatastore datastore, QueryParser queryParser,
			KairosDataPointFactory dataPointFactory, AggregatorFactory aggregatorFactory,
			EventBusWithFilters eventBus)
	{
		this.datastore = checkNotNull(datastore);
		this.queryParser = checkNotNull(queryParser);
		this.aggregatorFactory = checkNotNull(aggregatorFactory);
		m_eventBus = checkNotNull(eventBus);
		m_kairosDataPointFactory = dataPointFactory;
		formatters.put("json", new JsonFormatter());

		GsonBuilder builder = new GsonBuilder();
		gson = builder.create();
	}

	public static ResponseBuilder setHeaders(ResponseBuilder responseBuilder)
	{
		responseBuilder.header("Access-Control-Allow-Origin", "*");
		responseBuilder.header("Pragma", "no-cache");
		responseBuilder.header("Cache-Control", "no-cache");
		responseBuilder.header("Expires", 0);

		return (responseBuilder);
	}

	@OPTIONS
	@Produces(MediaType.APPLICATION_JSON + "; charset=UTF-8")
	@Path("/version")
	public Response corsPreflightVersion(@HeaderParam("Access-Control-Request-Headers") final String requestHeaders,
			@HeaderParam("Access-Control-Request-Method") final String requestMethod)
	{
		ResponseBuilder responseBuilder = getCorsPreflightResponseBuilder(requestHeaders, requestMethod);
		return (responseBuilder.build());
	}

	@GET
	@Produces(MediaType.APPLICATION_JSON + "; charset=UTF-8")
	@Path("/version")
	public Response getVersion()
	{
		Package thisPackage = getClass().getPackage();
		String versionString = thisPackage.getImplementationTitle() + " " + thisPackage.getImplementationVersion();
		ResponseBuilder responseBuilder = Response.status(Response.Status.OK).entity("{\"version\": \"" + versionString + "\"}");
		setHeaders(responseBuilder);
		return responseBuilder.build();
	}

	@OPTIONS
	@Produces(MediaType.APPLICATION_JSON + "; charset=UTF-8")
	@Path("/metricnames")
	public Response corsPreflightMetricNames(@HeaderParam("Access-Control-Request-Headers") final String requestHeaders,
			@HeaderParam("Access-Control-Request-Method") final String requestMethod)
	{
		ResponseBuilder responseBuilder = getCorsPreflightResponseBuilder(requestHeaders, requestMethod);
		return (responseBuilder.build());
	}

	@GET
	@Produces(MediaType.APPLICATION_JSON + "; charset=UTF-8")
	@Path("/metricnames")
	public Response getMetricNames()
	{
		return executeNameQuery(NameType.METRIC_NAMES);
	}

	@OPTIONS
	@Produces(MediaType.APPLICATION_JSON + "; charset=UTF-8")
	@Path("/tagnames")
	public Response corsPreflightTagNames(@HeaderParam("Access-Control-Request-Headers") final String requestHeaders,
			@HeaderParam("Access-Control-Request-Method") final String requestMethod)
	{
		ResponseBuilder responseBuilder = getCorsPreflightResponseBuilder(requestHeaders, requestMethod);
		return (responseBuilder.build());
	}

	@GET
	@Produces(MediaType.APPLICATION_JSON + "; charset=UTF-8")
	@Path("/tagnames")
	public Response getTagNames()
	{
		return executeNameQuery(NameType.TAG_KEYS);
	}


	@OPTIONS
	@Produces(MediaType.APPLICATION_JSON + "; charset=UTF-8")
	@Path("/tagvalues")
	public Response corsPreflightTagValues(@HeaderParam("Access-Control-Request-Headers") final String requestHeaders,
			@HeaderParam("Access-Control-Request-Method") final String requestMethod)
	{
		ResponseBuilder responseBuilder = getCorsPreflightResponseBuilder(requestHeaders, requestMethod);
		return (responseBuilder.build());
	}

	@GET
	@Produces(MediaType.APPLICATION_JSON + "; charset=UTF-8")
	@Path("/tagvalues")
	public Response getTagValues()
	{
		return executeNameQuery(NameType.TAG_VALUES);
	}
=======
    public static final Logger logger = LoggerFactory.getLogger(MetricsResource.class);
    public static final String QUERY_TIME = "kairosdb.http.query_time";
    public static final String REQUEST_TIME = "kairosdb.http.request_time";
    public static final String INGEST_COUNT = "kairosdb.http.ingest_count";
    public static final String INGEST_TIME = "kairosdb.http.ingest_time";

    public static final String QUERY_URL = "/datapoints/query";

    private final KairosDatastore datastore;
    private final Map<String, DataFormatter> formatters = new HashMap<>();
    private final QueryParser queryParser;

    //Used for parsing incoming metrics
    private final Gson gson;

    //These two are used to track rate of ingestion
    private final AtomicInteger m_ingestedDataPoints = new AtomicInteger();
    private final AtomicInteger m_ingestTime = new AtomicInteger();

    private final KairosDataPointFactory m_kairosDataPointFactory;

    @Inject
    private LongDataPointFactory m_longDataPointFactory = new LongDataPointFactoryImpl();

    @Inject
    private StringDataPointFactory m_stringDataPointFactory = new StringDataPointFactory();

    @Inject(optional = true)
    @Named("kairosdb.log.queries.enable")
    private boolean m_logQueries = false;

    @Inject(optional = true)
    @Named("kairosdb.log.queries.ttl")
    private int m_logQueriesTtl = 86400;

    @Inject(optional = true)
    @Named("kairosdb.log.queries.greater_than")
    private int m_logQueriesLongerThan = 60;

    @Inject
    @Named("HOSTNAME")
    private String hostName = "localhost";

    @Inject
    public MetricsResource(KairosDatastore datastore, QueryParser queryParser,
                           KairosDataPointFactory dataPointFactory)
    {
        this.datastore = checkNotNull(datastore);
        this.queryParser = checkNotNull(queryParser);
        m_kairosDataPointFactory = dataPointFactory;
        formatters.put("json", new JsonFormatter());

        GsonBuilder builder = new GsonBuilder();
        gson = builder.disableHtmlEscaping().create();
    }

    public static ResponseBuilder setHeaders(ResponseBuilder responseBuilder)
    {
        responseBuilder.header("Access-Control-Allow-Origin", "*");
        responseBuilder.header("Pragma", "no-cache");
        responseBuilder.header("Cache-Control", "no-cache");
        responseBuilder.header("Expires", 0);

        return (responseBuilder);
    }

    @OPTIONS
    @Produces(MediaType.APPLICATION_JSON + "; charset=UTF-8")
    @Path("/version")
    public Response corsPreflightVersion(@HeaderParam("Access-Control-Request-Headers") final String requestHeaders,
                                         @HeaderParam("Access-Control-Request-Method") final String requestMethod)
    {
        ResponseBuilder responseBuilder = getCorsPreflightResponseBuilder(requestHeaders, requestMethod);
        return (responseBuilder.build());
    }
>>>>>>> 62d80d7e

    @GET
    @Produces(MediaType.APPLICATION_JSON + "; charset=UTF-8")
    @Path("/version")
    public Response getVersion()
    {
        Package thisPackage = getClass().getPackage();
        String versionString = thisPackage.getImplementationTitle() + " " + thisPackage.getImplementationVersion();
        ResponseBuilder responseBuilder = Response.status(Response.Status.OK).entity("{\"version\": \"" + versionString + "\"}");
        setHeaders(responseBuilder);
        return responseBuilder.build();
    }

<<<<<<< HEAD
	@OPTIONS
	@Produces(MediaType.APPLICATION_JSON + "; charset=UTF-8")
	@Path("/datapoints")
	public Response corsPreflightDataPoints(@HeaderParam("Access-Control-Request-Headers") String requestHeaders,
			@HeaderParam("Access-Control-Request-Method") String requestMethod)
	{
		ResponseBuilder responseBuilder = getCorsPreflightResponseBuilder(requestHeaders, requestMethod);
		return (responseBuilder.build());
	}

	@POST
	@Produces(MediaType.APPLICATION_JSON + "; charset=UTF-8")
	@Consumes("application/gzip")
	@Path("/datapoints")
	public Response addGzip(InputStream gzip)
	{
		GZIPInputStream gzipInputStream;
		try
		{
			gzipInputStream = new GZIPInputStream(gzip);
		}
		catch (IOException e)
		{
			JsonResponseBuilder builder = new JsonResponseBuilder(Response.Status.BAD_REQUEST);
			return builder.addError(e.getMessage()).build();
		}
		return (add(gzipInputStream));
	}

	@POST
	@Produces(MediaType.APPLICATION_JSON + "; charset=UTF-8")
	@Path("/datapoints")
	public Response add(InputStream json)
	{
		try
		{
			DataPointsParser parser = new DataPointsParser(m_eventBus, new InputStreamReader(json, "UTF-8"),
					gson, m_kairosDataPointFactory);
			ValidationErrors validationErrors = parser.parse();

			m_ingestedDataPoints.addAndGet(parser.getDataPointCount());
			m_ingestTime.addAndGet(parser.getIngestTime());

			if (!validationErrors.hasErrors())
				return setHeaders(Response.status(Response.Status.NO_CONTENT)).build();
			else
			{
				JsonResponseBuilder builder = new JsonResponseBuilder(Response.Status.BAD_REQUEST);
				for (String errorMessage : validationErrors.getErrors())
				{
					builder.addError(errorMessage);
				}
				return builder.build();
			}
		}
		catch (JsonIOException | MalformedJsonException | JsonSyntaxException e)
		{
			JsonResponseBuilder builder = new JsonResponseBuilder(Response.Status.BAD_REQUEST);
			return builder.addError(e.getMessage()).build();
		}
		catch (Exception e)
		{
			logger.error("Failed to add metric.", e);
			return setHeaders(Response.status(Response.Status.INTERNAL_SERVER_ERROR).entity(new ErrorResponse(e.getMessage()))).build();
		}
		catch (OutOfMemoryError e)
		{
			logger.error("Out of memory error.", e);
			return setHeaders(Response.status(Response.Status.INTERNAL_SERVER_ERROR).entity(new ErrorResponse(e.getMessage()))).build();
		}
	}

	@OPTIONS
	@Produces(MediaType.APPLICATION_JSON + "; charset=UTF-8")
	@Path("/datapoints/query/tags")
	public Response corsPreflightQueryTags(@HeaderParam("Access-Control-Request-Headers") final String requestHeaders,
			@HeaderParam("Access-Control-Request-Method") final String requestMethod)
	{
		ResponseBuilder responseBuilder = getCorsPreflightResponseBuilder(requestHeaders, requestMethod);
		return (responseBuilder.build());
	}

	@POST
	@Produces(MediaType.APPLICATION_JSON + "; charset=UTF-8")
	@Path("/datapoints/query/tags")
	public Response getMeta(String json)
	{
		checkNotNull(json);
		logger.debug(json);

		try
		{
			File respFile = File.createTempFile("kairos", ".json", new File(datastore.getCacheDir()));
			BufferedWriter writer = new BufferedWriter(new FileWriter(respFile));

			JsonResponse jsonResponse = new JsonResponse(writer);

			jsonResponse.begin();

			List<QueryMetric> queries = queryParser.parseQueryMetric(json).getQueryMetrics();

			for (QueryMetric query : queries)
			{
				List<DataPointGroup> result = datastore.queryTags(query);

				try
				{
					jsonResponse.formatQuery(result, false, -1);
				}
				finally
				{
					for (DataPointGroup dataPointGroup : result)
					{
						dataPointGroup.close();
					}
				}
			}

			jsonResponse.end();
			writer.flush();
			writer.close();

			ResponseBuilder responseBuilder = Response.status(Response.Status.OK).entity(
					new FileStreamingOutput(respFile));

			setHeaders(responseBuilder);
			return responseBuilder.build();
		}
		catch (JsonSyntaxException | QueryException e)
		{
			JsonResponseBuilder builder = new JsonResponseBuilder(Response.Status.BAD_REQUEST);
			return builder.addError(e.getMessage()).build();
		}
		catch (BeanValidationException e)
		{
			JsonResponseBuilder builder = new JsonResponseBuilder(Response.Status.BAD_REQUEST);
			return builder.addErrors(e.getErrorMessages()).build();
		}
		catch (MemoryMonitorException e)
		{
			logger.error("Query failed.", e);
			System.gc();
			return setHeaders(Response.status(Response.Status.INTERNAL_SERVER_ERROR).entity(new ErrorResponse(e.getMessage()))).build();
		}
		catch (Exception e)
		{
			logger.error("Query failed.", e);
			return setHeaders(Response.status(Response.Status.INTERNAL_SERVER_ERROR).entity(new ErrorResponse(e.getMessage()))).build();
		}
		catch (OutOfMemoryError e)
		{
			logger.error("Out of memory error.", e);
			return setHeaders(Response.status(Response.Status.INTERNAL_SERVER_ERROR).entity(new ErrorResponse(e.getMessage()))).build();
		}
	}

	/**
	 Information for this endpoint was taken from https://developer.mozilla.org/en-US/docs/HTTP/Access_control_CORS.
	 <p/>
	 <p/>Response to a cors preflight request to access data.
	 */
	@OPTIONS
	@Produces(MediaType.APPLICATION_JSON + "; charset=UTF-8")
	@Path(QUERY_URL)
	public Response corsPreflightQuery(@HeaderParam("Access-Control-Request-Headers") final String requestHeaders,
			@HeaderParam("Access-Control-Request-Method") final String requestMethod)
	{
		ResponseBuilder responseBuilder = getCorsPreflightResponseBuilder(requestHeaders, requestMethod);
		return (responseBuilder.build());
	}

	@GET
	@Produces(MediaType.APPLICATION_JSON + "; charset=UTF-8")
	@Path(QUERY_URL)
	public Response getQuery(@QueryParam("query") String json, @Context HttpServletRequest request) throws Exception
	{
		return runQuery(json, request.getRemoteAddr());
	}

	@POST
	@Produces(MediaType.APPLICATION_JSON + "; charset=UTF-8")
	@Path(QUERY_URL)
	public Response postQuery(String json, @Context HttpServletRequest request) throws Exception
	{
		return runQuery(json, request.getRemoteAddr());
	}



	public Response runQuery(String json, String remoteAddr) throws Exception
	{
		logger.debug(json);

		ThreadReporter.setReportTime(System.currentTimeMillis());
		ThreadReporter.addTag("host", hostName);

		try
		{
			if (json == null)
				throw new BeanValidationException(new QueryParser.SimpleConstraintViolation("query json", "must not be null or empty"), "");

			File respFile = File.createTempFile("kairos", ".json", new File(datastore.getCacheDir()));
			BufferedWriter writer = new BufferedWriter(new OutputStreamWriter(new FileOutputStream(respFile), "UTF-8"));

			JsonResponse jsonResponse = new JsonResponse(writer);

			jsonResponse.begin();

			Query mainQuery = queryParser.parseQueryMetric(json);

			mainQuery = m_queryPreProcessor.preProcess(mainQuery);

			List<QueryMetric> queries = mainQuery.getQueryMetrics();

			int queryCount = 0;
			for (QueryMetric query : queries)
			{
				queryCount++;
				ThreadReporter.addTag("metric_name", query.getName());
				ThreadReporter.addTag("query_index", String.valueOf(queryCount));

				DatastoreQuery dq = datastore.createQuery(query);
				long startQuery = System.currentTimeMillis();

				try
				{
					List<DataPointGroup> results = dq.execute();
					jsonResponse.formatQuery(results, query.isExcludeTags(), dq.getSampleSize());

					ThreadReporter.addDataPoint(QUERY_TIME, System.currentTimeMillis() - startQuery);
				}
				finally
				{
					dq.close();
				}
			}

			jsonResponse.end();
			writer.flush();
			writer.close();

			ThreadReporter.clearTags();
			ThreadReporter.addTag("host", hostName);

			//write metrics for query logging
			long queryTime = System.currentTimeMillis() - ThreadReporter.getReportTime();
			if (m_logQueries && ((queryTime/1000) >= m_logQueriesLongerThan))
			{
				ThreadReporter.addDataPoint("kairosdb.log.query.remote_address", remoteAddr, m_logQueriesTtl);
				ThreadReporter.addDataPoint("kairosdb.log.query.json", json, m_logQueriesTtl);
			}

			ThreadReporter.addTag("request", QUERY_URL);
			ThreadReporter.addDataPoint(REQUEST_TIME, queryTime);


			if (m_aggregatedQueryMetrics)
			{
				ThreadReporter.gatherData(m_statsMap);
			}
			else
			{
				ThreadReporter.submitData(m_longDataPointFactory,
						m_stringDataPointFactory, m_eventBus);
			}

			//System.out.println("About to process plugins");
			List<QueryPlugin> plugins = mainQuery.getPlugins();
			for (QueryPlugin plugin : plugins)
			{
				if (plugin instanceof QueryPostProcessingPlugin)
				{
					respFile = ((QueryPostProcessingPlugin)plugin).processQueryResults(respFile);
				}
			}

			ResponseBuilder responseBuilder = Response.status(Response.Status.OK).entity(
					new FileStreamingOutput(respFile));

			setHeaders(responseBuilder);
			return responseBuilder.build();
		}
		catch (JsonSyntaxException | QueryException e )
		{
			JsonResponseBuilder builder = new JsonResponseBuilder(Response.Status.BAD_REQUEST);
			return builder.addError(e.getMessage()).build();
		}
		catch (BeanValidationException e)
		{
			JsonResponseBuilder builder = new JsonResponseBuilder(Response.Status.BAD_REQUEST);
			return builder.addErrors(e.getErrorMessages()).build();
		}
		catch (MemoryMonitorException e)
		{
			logger.error("Query failed.", e);
			Thread.sleep(1000);
			System.gc();
			return setHeaders(Response.status(Response.Status.INTERNAL_SERVER_ERROR).entity(new ErrorResponse(e.getMessage()))).build();
		}
		catch (IOException e)
		{
			logger.error("Failed to open temp folder " + datastore.getCacheDir(), e);
			return setHeaders(Response.status(Response.Status.INTERNAL_SERVER_ERROR).entity(new ErrorResponse(e.getMessage()))).build();
		}
		catch (Exception e)
		{
			logger.error("Query failed.", e);
			return setHeaders(Response.status(Response.Status.INTERNAL_SERVER_ERROR).entity(new ErrorResponse(e.getMessage()))).build();
		}
		catch (OutOfMemoryError e)
		{
			logger.error("Out of memory error.", e);
			return setHeaders(Response.status(Response.Status.INTERNAL_SERVER_ERROR).entity(new ErrorResponse(e.getMessage()))).build();
		}
		finally
		{
			ThreadReporter.clear();
		}
	}

	@OPTIONS
	@Produces(MediaType.APPLICATION_JSON + "; charset=UTF-8")
	@Path("/datapoints/delete")
	public Response corsPreflightDelete(@HeaderParam("Access-Control-Request-Headers") final String requestHeaders,
			@HeaderParam("Access-Control-Request-Method") final String requestMethod)
	{
		ResponseBuilder responseBuilder = getCorsPreflightResponseBuilder(requestHeaders, requestMethod);
		return (responseBuilder.build());
	}

	@POST
	@Produces(MediaType.APPLICATION_JSON + "; charset=UTF-8")
	@Path("/datapoints/delete")
	public Response delete(String json) throws Exception
	{
		checkNotNull(json);
		logger.debug(json);

		try
		{
			List<QueryMetric> queries = queryParser.parseQueryMetric(json).getQueryMetrics();

			for (QueryMetric query : queries)
			{
				datastore.delete(query);
			}

			return setHeaders(Response.status(Response.Status.NO_CONTENT)).build();
		}
		catch (JsonSyntaxException | QueryException e)
		{
			JsonResponseBuilder builder = new JsonResponseBuilder(Response.Status.BAD_REQUEST);
			return builder.addError(e.getMessage()).build();
		}
		catch (BeanValidationException e)
		{
			JsonResponseBuilder builder = new JsonResponseBuilder(Response.Status.BAD_REQUEST);
			return builder.addErrors(e.getErrorMessages()).build();
		}
		catch (MemoryMonitorException e)
		{
			logger.error("Query failed.", e);
			System.gc();
			return setHeaders(Response.status(Response.Status.INTERNAL_SERVER_ERROR).entity(new ErrorResponse(e.getMessage()))).build();
		}
		catch (Exception e)
		{
			logger.error("Delete failed.", e);
			return setHeaders(Response.status(Response.Status.INTERNAL_SERVER_ERROR).entity(new ErrorResponse(e.getMessage()))).build();
		}
		catch (OutOfMemoryError e)
		{
			logger.error("Out of memory error.", e);
			return setHeaders(Response.status(Response.Status.INTERNAL_SERVER_ERROR).entity(new ErrorResponse(e.getMessage()))).build();
		}
	}

	public static ResponseBuilder getCorsPreflightResponseBuilder(final String requestHeaders,
			final String requestMethod)
	{
		ResponseBuilder responseBuilder = Response.status(Response.Status.OK);
		responseBuilder.header("Access-Control-Allow-Origin", "*");
		responseBuilder.header("Access-Control-Allow-Headers", requestHeaders);
		responseBuilder.header("Access-Control-Max-Age", "86400"); // Cache for one day
		if (requestMethod != null)
		{
			responseBuilder.header("Access-Control-Allow_Method", requestMethod);
		}

		return responseBuilder;
	}


	@OPTIONS
	@Produces(MediaType.APPLICATION_JSON + "; charset=UTF-8")
	@Path("/metric/{metricName}")
	public Response corsPreflightMetricDelete(@HeaderParam("Access-Control-Request-Headers") String requestHeaders,
			@HeaderParam("Access-Control-Request-Method") String requestMethod)
	{
		ResponseBuilder responseBuilder = getCorsPreflightResponseBuilder(requestHeaders, requestMethod);
		return (responseBuilder.build());
	}

	@DELETE
	@Produces(MediaType.APPLICATION_JSON + "; charset=UTF-8")
	@Path("/metric/{metricName}")
	public Response metricDelete(@PathParam("metricName") String metricName) throws Exception
	{
		try
		{
			QueryMetric query = new QueryMetric(Long.MIN_VALUE, Long.MAX_VALUE, 0, metricName);
			datastore.delete(query);


			return setHeaders(Response.status(Response.Status.NO_CONTENT)).build();
		}
		catch (Exception e)
		{
			logger.error("Delete failed.", e);
			return setHeaders(Response.status(Response.Status.INTERNAL_SERVER_ERROR).entity(new ErrorResponse(e.getMessage()))).build();
		}
	}

	private Response executeNameQuery(NameType type)
	{
		try
		{
			Iterable<String> values = null;
			switch (type)
			{
				case METRIC_NAMES:
					values = datastore.getMetricNames();
					break;
				case TAG_KEYS:
					values = datastore.getTagNames();
					break;
				case TAG_VALUES:
					values = datastore.getTagValues();
					break;
			}

			DataFormatter formatter = formatters.get("json");

			ResponseBuilder responseBuilder = Response.status(Response.Status.OK).entity(
					new ValuesStreamingOutput(formatter, values));
			setHeaders(responseBuilder);
			return responseBuilder.build();
		}
		catch (Exception e)
		{
			logger.error("Failed to get " + type, e);
			return Response.status(Response.Status.INTERNAL_SERVER_ERROR).entity(
					new ErrorResponse(e.getMessage())).build();
		}
	}

	@Override
	public List<DataPointSet> getMetrics(long now)
	{
		int time = m_ingestTime.getAndSet(0);
		int count = m_ingestedDataPoints.getAndSet(0);
		List<DataPointSet> ret = new ArrayList<>();

		if (count != 0)
		{
			DataPointSet dpsCount = new DataPointSet(INGEST_COUNT);
			DataPointSet dpsTime = new DataPointSet(INGEST_TIME);

			dpsCount.addTag("host", hostName);
			dpsTime.addTag("host", hostName);

			dpsCount.addDataPoint(m_longDataPointFactory.createDataPoint(now, count));
			dpsTime.addDataPoint(m_longDataPointFactory.createDataPoint(now, time));

			ret.add(dpsCount);
			ret.add(dpsTime);
		}

		Map<String, SimpleStats> statsMap = m_statsMap.getStatsMap();

		for (Map.Entry<String, SimpleStats> entry : statsMap.entrySet())
		{
			String metric = entry.getKey();
			SimpleStats.Data stats = entry.getValue().getAndClear();

			m_simpleStatsReporter.reportStats(stats, now, metric, ret);
		}

		return ret;
	}

	public static class ValuesStreamingOutput implements StreamingOutput
	{
		private DataFormatter m_formatter;
		private Iterable<String> m_values;

		public ValuesStreamingOutput(DataFormatter formatter, Iterable<String> values)
		{
			m_formatter = formatter;
			m_values = values;
		}

		@SuppressWarnings("ResultOfMethodCallIgnored")
		public void write(OutputStream output) throws IOException, WebApplicationException
		{
			Writer writer = new OutputStreamWriter(output, "UTF-8");

			try
			{
				m_formatter.format(writer, m_values);
			}
			catch (FormatterException e)
			{
				logger.error("Description of what failed:", e);
			}

			writer.flush();
		}
	}

	public static class FileStreamingOutput implements StreamingOutput
	{
		private File m_responseFile;

		public FileStreamingOutput(File responseFile)
		{
			m_responseFile = responseFile;
		}

		@SuppressWarnings("ResultOfMethodCallIgnored")
		@Override
		public void write(OutputStream output) throws IOException, WebApplicationException
		{
			try
			{
				InputStream reader = new FileInputStream(m_responseFile);

				byte[] buffer = new byte[1024];
				int size;

				while ((size = reader.read(buffer)) != -1)
				{
					output.write(buffer, 0, size);
				}

				reader.close();
				output.flush();
			}
			finally
			{
				m_responseFile.delete();
			}
		}
	}
=======
    @OPTIONS
    @Produces(MediaType.APPLICATION_JSON + "; charset=UTF-8")
    @Path("/metricnames")
    public Response corsPreflightMetricNames(@HeaderParam("Access-Control-Request-Headers") final String requestHeaders,
                                             @HeaderParam("Access-Control-Request-Method") final String requestMethod)
    {
        ResponseBuilder responseBuilder = getCorsPreflightResponseBuilder(requestHeaders, requestMethod);
        return (responseBuilder.build());
    }

    @GET
    @Produces(MediaType.APPLICATION_JSON + "; charset=UTF-8")
    @Path("/metricnames")
    public Response getMetricNames()
    {
        return executeNameQuery(NameType.METRIC_NAMES);
    }

    @OPTIONS
    @Produces(MediaType.APPLICATION_JSON + "; charset=UTF-8")
    @Path("/tagnames")
    public Response corsPreflightTagNames(@HeaderParam("Access-Control-Request-Headers") final String requestHeaders,
                                          @HeaderParam("Access-Control-Request-Method") final String requestMethod)
    {
        ResponseBuilder responseBuilder = getCorsPreflightResponseBuilder(requestHeaders, requestMethod);
        return (responseBuilder.build());
    }

    @GET
    @Produces(MediaType.APPLICATION_JSON + "; charset=UTF-8")
    @Path("/tagnames")
    public Response getTagNames()
    {
        return executeNameQuery(NameType.TAG_KEYS);
    }


    @OPTIONS
    @Produces(MediaType.APPLICATION_JSON + "; charset=UTF-8")
    @Path("/tagvalues")
    public Response corsPreflightTagValues(@HeaderParam("Access-Control-Request-Headers") final String requestHeaders,
                                           @HeaderParam("Access-Control-Request-Method") final String requestMethod)
    {
        ResponseBuilder responseBuilder = getCorsPreflightResponseBuilder(requestHeaders, requestMethod);
        return (responseBuilder.build());
    }

    @GET
    @Produces(MediaType.APPLICATION_JSON + "; charset=UTF-8")
    @Path("/tagvalues")
    public Response getTagValues()
    {
        return executeNameQuery(NameType.TAG_VALUES);
    }

    @OPTIONS
    @Produces(MediaType.APPLICATION_JSON + "; charset=UTF-8")
    @Path("/datapoints")
    public Response corsPreflightDataPoints(@HeaderParam("Access-Control-Request-Headers") String requestHeaders,
                                            @HeaderParam("Access-Control-Request-Method") String requestMethod)
    {
        ResponseBuilder responseBuilder = getCorsPreflightResponseBuilder(requestHeaders, requestMethod);
        return (responseBuilder.build());
    }

    @POST
    @Produces(MediaType.APPLICATION_JSON + "; charset=UTF-8")
    @Consumes("application/gzip")
    @Path("/datapoints")
    public Response addGzip(InputStream gzip)
    {
        GZIPInputStream gzipInputStream;
        try
        {
            gzipInputStream = new GZIPInputStream(gzip);
        } catch (IOException e)
        {
            JsonResponseBuilder builder = new JsonResponseBuilder(Response.Status.BAD_REQUEST);
            return builder.addError(e.getMessage()).build();
        }
        return (add(gzipInputStream));
    }

    @POST
    @Produces(MediaType.APPLICATION_JSON + "; charset=UTF-8")
    @Path("/datapoints")
    public Response add(InputStream json)
    {
        try
        {
            DataPointsParser parser = new DataPointsParser(datastore, new InputStreamReader(json, "UTF-8"),
                    gson, m_kairosDataPointFactory);
            ValidationErrors validationErrors = parser.parse();

            m_ingestedDataPoints.addAndGet(parser.getDataPointCount());
            m_ingestTime.addAndGet(parser.getIngestTime());

            if (!validationErrors.hasErrors())
                return setHeaders(Response.status(Response.Status.NO_CONTENT)).build();
            else
            {
                JsonResponseBuilder builder = new JsonResponseBuilder(Response.Status.BAD_REQUEST);
                for (String errorMessage : validationErrors.getErrors())
                {
                    builder.addError(errorMessage);
                }
                return builder.build();
            }
        } catch (JsonIOException e)
        {
            JsonResponseBuilder builder = new JsonResponseBuilder(Response.Status.BAD_REQUEST);
            return builder.addError(e.getMessage()).build();
        } catch (JsonSyntaxException e)
        {
            JsonResponseBuilder builder = new JsonResponseBuilder(Response.Status.BAD_REQUEST);
            return builder.addError(e.getMessage()).build();
        } catch (MalformedJsonException e)
        {
            JsonResponseBuilder builder = new JsonResponseBuilder(Response.Status.BAD_REQUEST);
            return builder.addError(e.getMessage()).build();
        } catch (Exception e)
        {
            logger.error("Failed to add metric.", e);
            return setHeaders(Response.status(Response.Status.INTERNAL_SERVER_ERROR).entity(new ErrorResponse(e.getMessage()))).build();
        } catch (OutOfMemoryError e)
        {
            logger.error("Out of memory error.", e);
            return setHeaders(Response.status(Response.Status.INTERNAL_SERVER_ERROR).entity(new ErrorResponse(e.getMessage()))).build();
        }
    }

    @OPTIONS
    @Produces(MediaType.APPLICATION_JSON + "; charset=UTF-8")
    @Path("/datapoints/query/tags")
    public Response corsPreflightQueryTags(@HeaderParam("Access-Control-Request-Headers") final String requestHeaders,
                                           @HeaderParam("Access-Control-Request-Method") final String requestMethod)
    {
        ResponseBuilder responseBuilder = getCorsPreflightResponseBuilder(requestHeaders, requestMethod);
        return (responseBuilder.build());
    }

    @POST
    @Produces(MediaType.APPLICATION_JSON + "; charset=UTF-8")
    @Path("/datapoints/query/tags")
    public Response getMeta(String json)
    {
        checkNotNull(json);
        logger.debug(json);

        try
        {
            File respFile = File.createTempFile("kairos", ".json", new File(datastore.getCacheDir()));
            BufferedWriter writer = new BufferedWriter(new FileWriter(respFile));

            JsonResponse jsonResponse = new JsonResponse(writer);

            jsonResponse.begin();

            List<QueryMetric> queries = queryParser.parseQueryMetric(json);

            for (QueryMetric query : queries)
            {
                List<DataPointGroup> result = datastore.queryTags(query);

                try
                {
                    jsonResponse.formatQuery(result, false, -1);
                } finally
                {
                    for (DataPointGroup dataPointGroup : result)
                    {
                        dataPointGroup.close();
                    }
                }
            }

            jsonResponse.end();
            writer.flush();
            writer.close();

            ResponseBuilder responseBuilder = Response.status(Response.Status.OK).entity(
                    new FileStreamingOutput(respFile));

            setHeaders(responseBuilder);
            return responseBuilder.build();
        } catch (JsonSyntaxException e)
        {
            JsonResponseBuilder builder = new JsonResponseBuilder(Response.Status.BAD_REQUEST);
            return builder.addError(e.getMessage()).build();
        } catch (QueryException e)
        {
            JsonResponseBuilder builder = new JsonResponseBuilder(Response.Status.BAD_REQUEST);
            return builder.addError(e.getMessage()).build();
        } catch (BeanValidationException e)
        {
            JsonResponseBuilder builder = new JsonResponseBuilder(Response.Status.BAD_REQUEST);
            return builder.addErrors(e.getErrorMessages()).build();
        } catch (MemoryMonitorException e)
        {
            logger.error("Query failed.", e);
            System.gc();
            return setHeaders(Response.status(Response.Status.INTERNAL_SERVER_ERROR).entity(new ErrorResponse(e.getMessage()))).build();
        } catch (Exception e)
        {
            logger.error("Query failed.", e);
            return setHeaders(Response.status(Response.Status.INTERNAL_SERVER_ERROR).entity(new ErrorResponse(e.getMessage()))).build();
        } catch (OutOfMemoryError e)
        {
            logger.error("Out of memory error.", e);
            return setHeaders(Response.status(Response.Status.INTERNAL_SERVER_ERROR).entity(new ErrorResponse(e.getMessage()))).build();
        }
    }

    /**
     * Information for this endpoint was taken from https://developer.mozilla.org/en-US/docs/HTTP/Access_control_CORS.
     * <p/>
     * <p/>Response to a cors preflight request to access data.
     */
    @OPTIONS
    @Produces(MediaType.APPLICATION_JSON + "; charset=UTF-8")
    @Path(QUERY_URL)
    public Response corsPreflightQuery(@HeaderParam("Access-Control-Request-Headers") final String requestHeaders,
                                       @HeaderParam("Access-Control-Request-Method") final String requestMethod)
    {
        ResponseBuilder responseBuilder = getCorsPreflightResponseBuilder(requestHeaders, requestMethod);
        return (responseBuilder.build());
    }

    @GET
    @Produces(MediaType.APPLICATION_JSON + "; charset=UTF-8")
    @Path(QUERY_URL)
    public Response getQuery(@QueryParam("query") String json, @Context HttpServletRequest request) throws Exception
    {
        return runQuery(json, request.getRemoteAddr());
    }

    @POST
    @Produces(MediaType.APPLICATION_JSON + "; charset=UTF-8")
    @Path(QUERY_URL)
    public Response postQuery(String json, @Context HttpServletRequest request) throws Exception
    {
        return runQuery(json, request.getRemoteAddr());
    }


    public Response runQuery(String json, String remoteAddr) throws Exception
    {
        logger.debug(json);

        ThreadReporter.setReportTime(System.currentTimeMillis());
        ThreadReporter.addTag("host", hostName);

        try
        {
            if (json == null)
                throw new BeanValidationException(new QueryParser.SimpleConstraintViolation("query json", "must not be null or empty"), "");

            File respFile = File.createTempFile("kairos", ".json", new File(datastore.getCacheDir()));
            BufferedWriter writer = new BufferedWriter(new OutputStreamWriter(new FileOutputStream(respFile), "UTF-8"));

            JsonResponse jsonResponse = new JsonResponse(writer);

            jsonResponse.begin();

            List<QueryMetric> queries = queryParser.parseQueryMetric(json);

            int queryCount = 0;
            for (QueryMetric query : queries)
            {
                queryCount++;
                ThreadReporter.addTag("metric_name", query.getName());
                ThreadReporter.addTag("query_index", String.valueOf(queryCount));

                DatastoreQuery dq = datastore.createQuery(query);
                long startQuery = System.currentTimeMillis();

                try
                {
                    List<DataPointGroup> results = dq.execute();
                    jsonResponse.formatQuery(results, query.isExcludeTags(), dq.getSampleSize());

                    ThreadReporter.addDataPoint(QUERY_TIME, System.currentTimeMillis() - startQuery);
                } finally
                {
                    dq.close();
                }
            }

            jsonResponse.end();
            writer.flush();
            writer.close();

            ThreadReporter.clearTags();
            ThreadReporter.addTag("host", hostName);

            //write metrics for query logging
            long queryTime = System.currentTimeMillis() - ThreadReporter.getReportTime();
            if (m_logQueries && ((queryTime / 1000) >= m_logQueriesLongerThan))
            {
                ThreadReporter.addDataPoint("kairosdb.log.query.remote_address", remoteAddr, m_logQueriesTtl);
                ThreadReporter.addDataPoint("kairosdb.log.query.json", json, m_logQueriesTtl);
            }

            ThreadReporter.addTag("request", QUERY_URL);
            ThreadReporter.addDataPoint(REQUEST_TIME, queryTime);


            ThreadReporter.submitData(m_longDataPointFactory,
                    m_stringDataPointFactory, datastore);

            ResponseBuilder responseBuilder = Response.status(Response.Status.OK).entity(
                    new FileStreamingOutput(respFile));

            setHeaders(responseBuilder);
            return responseBuilder.build();
        } catch (JsonSyntaxException e)
        {
            JsonResponseBuilder builder = new JsonResponseBuilder(Response.Status.BAD_REQUEST);
            return builder.addError(e.getMessage()).build();
        } catch (QueryException e)
        {
            JsonResponseBuilder builder = new JsonResponseBuilder(Response.Status.BAD_REQUEST);
            return builder.addError(e.getMessage()).build();
        } catch (BeanValidationException e)
        {
            JsonResponseBuilder builder = new JsonResponseBuilder(Response.Status.BAD_REQUEST);
            return builder.addErrors(e.getErrorMessages()).build();
        } catch (MemoryMonitorException e)
        {
            logger.error("Query failed.", e);
            Thread.sleep(1000);
            System.gc();
            return setHeaders(Response.status(Response.Status.INTERNAL_SERVER_ERROR).entity(new ErrorResponse(e.getMessage()))).build();
        } catch (IOException e)
        {
            logger.error("Failed to open temp folder " + datastore.getCacheDir(), e);
            return setHeaders(Response.status(Response.Status.INTERNAL_SERVER_ERROR).entity(new ErrorResponse(e.getMessage()))).build();
        } catch (Exception e)
        {
            logger.error("Query failed.", e);
            return setHeaders(Response.status(Response.Status.INTERNAL_SERVER_ERROR).entity(new ErrorResponse(e.getMessage()))).build();
        } catch (OutOfMemoryError e)
        {
            logger.error("Out of memory error.", e);
            return setHeaders(Response.status(Response.Status.INTERNAL_SERVER_ERROR).entity(new ErrorResponse(e.getMessage()))).build();
        } finally
        {
            ThreadReporter.clear();
        }
    }

    @OPTIONS
    @Produces(MediaType.APPLICATION_JSON + "; charset=UTF-8")
    @Path("/datapoints/delete")
    public Response corsPreflightDelete(@HeaderParam("Access-Control-Request-Headers") final String requestHeaders,
                                        @HeaderParam("Access-Control-Request-Method") final String requestMethod)
    {
        ResponseBuilder responseBuilder = getCorsPreflightResponseBuilder(requestHeaders, requestMethod);
        return (responseBuilder.build());
    }

    @POST
    @Produces(MediaType.APPLICATION_JSON + "; charset=UTF-8")
    @Path("/datapoints/delete")
    public Response delete(String json) throws Exception
    {
        checkNotNull(json);
        logger.debug(json);

        try
        {
            List<QueryMetric> queries = queryParser.parseQueryMetric(json);

            for (QueryMetric query : queries)
            {
                datastore.delete(query);
            }

            return setHeaders(Response.status(Response.Status.NO_CONTENT)).build();
        } catch (JsonSyntaxException e)
        {
            JsonResponseBuilder builder = new JsonResponseBuilder(Response.Status.BAD_REQUEST);
            return builder.addError(e.getMessage()).build();
        } catch (QueryException e)
        {
            JsonResponseBuilder builder = new JsonResponseBuilder(Response.Status.BAD_REQUEST);
            return builder.addError(e.getMessage()).build();
        } catch (BeanValidationException e)
        {
            JsonResponseBuilder builder = new JsonResponseBuilder(Response.Status.BAD_REQUEST);
            return builder.addErrors(e.getErrorMessages()).build();
        } catch (MemoryMonitorException e)
        {
            logger.error("Query failed.", e);
            System.gc();
            return setHeaders(Response.status(Response.Status.INTERNAL_SERVER_ERROR).entity(new ErrorResponse(e.getMessage()))).build();
        } catch (Exception e)
        {
            logger.error("Delete failed.", e);
            return setHeaders(Response.status(Response.Status.INTERNAL_SERVER_ERROR).entity(new ErrorResponse(e.getMessage()))).build();
        } catch (OutOfMemoryError e)
        {
            logger.error("Out of memory error.", e);
            return setHeaders(Response.status(Response.Status.INTERNAL_SERVER_ERROR).entity(new ErrorResponse(e.getMessage()))).build();
        }
    }

    public static ResponseBuilder getCorsPreflightResponseBuilder(final String requestHeaders,
                                                                  final String requestMethod)
    {
        ResponseBuilder responseBuilder = Response.status(Response.Status.OK);
        responseBuilder.header("Access-Control-Allow-Origin", "*");
        responseBuilder.header("Access-Control-Allow-Headers", requestHeaders);
        responseBuilder.header("Access-Control-Max-Age", "86400"); // Cache for one day
        if (requestMethod != null)
        {
            responseBuilder.header("Access-Control-Allow_Method", requestMethod);
        }

        return responseBuilder;
    }


    @OPTIONS
    @Produces(MediaType.APPLICATION_JSON + "; charset=UTF-8")
    @Path("/metric/{metricName}")
    public Response corsPreflightMetricDelete(@HeaderParam("Access-Control-Request-Headers") String requestHeaders,
                                              @HeaderParam("Access-Control-Request-Method") String requestMethod)
    {
        ResponseBuilder responseBuilder = getCorsPreflightResponseBuilder(requestHeaders, requestMethod);
        return (responseBuilder.build());
    }

    @DELETE
    @Produces(MediaType.APPLICATION_JSON + "; charset=UTF-8")
    @Path("/metric/{metricName}")
    public Response metricDelete(@PathParam("metricName") String metricName) throws Exception
    {
        try
        {
            QueryMetric query = new QueryMetric(Long.MIN_VALUE, Long.MAX_VALUE, 0, metricName);
            datastore.delete(query);


            return setHeaders(Response.status(Response.Status.NO_CONTENT)).build();
        } catch (Exception e)
        {
            logger.error("Delete failed.", e);
            return setHeaders(Response.status(Response.Status.INTERNAL_SERVER_ERROR).entity(new ErrorResponse(e.getMessage()))).build();
        }
    }

    private Response executeNameQuery(NameType type)
    {
        try
        {
            Iterable<String> values = null;
            switch (type)
            {
                case METRIC_NAMES:
                    values = datastore.getMetricNames();
                    break;
                case TAG_KEYS:
                    values = datastore.getTagNames();
                    break;
                case TAG_VALUES:
                    values = datastore.getTagValues();
                    break;
            }

            DataFormatter formatter = formatters.get("json");

            ResponseBuilder responseBuilder = Response.status(Response.Status.OK).entity(
                    new ValuesStreamingOutput(formatter, values));
            setHeaders(responseBuilder);
            return responseBuilder.build();
        } catch (Exception e)
        {
            logger.error("Failed to get " + type, e);
            return Response.status(Response.Status.INTERNAL_SERVER_ERROR).entity(
                    new ErrorResponse(e.getMessage())).build();
        }
    }

    @Override
    public List<DataPointSet> getMetrics(long now)
    {
        int time = m_ingestTime.getAndSet(0);
        int count = m_ingestedDataPoints.getAndSet(0);

        if (count == 0)
            return Collections.emptyList();

        DataPointSet dpsCount = new DataPointSet(INGEST_COUNT);
        DataPointSet dpsTime = new DataPointSet(INGEST_TIME);

        dpsCount.addTag("host", hostName);
        dpsTime.addTag("host", hostName);

        dpsCount.addDataPoint(m_longDataPointFactory.createDataPoint(now, count));
        dpsTime.addDataPoint(m_longDataPointFactory.createDataPoint(now, time));
        List<DataPointSet> ret = new ArrayList<>();
        ret.add(dpsCount);
        ret.add(dpsTime);

        return ret;
    }

    public static class ValuesStreamingOutput implements StreamingOutput
    {
        private DataFormatter m_formatter;
        private Iterable<String> m_values;

        public ValuesStreamingOutput(DataFormatter formatter, Iterable<String> values)
        {
            m_formatter = formatter;
            m_values = values;
        }

        @SuppressWarnings("ResultOfMethodCallIgnored")
        public void write(OutputStream output) throws IOException, WebApplicationException
        {
            Writer writer = new OutputStreamWriter(output, "UTF-8");

            try
            {
                m_formatter.format(writer, m_values);
            } catch (FormatterException e)
            {
                logger.error("Description of what failed:", e);
            }

            writer.flush();
        }
    }

    public static class FileStreamingOutput implements StreamingOutput
    {
        private File m_responseFile;

        public FileStreamingOutput(File responseFile)
        {
            m_responseFile = responseFile;
        }

        @SuppressWarnings("ResultOfMethodCallIgnored")
        @Override
        public void write(OutputStream output) throws IOException, WebApplicationException
        {
            try
            {
                InputStream reader = new FileInputStream(m_responseFile);

                byte[] buffer = new byte[1024];
                int size;

                while ((size = reader.read(buffer)) != -1)
                {
                    output.write(buffer, 0, size);
                }

                reader.close();
                output.flush();
            } finally
            {
                m_responseFile.delete();
            }
        }
    }
>>>>>>> 62d80d7e
}<|MERGE_RESOLUTION|>--- conflicted
+++ resolved
@@ -38,16 +38,7 @@
 import org.kairosdb.core.formatter.FormatterException;
 import org.kairosdb.core.formatter.JsonFormatter;
 import org.kairosdb.core.formatter.JsonResponse;
-<<<<<<< HEAD
-import org.kairosdb.core.http.rest.json.DataPointsParser;
-import org.kairosdb.core.http.rest.json.ErrorResponse;
-import org.kairosdb.core.http.rest.json.JsonResponseBuilder;
-import org.kairosdb.core.http.rest.json.Query;
-import org.kairosdb.core.http.rest.json.QueryParser;
-import org.kairosdb.core.http.rest.json.ValidationErrors;
-=======
 import org.kairosdb.core.http.rest.json.*;
->>>>>>> 62d80d7e
 import org.kairosdb.core.reporting.KairosMetricReporter;
 import org.kairosdb.core.reporting.ThreadReporter;
 import org.kairosdb.eventbus.EventBusWithFilters;
@@ -64,7 +55,8 @@
 import javax.ws.rs.core.MediaType;
 import javax.ws.rs.core.Response;
 import javax.ws.rs.core.StreamingOutput;
-<<<<<<< HEAD
+import java.io.*;
+import java.util.*;
 import java.io.BufferedWriter;
 import java.io.File;
 import java.io.FileInputStream;
@@ -80,10 +72,6 @@
 import java.util.HashMap;
 import java.util.List;
 import java.util.Map;
-=======
-import java.io.*;
-import java.util.*;
->>>>>>> 62d80d7e
 import java.util.concurrent.atomic.AtomicInteger;
 import java.util.zip.GZIPInputStream;
 
@@ -100,174 +88,6 @@
 @Path("/api/v1")
 public class MetricsResource implements KairosMetricReporter
 {
-<<<<<<< HEAD
-	public static final Logger logger = LoggerFactory.getLogger(MetricsResource.class);
-	public static final String QUERY_TIME = "kairosdb.http.query_time";
-	public static final String REQUEST_TIME = "kairosdb.http.request_time";
-	public static final String INGEST_COUNT = "kairosdb.http.ingest_count";
-	public static final String INGEST_TIME = "kairosdb.http.ingest_time";
-
-	public static final String QUERY_URL = "/datapoints/query";
-
-	private final KairosDatastore datastore;
-	private final EventBusWithFilters m_eventBus;
-	private final Map<String, DataFormatter> formatters = new HashMap<>();
-	private final QueryParser queryParser;
-    private final AggregatorFactory aggregatorFactory;
-
-	//Used for parsing incoming metrics
-	private final Gson gson;
-
-	//These two are used to track rate of ingestion
-	private final AtomicInteger m_ingestedDataPoints = new AtomicInteger();
-	private final AtomicInteger m_ingestTime = new AtomicInteger();
-
-	private final StatsMap m_statsMap = new StatsMap();
-
-	private final KairosDataPointFactory m_kairosDataPointFactory;
-
-	@Inject
-	private LongDataPointFactory m_longDataPointFactory = new LongDataPointFactoryImpl();
-
-	@Inject
-	private StringDataPointFactory m_stringDataPointFactory = new StringDataPointFactory();
-
-	@Inject
-	private QueryPreProcessorContainer m_queryPreProcessor = new QueryPreProcessorContainer()
-	{
-		@Override
-		public Query preProcess(Query query)
-		{
-			return query;
-		}
-	};
-
-	@Inject(optional=true)
-	@Named("kairosdb.queries.aggregate_stats")
-	private boolean m_aggregatedQueryMetrics = false;
-
-	@Inject(optional=true)
-	@Named("kairosdb.log.queries.enable")
-	private boolean m_logQueries = false;
-
-	@Inject(optional=true)
-	@Named("kairosdb.log.queries.ttl")
-	private int m_logQueriesTtl = 86400;
-
-	@Inject(optional=true)
-	@Named("kairosdb.log.queries.greater_than")
-	private int m_logQueriesLongerThan = 60;
-
-	@Inject
-	@Named("HOSTNAME")
-	private String hostName = "localhost";
-
-	@Inject
-	private SimpleStatsReporter m_simpleStatsReporter = new SimpleStatsReporter();
-
-	@Inject
-	public MetricsResource(KairosDatastore datastore, QueryParser queryParser,
-			KairosDataPointFactory dataPointFactory, AggregatorFactory aggregatorFactory,
-			EventBusWithFilters eventBus)
-	{
-		this.datastore = checkNotNull(datastore);
-		this.queryParser = checkNotNull(queryParser);
-		this.aggregatorFactory = checkNotNull(aggregatorFactory);
-		m_eventBus = checkNotNull(eventBus);
-		m_kairosDataPointFactory = dataPointFactory;
-		formatters.put("json", new JsonFormatter());
-
-		GsonBuilder builder = new GsonBuilder();
-		gson = builder.create();
-	}
-
-	public static ResponseBuilder setHeaders(ResponseBuilder responseBuilder)
-	{
-		responseBuilder.header("Access-Control-Allow-Origin", "*");
-		responseBuilder.header("Pragma", "no-cache");
-		responseBuilder.header("Cache-Control", "no-cache");
-		responseBuilder.header("Expires", 0);
-
-		return (responseBuilder);
-	}
-
-	@OPTIONS
-	@Produces(MediaType.APPLICATION_JSON + "; charset=UTF-8")
-	@Path("/version")
-	public Response corsPreflightVersion(@HeaderParam("Access-Control-Request-Headers") final String requestHeaders,
-			@HeaderParam("Access-Control-Request-Method") final String requestMethod)
-	{
-		ResponseBuilder responseBuilder = getCorsPreflightResponseBuilder(requestHeaders, requestMethod);
-		return (responseBuilder.build());
-	}
-
-	@GET
-	@Produces(MediaType.APPLICATION_JSON + "; charset=UTF-8")
-	@Path("/version")
-	public Response getVersion()
-	{
-		Package thisPackage = getClass().getPackage();
-		String versionString = thisPackage.getImplementationTitle() + " " + thisPackage.getImplementationVersion();
-		ResponseBuilder responseBuilder = Response.status(Response.Status.OK).entity("{\"version\": \"" + versionString + "\"}");
-		setHeaders(responseBuilder);
-		return responseBuilder.build();
-	}
-
-	@OPTIONS
-	@Produces(MediaType.APPLICATION_JSON + "; charset=UTF-8")
-	@Path("/metricnames")
-	public Response corsPreflightMetricNames(@HeaderParam("Access-Control-Request-Headers") final String requestHeaders,
-			@HeaderParam("Access-Control-Request-Method") final String requestMethod)
-	{
-		ResponseBuilder responseBuilder = getCorsPreflightResponseBuilder(requestHeaders, requestMethod);
-		return (responseBuilder.build());
-	}
-
-	@GET
-	@Produces(MediaType.APPLICATION_JSON + "; charset=UTF-8")
-	@Path("/metricnames")
-	public Response getMetricNames()
-	{
-		return executeNameQuery(NameType.METRIC_NAMES);
-	}
-
-	@OPTIONS
-	@Produces(MediaType.APPLICATION_JSON + "; charset=UTF-8")
-	@Path("/tagnames")
-	public Response corsPreflightTagNames(@HeaderParam("Access-Control-Request-Headers") final String requestHeaders,
-			@HeaderParam("Access-Control-Request-Method") final String requestMethod)
-	{
-		ResponseBuilder responseBuilder = getCorsPreflightResponseBuilder(requestHeaders, requestMethod);
-		return (responseBuilder.build());
-	}
-
-	@GET
-	@Produces(MediaType.APPLICATION_JSON + "; charset=UTF-8")
-	@Path("/tagnames")
-	public Response getTagNames()
-	{
-		return executeNameQuery(NameType.TAG_KEYS);
-	}
-
-
-	@OPTIONS
-	@Produces(MediaType.APPLICATION_JSON + "; charset=UTF-8")
-	@Path("/tagvalues")
-	public Response corsPreflightTagValues(@HeaderParam("Access-Control-Request-Headers") final String requestHeaders,
-			@HeaderParam("Access-Control-Request-Method") final String requestMethod)
-	{
-		ResponseBuilder responseBuilder = getCorsPreflightResponseBuilder(requestHeaders, requestMethod);
-		return (responseBuilder.build());
-	}
-
-	@GET
-	@Produces(MediaType.APPLICATION_JSON + "; charset=UTF-8")
-	@Path("/tagvalues")
-	public Response getTagValues()
-	{
-		return executeNameQuery(NameType.TAG_VALUES);
-	}
-=======
     public static final Logger logger = LoggerFactory.getLogger(MetricsResource.class);
     public static final String QUERY_TIME = "kairosdb.http.query_time";
     public static final String REQUEST_TIME = "kairosdb.http.request_time";
@@ -277,7 +97,8 @@
     public static final String QUERY_URL = "/datapoints/query";
 
     private final KairosDatastore datastore;
-    private final Map<String, DataFormatter> formatters = new HashMap<>();
+    private final EventBusWithFilters m_eventBus;
+	private final Map<String, DataFormatter> formatters = new HashMap<>();
     private final QueryParser queryParser;
 
     //Used for parsing incoming metrics
@@ -287,7 +108,7 @@
     private final AtomicInteger m_ingestedDataPoints = new AtomicInteger();
     private final AtomicInteger m_ingestTime = new AtomicInteger();
 
-    private final KairosDataPointFactory m_kairosDataPointFactory;
+	private final StatsMap m_statsMap = new StatsMap();private final KairosDataPointFactory m_kairosDataPointFactory;
 
     @Inject
     private LongDataPointFactory m_longDataPointFactory = new LongDataPointFactoryImpl();
@@ -295,7 +116,21 @@
     @Inject
     private StringDataPointFactory m_stringDataPointFactory = new StringDataPointFactory();
 
-    @Inject(optional = true)
+    @Inject
+	private QueryPreProcessorContainer m_queryPreProcessor = new QueryPreProcessorContainer()
+	{
+		@Override
+		public Query preProcess(Query query)
+		{
+			return query;
+		}
+	};
+
+	@Inject(optional=true)
+	@Named("kairosdb.queries.aggregate_stats")
+	private boolean m_aggregatedQueryMetrics = false;
+
+	@Inject(optional = true)
     @Named("kairosdb.log.queries.enable")
     private boolean m_logQueries = false;
 
@@ -313,11 +148,12 @@
 
     @Inject
     public MetricsResource(KairosDatastore datastore, QueryParser queryParser,
-                           KairosDataPointFactory dataPointFactory)
+                           KairosDataPointFactory dataPointFactory, EventBusWithFilters eventBus)
     {
         this.datastore = checkNotNull(datastore);
         this.queryParser = checkNotNull(queryParser);
         m_kairosDataPointFactory = dataPointFactory;
+        m_eventBus = checkNotNull(eventBus);
         formatters.put("json", new JsonFormatter());
 
         GsonBuilder builder = new GsonBuilder();
@@ -343,7 +179,6 @@
         ResponseBuilder responseBuilder = getCorsPreflightResponseBuilder(requestHeaders, requestMethod);
         return (responseBuilder.build());
     }
->>>>>>> 62d80d7e
 
     @GET
     @Produces(MediaType.APPLICATION_JSON + "; charset=UTF-8")
@@ -357,49 +192,102 @@
         return responseBuilder.build();
     }
 
-<<<<<<< HEAD
-	@OPTIONS
-	@Produces(MediaType.APPLICATION_JSON + "; charset=UTF-8")
-	@Path("/datapoints")
-	public Response corsPreflightDataPoints(@HeaderParam("Access-Control-Request-Headers") String requestHeaders,
-			@HeaderParam("Access-Control-Request-Method") String requestMethod)
-	{
-		ResponseBuilder responseBuilder = getCorsPreflightResponseBuilder(requestHeaders, requestMethod);
-		return (responseBuilder.build());
-	}
-
-	@POST
-	@Produces(MediaType.APPLICATION_JSON + "; charset=UTF-8")
-	@Consumes("application/gzip")
-	@Path("/datapoints")
-	public Response addGzip(InputStream gzip)
-	{
-		GZIPInputStream gzipInputStream;
-		try
-		{
-			gzipInputStream = new GZIPInputStream(gzip);
-		}
-		catch (IOException e)
-		{
-			JsonResponseBuilder builder = new JsonResponseBuilder(Response.Status.BAD_REQUEST);
-			return builder.addError(e.getMessage()).build();
-		}
-		return (add(gzipInputStream));
-	}
-
-	@POST
-	@Produces(MediaType.APPLICATION_JSON + "; charset=UTF-8")
-	@Path("/datapoints")
-	public Response add(InputStream json)
-	{
-		try
-		{
-			DataPointsParser parser = new DataPointsParser(m_eventBus, new InputStreamReader(json, "UTF-8"),
-					gson, m_kairosDataPointFactory);
-			ValidationErrors validationErrors = parser.parse();
-
-			m_ingestedDataPoints.addAndGet(parser.getDataPointCount());
-			m_ingestTime.addAndGet(parser.getIngestTime());
+    @OPTIONS
+    @Produces(MediaType.APPLICATION_JSON + "; charset=UTF-8")
+    @Path("/metricnames")
+    public Response corsPreflightMetricNames(@HeaderParam("Access-Control-Request-Headers") final String requestHeaders,
+                                             @HeaderParam("Access-Control-Request-Method") final String requestMethod)
+    {
+        ResponseBuilder responseBuilder = getCorsPreflightResponseBuilder(requestHeaders, requestMethod);
+        return (responseBuilder.build());
+    }
+
+    @GET
+    @Produces(MediaType.APPLICATION_JSON + "; charset=UTF-8")
+    @Path("/metricnames")
+    public Response getMetricNames()
+    {
+        return executeNameQuery(NameType.METRIC_NAMES);
+    }
+
+    @OPTIONS
+    @Produces(MediaType.APPLICATION_JSON + "; charset=UTF-8")
+    @Path("/tagnames")
+    public Response corsPreflightTagNames(@HeaderParam("Access-Control-Request-Headers") final String requestHeaders,
+                                          @HeaderParam("Access-Control-Request-Method") final String requestMethod)
+    {
+        ResponseBuilder responseBuilder = getCorsPreflightResponseBuilder(requestHeaders, requestMethod);
+        return (responseBuilder.build());
+    }
+
+    @GET
+    @Produces(MediaType.APPLICATION_JSON + "; charset=UTF-8")
+    @Path("/tagnames")
+    public Response getTagNames()
+    {
+        return executeNameQuery(NameType.TAG_KEYS);
+    }
+
+
+    @OPTIONS
+    @Produces(MediaType.APPLICATION_JSON + "; charset=UTF-8")
+    @Path("/tagvalues")
+    public Response corsPreflightTagValues(@HeaderParam("Access-Control-Request-Headers") final String requestHeaders,
+                                           @HeaderParam("Access-Control-Request-Method") final String requestMethod)
+    {
+        ResponseBuilder responseBuilder = getCorsPreflightResponseBuilder(requestHeaders, requestMethod);
+        return (responseBuilder.build());
+    }
+
+    @GET
+    @Produces(MediaType.APPLICATION_JSON + "; charset=UTF-8")
+    @Path("/tagvalues")
+    public Response getTagValues()
+    {
+        return executeNameQuery(NameType.TAG_VALUES);
+    }
+
+    @OPTIONS
+    @Produces(MediaType.APPLICATION_JSON + "; charset=UTF-8")
+    @Path("/datapoints")
+    public Response corsPreflightDataPoints(@HeaderParam("Access-Control-Request-Headers") String requestHeaders,
+                                            @HeaderParam("Access-Control-Request-Method") String requestMethod)
+    {
+        ResponseBuilder responseBuilder = getCorsPreflightResponseBuilder(requestHeaders, requestMethod);
+        return (responseBuilder.build());
+    }
+
+    @POST
+    @Produces(MediaType.APPLICATION_JSON + "; charset=UTF-8")
+    @Consumes("application/gzip")
+    @Path("/datapoints")
+    public Response addGzip(InputStream gzip)
+    {
+        GZIPInputStream gzipInputStream;
+        try
+        {
+            gzipInputStream = new GZIPInputStream(gzip);
+        } catch (IOException e)
+        {
+            JsonResponseBuilder builder = new JsonResponseBuilder(Response.Status.BAD_REQUEST);
+            return builder.addError(e.getMessage()).build();
+        }
+        return (add(gzipInputStream));
+    }
+
+    @POST
+    @Produces(MediaType.APPLICATION_JSON + "; charset=UTF-8")
+    @Path("/datapoints")
+    public Response add(InputStream json)
+    {
+        try
+        {
+            DataPointsParser parser = new DataPointsParser(m_eventBus, new InputStreamReader(json, "UTF-8"),
+                    gson, m_kairosDataPointFactory);
+            ValidationErrors validationErrors = parser.parse();
+
+            m_ingestedDataPoints.addAndGet(parser.getDataPointCount());
+            m_ingestTime.addAndGet(parser.getIngestTime());
 
 			if (!validationErrors.hasErrors())
 				return setHeaders(Response.status(Response.Status.NO_CONTENT)).build();
@@ -413,7 +301,7 @@
 				return builder.build();
 			}
 		}
-		catch (JsonIOException | MalformedJsonException | JsonSyntaxException e)
+		catch (JsonIOException |MalformedJsonException | JsonSyntaxExceptione)
 		{
 			JsonResponseBuilder builder = new JsonResponseBuilder(Response.Status.BAD_REQUEST);
 			return builder.addError(e.getMessage()).build();
@@ -422,627 +310,13 @@
 		{
 			logger.error("Failed to add metric.", e);
 			return setHeaders(Response.status(Response.Status.INTERNAL_SERVER_ERROR).entity(new ErrorResponse(e.getMessage()))).build();
-		}
-		catch (OutOfMemoryError e)
+
+		}catch (OutOfMemoryError e)
 		{
 			logger.error("Out of memory error.", e);
 			return setHeaders(Response.status(Response.Status.INTERNAL_SERVER_ERROR).entity(new ErrorResponse(e.getMessage()))).build();
 		}
 	}
-
-	@OPTIONS
-	@Produces(MediaType.APPLICATION_JSON + "; charset=UTF-8")
-	@Path("/datapoints/query/tags")
-	public Response corsPreflightQueryTags(@HeaderParam("Access-Control-Request-Headers") final String requestHeaders,
-			@HeaderParam("Access-Control-Request-Method") final String requestMethod)
-	{
-		ResponseBuilder responseBuilder = getCorsPreflightResponseBuilder(requestHeaders, requestMethod);
-		return (responseBuilder.build());
-	}
-
-	@POST
-	@Produces(MediaType.APPLICATION_JSON + "; charset=UTF-8")
-	@Path("/datapoints/query/tags")
-	public Response getMeta(String json)
-	{
-		checkNotNull(json);
-		logger.debug(json);
-
-		try
-		{
-			File respFile = File.createTempFile("kairos", ".json", new File(datastore.getCacheDir()));
-			BufferedWriter writer = new BufferedWriter(new FileWriter(respFile));
-
-			JsonResponse jsonResponse = new JsonResponse(writer);
-
-			jsonResponse.begin();
-
-			List<QueryMetric> queries = queryParser.parseQueryMetric(json).getQueryMetrics();
-
-			for (QueryMetric query : queries)
-			{
-				List<DataPointGroup> result = datastore.queryTags(query);
-
-				try
-				{
-					jsonResponse.formatQuery(result, false, -1);
-				}
-				finally
-				{
-					for (DataPointGroup dataPointGroup : result)
-					{
-						dataPointGroup.close();
-					}
-				}
-			}
-
-			jsonResponse.end();
-			writer.flush();
-			writer.close();
-
-			ResponseBuilder responseBuilder = Response.status(Response.Status.OK).entity(
-					new FileStreamingOutput(respFile));
-
-			setHeaders(responseBuilder);
-			return responseBuilder.build();
-		}
-		catch (JsonSyntaxException | QueryException e)
-		{
-			JsonResponseBuilder builder = new JsonResponseBuilder(Response.Status.BAD_REQUEST);
-			return builder.addError(e.getMessage()).build();
-		}
-		catch (BeanValidationException e)
-		{
-			JsonResponseBuilder builder = new JsonResponseBuilder(Response.Status.BAD_REQUEST);
-			return builder.addErrors(e.getErrorMessages()).build();
-		}
-		catch (MemoryMonitorException e)
-		{
-			logger.error("Query failed.", e);
-			System.gc();
-			return setHeaders(Response.status(Response.Status.INTERNAL_SERVER_ERROR).entity(new ErrorResponse(e.getMessage()))).build();
-		}
-		catch (Exception e)
-		{
-			logger.error("Query failed.", e);
-			return setHeaders(Response.status(Response.Status.INTERNAL_SERVER_ERROR).entity(new ErrorResponse(e.getMessage()))).build();
-		}
-		catch (OutOfMemoryError e)
-		{
-			logger.error("Out of memory error.", e);
-			return setHeaders(Response.status(Response.Status.INTERNAL_SERVER_ERROR).entity(new ErrorResponse(e.getMessage()))).build();
-		}
-	}
-
-	/**
-	 Information for this endpoint was taken from https://developer.mozilla.org/en-US/docs/HTTP/Access_control_CORS.
-	 <p/>
-	 <p/>Response to a cors preflight request to access data.
-	 */
-	@OPTIONS
-	@Produces(MediaType.APPLICATION_JSON + "; charset=UTF-8")
-	@Path(QUERY_URL)
-	public Response corsPreflightQuery(@HeaderParam("Access-Control-Request-Headers") final String requestHeaders,
-			@HeaderParam("Access-Control-Request-Method") final String requestMethod)
-	{
-		ResponseBuilder responseBuilder = getCorsPreflightResponseBuilder(requestHeaders, requestMethod);
-		return (responseBuilder.build());
-	}
-
-	@GET
-	@Produces(MediaType.APPLICATION_JSON + "; charset=UTF-8")
-	@Path(QUERY_URL)
-	public Response getQuery(@QueryParam("query") String json, @Context HttpServletRequest request) throws Exception
-	{
-		return runQuery(json, request.getRemoteAddr());
-	}
-
-	@POST
-	@Produces(MediaType.APPLICATION_JSON + "; charset=UTF-8")
-	@Path(QUERY_URL)
-	public Response postQuery(String json, @Context HttpServletRequest request) throws Exception
-	{
-		return runQuery(json, request.getRemoteAddr());
-	}
-
-
-
-	public Response runQuery(String json, String remoteAddr) throws Exception
-	{
-		logger.debug(json);
-
-		ThreadReporter.setReportTime(System.currentTimeMillis());
-		ThreadReporter.addTag("host", hostName);
-
-		try
-		{
-			if (json == null)
-				throw new BeanValidationException(new QueryParser.SimpleConstraintViolation("query json", "must not be null or empty"), "");
-
-			File respFile = File.createTempFile("kairos", ".json", new File(datastore.getCacheDir()));
-			BufferedWriter writer = new BufferedWriter(new OutputStreamWriter(new FileOutputStream(respFile), "UTF-8"));
-
-			JsonResponse jsonResponse = new JsonResponse(writer);
-
-			jsonResponse.begin();
-
-			Query mainQuery = queryParser.parseQueryMetric(json);
-
-			mainQuery = m_queryPreProcessor.preProcess(mainQuery);
-
-			List<QueryMetric> queries = mainQuery.getQueryMetrics();
-
-			int queryCount = 0;
-			for (QueryMetric query : queries)
-			{
-				queryCount++;
-				ThreadReporter.addTag("metric_name", query.getName());
-				ThreadReporter.addTag("query_index", String.valueOf(queryCount));
-
-				DatastoreQuery dq = datastore.createQuery(query);
-				long startQuery = System.currentTimeMillis();
-
-				try
-				{
-					List<DataPointGroup> results = dq.execute();
-					jsonResponse.formatQuery(results, query.isExcludeTags(), dq.getSampleSize());
-
-					ThreadReporter.addDataPoint(QUERY_TIME, System.currentTimeMillis() - startQuery);
-				}
-				finally
-				{
-					dq.close();
-				}
-			}
-
-			jsonResponse.end();
-			writer.flush();
-			writer.close();
-
-			ThreadReporter.clearTags();
-			ThreadReporter.addTag("host", hostName);
-
-			//write metrics for query logging
-			long queryTime = System.currentTimeMillis() - ThreadReporter.getReportTime();
-			if (m_logQueries && ((queryTime/1000) >= m_logQueriesLongerThan))
-			{
-				ThreadReporter.addDataPoint("kairosdb.log.query.remote_address", remoteAddr, m_logQueriesTtl);
-				ThreadReporter.addDataPoint("kairosdb.log.query.json", json, m_logQueriesTtl);
-			}
-
-			ThreadReporter.addTag("request", QUERY_URL);
-			ThreadReporter.addDataPoint(REQUEST_TIME, queryTime);
-
-
-			if (m_aggregatedQueryMetrics)
-			{
-				ThreadReporter.gatherData(m_statsMap);
-			}
-			else
-			{
-				ThreadReporter.submitData(m_longDataPointFactory,
-						m_stringDataPointFactory, m_eventBus);
-			}
-
-			//System.out.println("About to process plugins");
-			List<QueryPlugin> plugins = mainQuery.getPlugins();
-			for (QueryPlugin plugin : plugins)
-			{
-				if (plugin instanceof QueryPostProcessingPlugin)
-				{
-					respFile = ((QueryPostProcessingPlugin)plugin).processQueryResults(respFile);
-				}
-			}
-
-			ResponseBuilder responseBuilder = Response.status(Response.Status.OK).entity(
-					new FileStreamingOutput(respFile));
-
-			setHeaders(responseBuilder);
-			return responseBuilder.build();
-		}
-		catch (JsonSyntaxException | QueryException e )
-		{
-			JsonResponseBuilder builder = new JsonResponseBuilder(Response.Status.BAD_REQUEST);
-			return builder.addError(e.getMessage()).build();
-		}
-		catch (BeanValidationException e)
-		{
-			JsonResponseBuilder builder = new JsonResponseBuilder(Response.Status.BAD_REQUEST);
-			return builder.addErrors(e.getErrorMessages()).build();
-		}
-		catch (MemoryMonitorException e)
-		{
-			logger.error("Query failed.", e);
-			Thread.sleep(1000);
-			System.gc();
-			return setHeaders(Response.status(Response.Status.INTERNAL_SERVER_ERROR).entity(new ErrorResponse(e.getMessage()))).build();
-		}
-		catch (IOException e)
-		{
-			logger.error("Failed to open temp folder " + datastore.getCacheDir(), e);
-			return setHeaders(Response.status(Response.Status.INTERNAL_SERVER_ERROR).entity(new ErrorResponse(e.getMessage()))).build();
-		}
-		catch (Exception e)
-		{
-			logger.error("Query failed.", e);
-			return setHeaders(Response.status(Response.Status.INTERNAL_SERVER_ERROR).entity(new ErrorResponse(e.getMessage()))).build();
-		}
-		catch (OutOfMemoryError e)
-		{
-			logger.error("Out of memory error.", e);
-			return setHeaders(Response.status(Response.Status.INTERNAL_SERVER_ERROR).entity(new ErrorResponse(e.getMessage()))).build();
-		}
-		finally
-		{
-			ThreadReporter.clear();
-		}
-	}
-
-	@OPTIONS
-	@Produces(MediaType.APPLICATION_JSON + "; charset=UTF-8")
-	@Path("/datapoints/delete")
-	public Response corsPreflightDelete(@HeaderParam("Access-Control-Request-Headers") final String requestHeaders,
-			@HeaderParam("Access-Control-Request-Method") final String requestMethod)
-	{
-		ResponseBuilder responseBuilder = getCorsPreflightResponseBuilder(requestHeaders, requestMethod);
-		return (responseBuilder.build());
-	}
-
-	@POST
-	@Produces(MediaType.APPLICATION_JSON + "; charset=UTF-8")
-	@Path("/datapoints/delete")
-	public Response delete(String json) throws Exception
-	{
-		checkNotNull(json);
-		logger.debug(json);
-
-		try
-		{
-			List<QueryMetric> queries = queryParser.parseQueryMetric(json).getQueryMetrics();
-
-			for (QueryMetric query : queries)
-			{
-				datastore.delete(query);
-			}
-
-			return setHeaders(Response.status(Response.Status.NO_CONTENT)).build();
-		}
-		catch (JsonSyntaxException | QueryException e)
-		{
-			JsonResponseBuilder builder = new JsonResponseBuilder(Response.Status.BAD_REQUEST);
-			return builder.addError(e.getMessage()).build();
-		}
-		catch (BeanValidationException e)
-		{
-			JsonResponseBuilder builder = new JsonResponseBuilder(Response.Status.BAD_REQUEST);
-			return builder.addErrors(e.getErrorMessages()).build();
-		}
-		catch (MemoryMonitorException e)
-		{
-			logger.error("Query failed.", e);
-			System.gc();
-			return setHeaders(Response.status(Response.Status.INTERNAL_SERVER_ERROR).entity(new ErrorResponse(e.getMessage()))).build();
-		}
-		catch (Exception e)
-		{
-			logger.error("Delete failed.", e);
-			return setHeaders(Response.status(Response.Status.INTERNAL_SERVER_ERROR).entity(new ErrorResponse(e.getMessage()))).build();
-		}
-		catch (OutOfMemoryError e)
-		{
-			logger.error("Out of memory error.", e);
-			return setHeaders(Response.status(Response.Status.INTERNAL_SERVER_ERROR).entity(new ErrorResponse(e.getMessage()))).build();
-		}
-	}
-
-	public static ResponseBuilder getCorsPreflightResponseBuilder(final String requestHeaders,
-			final String requestMethod)
-	{
-		ResponseBuilder responseBuilder = Response.status(Response.Status.OK);
-		responseBuilder.header("Access-Control-Allow-Origin", "*");
-		responseBuilder.header("Access-Control-Allow-Headers", requestHeaders);
-		responseBuilder.header("Access-Control-Max-Age", "86400"); // Cache for one day
-		if (requestMethod != null)
-		{
-			responseBuilder.header("Access-Control-Allow_Method", requestMethod);
-		}
-
-		return responseBuilder;
-	}
-
-
-	@OPTIONS
-	@Produces(MediaType.APPLICATION_JSON + "; charset=UTF-8")
-	@Path("/metric/{metricName}")
-	public Response corsPreflightMetricDelete(@HeaderParam("Access-Control-Request-Headers") String requestHeaders,
-			@HeaderParam("Access-Control-Request-Method") String requestMethod)
-	{
-		ResponseBuilder responseBuilder = getCorsPreflightResponseBuilder(requestHeaders, requestMethod);
-		return (responseBuilder.build());
-	}
-
-	@DELETE
-	@Produces(MediaType.APPLICATION_JSON + "; charset=UTF-8")
-	@Path("/metric/{metricName}")
-	public Response metricDelete(@PathParam("metricName") String metricName) throws Exception
-	{
-		try
-		{
-			QueryMetric query = new QueryMetric(Long.MIN_VALUE, Long.MAX_VALUE, 0, metricName);
-			datastore.delete(query);
-
-
-			return setHeaders(Response.status(Response.Status.NO_CONTENT)).build();
-		}
-		catch (Exception e)
-		{
-			logger.error("Delete failed.", e);
-			return setHeaders(Response.status(Response.Status.INTERNAL_SERVER_ERROR).entity(new ErrorResponse(e.getMessage()))).build();
-		}
-	}
-
-	private Response executeNameQuery(NameType type)
-	{
-		try
-		{
-			Iterable<String> values = null;
-			switch (type)
-			{
-				case METRIC_NAMES:
-					values = datastore.getMetricNames();
-					break;
-				case TAG_KEYS:
-					values = datastore.getTagNames();
-					break;
-				case TAG_VALUES:
-					values = datastore.getTagValues();
-					break;
-			}
-
-			DataFormatter formatter = formatters.get("json");
-
-			ResponseBuilder responseBuilder = Response.status(Response.Status.OK).entity(
-					new ValuesStreamingOutput(formatter, values));
-			setHeaders(responseBuilder);
-			return responseBuilder.build();
-		}
-		catch (Exception e)
-		{
-			logger.error("Failed to get " + type, e);
-			return Response.status(Response.Status.INTERNAL_SERVER_ERROR).entity(
-					new ErrorResponse(e.getMessage())).build();
-		}
-	}
-
-	@Override
-	public List<DataPointSet> getMetrics(long now)
-	{
-		int time = m_ingestTime.getAndSet(0);
-		int count = m_ingestedDataPoints.getAndSet(0);
-		List<DataPointSet> ret = new ArrayList<>();
-
-		if (count != 0)
-		{
-			DataPointSet dpsCount = new DataPointSet(INGEST_COUNT);
-			DataPointSet dpsTime = new DataPointSet(INGEST_TIME);
-
-			dpsCount.addTag("host", hostName);
-			dpsTime.addTag("host", hostName);
-
-			dpsCount.addDataPoint(m_longDataPointFactory.createDataPoint(now, count));
-			dpsTime.addDataPoint(m_longDataPointFactory.createDataPoint(now, time));
-
-			ret.add(dpsCount);
-			ret.add(dpsTime);
-		}
-
-		Map<String, SimpleStats> statsMap = m_statsMap.getStatsMap();
-
-		for (Map.Entry<String, SimpleStats> entry : statsMap.entrySet())
-		{
-			String metric = entry.getKey();
-			SimpleStats.Data stats = entry.getValue().getAndClear();
-
-			m_simpleStatsReporter.reportStats(stats, now, metric, ret);
-		}
-
-		return ret;
-	}
-
-	public static class ValuesStreamingOutput implements StreamingOutput
-	{
-		private DataFormatter m_formatter;
-		private Iterable<String> m_values;
-
-		public ValuesStreamingOutput(DataFormatter formatter, Iterable<String> values)
-		{
-			m_formatter = formatter;
-			m_values = values;
-		}
-
-		@SuppressWarnings("ResultOfMethodCallIgnored")
-		public void write(OutputStream output) throws IOException, WebApplicationException
-		{
-			Writer writer = new OutputStreamWriter(output, "UTF-8");
-
-			try
-			{
-				m_formatter.format(writer, m_values);
-			}
-			catch (FormatterException e)
-			{
-				logger.error("Description of what failed:", e);
-			}
-
-			writer.flush();
-		}
-	}
-
-	public static class FileStreamingOutput implements StreamingOutput
-	{
-		private File m_responseFile;
-
-		public FileStreamingOutput(File responseFile)
-		{
-			m_responseFile = responseFile;
-		}
-
-		@SuppressWarnings("ResultOfMethodCallIgnored")
-		@Override
-		public void write(OutputStream output) throws IOException, WebApplicationException
-		{
-			try
-			{
-				InputStream reader = new FileInputStream(m_responseFile);
-
-				byte[] buffer = new byte[1024];
-				int size;
-
-				while ((size = reader.read(buffer)) != -1)
-				{
-					output.write(buffer, 0, size);
-				}
-
-				reader.close();
-				output.flush();
-			}
-			finally
-			{
-				m_responseFile.delete();
-			}
-		}
-	}
-=======
-    @OPTIONS
-    @Produces(MediaType.APPLICATION_JSON + "; charset=UTF-8")
-    @Path("/metricnames")
-    public Response corsPreflightMetricNames(@HeaderParam("Access-Control-Request-Headers") final String requestHeaders,
-                                             @HeaderParam("Access-Control-Request-Method") final String requestMethod)
-    {
-        ResponseBuilder responseBuilder = getCorsPreflightResponseBuilder(requestHeaders, requestMethod);
-        return (responseBuilder.build());
-    }
-
-    @GET
-    @Produces(MediaType.APPLICATION_JSON + "; charset=UTF-8")
-    @Path("/metricnames")
-    public Response getMetricNames()
-    {
-        return executeNameQuery(NameType.METRIC_NAMES);
-    }
-
-    @OPTIONS
-    @Produces(MediaType.APPLICATION_JSON + "; charset=UTF-8")
-    @Path("/tagnames")
-    public Response corsPreflightTagNames(@HeaderParam("Access-Control-Request-Headers") final String requestHeaders,
-                                          @HeaderParam("Access-Control-Request-Method") final String requestMethod)
-    {
-        ResponseBuilder responseBuilder = getCorsPreflightResponseBuilder(requestHeaders, requestMethod);
-        return (responseBuilder.build());
-    }
-
-    @GET
-    @Produces(MediaType.APPLICATION_JSON + "; charset=UTF-8")
-    @Path("/tagnames")
-    public Response getTagNames()
-    {
-        return executeNameQuery(NameType.TAG_KEYS);
-    }
-
-
-    @OPTIONS
-    @Produces(MediaType.APPLICATION_JSON + "; charset=UTF-8")
-    @Path("/tagvalues")
-    public Response corsPreflightTagValues(@HeaderParam("Access-Control-Request-Headers") final String requestHeaders,
-                                           @HeaderParam("Access-Control-Request-Method") final String requestMethod)
-    {
-        ResponseBuilder responseBuilder = getCorsPreflightResponseBuilder(requestHeaders, requestMethod);
-        return (responseBuilder.build());
-    }
-
-    @GET
-    @Produces(MediaType.APPLICATION_JSON + "; charset=UTF-8")
-    @Path("/tagvalues")
-    public Response getTagValues()
-    {
-        return executeNameQuery(NameType.TAG_VALUES);
-    }
-
-    @OPTIONS
-    @Produces(MediaType.APPLICATION_JSON + "; charset=UTF-8")
-    @Path("/datapoints")
-    public Response corsPreflightDataPoints(@HeaderParam("Access-Control-Request-Headers") String requestHeaders,
-                                            @HeaderParam("Access-Control-Request-Method") String requestMethod)
-    {
-        ResponseBuilder responseBuilder = getCorsPreflightResponseBuilder(requestHeaders, requestMethod);
-        return (responseBuilder.build());
-    }
-
-    @POST
-    @Produces(MediaType.APPLICATION_JSON + "; charset=UTF-8")
-    @Consumes("application/gzip")
-    @Path("/datapoints")
-    public Response addGzip(InputStream gzip)
-    {
-        GZIPInputStream gzipInputStream;
-        try
-        {
-            gzipInputStream = new GZIPInputStream(gzip);
-        } catch (IOException e)
-        {
-            JsonResponseBuilder builder = new JsonResponseBuilder(Response.Status.BAD_REQUEST);
-            return builder.addError(e.getMessage()).build();
-        }
-        return (add(gzipInputStream));
-    }
-
-    @POST
-    @Produces(MediaType.APPLICATION_JSON + "; charset=UTF-8")
-    @Path("/datapoints")
-    public Response add(InputStream json)
-    {
-        try
-        {
-            DataPointsParser parser = new DataPointsParser(datastore, new InputStreamReader(json, "UTF-8"),
-                    gson, m_kairosDataPointFactory);
-            ValidationErrors validationErrors = parser.parse();
-
-            m_ingestedDataPoints.addAndGet(parser.getDataPointCount());
-            m_ingestTime.addAndGet(parser.getIngestTime());
-
-            if (!validationErrors.hasErrors())
-                return setHeaders(Response.status(Response.Status.NO_CONTENT)).build();
-            else
-            {
-                JsonResponseBuilder builder = new JsonResponseBuilder(Response.Status.BAD_REQUEST);
-                for (String errorMessage : validationErrors.getErrors())
-                {
-                    builder.addError(errorMessage);
-                }
-                return builder.build();
-            }
-        } catch (JsonIOException e)
-        {
-            JsonResponseBuilder builder = new JsonResponseBuilder(Response.Status.BAD_REQUEST);
-            return builder.addError(e.getMessage()).build();
-        } catch (JsonSyntaxException e)
-        {
-            JsonResponseBuilder builder = new JsonResponseBuilder(Response.Status.BAD_REQUEST);
-            return builder.addError(e.getMessage()).build();
-        } catch (MalformedJsonException e)
-        {
-            JsonResponseBuilder builder = new JsonResponseBuilder(Response.Status.BAD_REQUEST);
-            return builder.addError(e.getMessage()).build();
-        } catch (Exception e)
-        {
-            logger.error("Failed to add metric.", e);
-            return setHeaders(Response.status(Response.Status.INTERNAL_SERVER_ERROR).entity(new ErrorResponse(e.getMessage()))).build();
-        } catch (OutOfMemoryError e)
-        {
-            logger.error("Out of memory error.", e);
-            return setHeaders(Response.status(Response.Status.INTERNAL_SERVER_ERROR).entity(new ErrorResponse(e.getMessage()))).build();
-        }
-    }
 
     @OPTIONS
     @Produces(MediaType.APPLICATION_JSON + "; charset=UTF-8")
@@ -1071,7 +345,7 @@
 
             jsonResponse.begin();
 
-            List<QueryMetric> queries = queryParser.parseQueryMetric(json);
+            List<QueryMetric> queries = queryParser.parseQueryMetric(json).getQueryMetrics();
 
             for (QueryMetric query : queries)
             {
@@ -1096,35 +370,36 @@
             ResponseBuilder responseBuilder = Response.status(Response.Status.OK).entity(
                     new FileStreamingOutput(respFile));
 
-            setHeaders(responseBuilder);
-            return responseBuilder.build();
-        } catch (JsonSyntaxException e)
-        {
-            JsonResponseBuilder builder = new JsonResponseBuilder(Response.Status.BAD_REQUEST);
-            return builder.addError(e.getMessage()).build();
-        } catch (QueryException e)
-        {
-            JsonResponseBuilder builder = new JsonResponseBuilder(Response.Status.BAD_REQUEST);
-            return builder.addError(e.getMessage()).build();
-        } catch (BeanValidationException e)
-        {
-            JsonResponseBuilder builder = new JsonResponseBuilder(Response.Status.BAD_REQUEST);
-            return builder.addErrors(e.getErrorMessages()).build();
-        } catch (MemoryMonitorException e)
-        {
-            logger.error("Query failed.", e);
-            System.gc();
-            return setHeaders(Response.status(Response.Status.INTERNAL_SERVER_ERROR).entity(new ErrorResponse(e.getMessage()))).build();
-        } catch (Exception e)
-        {
-            logger.error("Query failed.", e);
-            return setHeaders(Response.status(Response.Status.INTERNAL_SERVER_ERROR).entity(new ErrorResponse(e.getMessage()))).build();
-        } catch (OutOfMemoryError e)
-        {
-            logger.error("Out of memory error.", e);
-            return setHeaders(Response.status(Response.Status.INTERNAL_SERVER_ERROR).entity(new ErrorResponse(e.getMessage()))).build();
-        }
-    }
+			setHeaders(responseBuilder);
+			return responseBuilder.build();
+		}
+		catch (JsonSyntaxException |QueryException e)
+		{
+			JsonResponseBuilder builder = new JsonResponseBuilder(Response.Status.BAD_REQUEST);
+			return builder.addError(e.getMessage()).build();
+		}
+		catch (BeanValidationException e)
+		{
+			JsonResponseBuilder builder = new JsonResponseBuilder(Response.Status.BAD_REQUEST);
+			return builder.addErrors(e.getErrorMessages()).build();
+		}
+		catch (MemoryMonitorException e)
+		{
+			logger.error("Query failed.", e);
+			System.gc();
+			return setHeaders(Response.status(Response.Status.INTERNAL_SERVER_ERROR).entity(new ErrorResponse(e.getMessage()))).build();
+		}
+		catch (Exception e)
+		{
+			logger.error("Query failed.", e);
+			return setHeaders(Response.status(Response.Status.INTERNAL_SERVER_ERROR).entity(new ErrorResponse(e.getMessage()))).build();
+
+		}catch (OutOfMemoryError e)
+		{
+			logger.error("Out of memory error.", e);
+			return setHeaders(Response.status(Response.Status.INTERNAL_SERVER_ERROR).entity(new ErrorResponse(e.getMessage()))).build();
+		}
+	}
 
     /**
      * Information for this endpoint was taken from https://developer.mozilla.org/en-US/docs/HTTP/Access_control_CORS.
@@ -1177,7 +452,9 @@
 
             jsonResponse.begin();
 
-            List<QueryMetric> queries = queryParser.parseQueryMetric(json);
+			Query mainQuery = queryParser.parseQueryMetric(json);mainQuery = m_queryPreProcessor.preProcess(mainQuery);
+
+			List<QueryMetric> queries = mainQuery.getQueryMetrics();
 
             int queryCount = 0;
             for (QueryMetric query : queries)
@@ -1220,49 +497,69 @@
             ThreadReporter.addDataPoint(REQUEST_TIME, queryTime);
 
 
-            ThreadReporter.submitData(m_longDataPointFactory,
-                    m_stringDataPointFactory, datastore);
+
+			if (m_aggregatedQueryMetrics)
+			{
+				ThreadReporter.gatherData(m_statsMap);
+			}
+			else
+			{ThreadReporter.submitData(m_longDataPointFactory,
+					m_stringDataPointFactory, m_eventBus);
+			}
+
+			//System.out.println("About to process plugins");
+			List<QueryPlugin> plugins = mainQuery.getPlugins();
+			for (QueryPlugin plugin : plugins)
+			{
+				if (plugin instanceof QueryPostProcessingPlugin)
+				{
+					respFile = ((QueryPostProcessingPlugin)plugin).processQueryResults(respFile);
+				}
+			}
 
             ResponseBuilder responseBuilder = Response.status(Response.Status.OK).entity(
                     new FileStreamingOutput(respFile));
 
-            setHeaders(responseBuilder);
-            return responseBuilder.build();
-        } catch (JsonSyntaxException e)
-        {
-            JsonResponseBuilder builder = new JsonResponseBuilder(Response.Status.BAD_REQUEST);
-            return builder.addError(e.getMessage()).build();
-        } catch (QueryException e)
-        {
-            JsonResponseBuilder builder = new JsonResponseBuilder(Response.Status.BAD_REQUEST);
-            return builder.addError(e.getMessage()).build();
-        } catch (BeanValidationException e)
-        {
-            JsonResponseBuilder builder = new JsonResponseBuilder(Response.Status.BAD_REQUEST);
-            return builder.addErrors(e.getErrorMessages()).build();
-        } catch (MemoryMonitorException e)
-        {
-            logger.error("Query failed.", e);
-            Thread.sleep(1000);
-            System.gc();
-            return setHeaders(Response.status(Response.Status.INTERNAL_SERVER_ERROR).entity(new ErrorResponse(e.getMessage()))).build();
-        } catch (IOException e)
-        {
-            logger.error("Failed to open temp folder " + datastore.getCacheDir(), e);
-            return setHeaders(Response.status(Response.Status.INTERNAL_SERVER_ERROR).entity(new ErrorResponse(e.getMessage()))).build();
-        } catch (Exception e)
-        {
-            logger.error("Query failed.", e);
-            return setHeaders(Response.status(Response.Status.INTERNAL_SERVER_ERROR).entity(new ErrorResponse(e.getMessage()))).build();
-        } catch (OutOfMemoryError e)
-        {
-            logger.error("Out of memory error.", e);
-            return setHeaders(Response.status(Response.Status.INTERNAL_SERVER_ERROR).entity(new ErrorResponse(e.getMessage()))).build();
-        } finally
-        {
-            ThreadReporter.clear();
-        }
-    }
+			setHeaders(responseBuilder);
+			return responseBuilder.build();
+		}
+		catch (JsonSyntaxException |QueryException e)
+		{
+			JsonResponseBuilder builder = new JsonResponseBuilder(Response.Status.BAD_REQUEST);
+			return builder.addError(e.getMessage()).build();
+		}
+		catch (BeanValidationException e)
+		{
+			JsonResponseBuilder builder = new JsonResponseBuilder(Response.Status.BAD_REQUEST);
+			return builder.addErrors(e.getErrorMessages()).build();
+		}
+		catch (MemoryMonitorException e)
+		{
+			logger.error("Query failed.", e);
+			Thread.sleep(1000);
+			System.gc();
+			return setHeaders(Response.status(Response.Status.INTERNAL_SERVER_ERROR).entity(new ErrorResponse(e.getMessage()))).build();
+		}
+		catch (IOException e)
+		{
+			logger.error("Failed to open temp folder " + datastore.getCacheDir(), e);
+			return setHeaders(Response.status(Response.Status.INTERNAL_SERVER_ERROR).entity(new ErrorResponse(e.getMessage()))).build();
+		}
+		catch (Exception e)
+		{
+			logger.error("Query failed.", e);
+			return setHeaders(Response.status(Response.Status.INTERNAL_SERVER_ERROR).entity(new ErrorResponse(e.getMessage()))).build();
+		}
+		catch (OutOfMemoryError e)
+		{
+			logger.error("Out of memory error.", e);
+			return setHeaders(Response.status(Response.Status.INTERNAL_SERVER_ERROR).entity(new ErrorResponse(e.getMessage()))).build();
+
+		}finally
+		{
+			ThreadReporter.clear();
+		}
+	}
 
     @OPTIONS
     @Produces(MediaType.APPLICATION_JSON + "; charset=UTF-8")
@@ -1284,41 +581,42 @@
 
         try
         {
-            List<QueryMetric> queries = queryParser.parseQueryMetric(json);
+            List<QueryMetric> queries = queryParser.parseQueryMetric(json).getQueryMetrics();
 
             for (QueryMetric query : queries)
             {
                 datastore.delete(query);
             }
 
-            return setHeaders(Response.status(Response.Status.NO_CONTENT)).build();
-        } catch (JsonSyntaxException e)
-        {
-            JsonResponseBuilder builder = new JsonResponseBuilder(Response.Status.BAD_REQUEST);
-            return builder.addError(e.getMessage()).build();
-        } catch (QueryException e)
-        {
-            JsonResponseBuilder builder = new JsonResponseBuilder(Response.Status.BAD_REQUEST);
-            return builder.addError(e.getMessage()).build();
-        } catch (BeanValidationException e)
-        {
-            JsonResponseBuilder builder = new JsonResponseBuilder(Response.Status.BAD_REQUEST);
-            return builder.addErrors(e.getErrorMessages()).build();
-        } catch (MemoryMonitorException e)
-        {
-            logger.error("Query failed.", e);
-            System.gc();
-            return setHeaders(Response.status(Response.Status.INTERNAL_SERVER_ERROR).entity(new ErrorResponse(e.getMessage()))).build();
-        } catch (Exception e)
-        {
-            logger.error("Delete failed.", e);
-            return setHeaders(Response.status(Response.Status.INTERNAL_SERVER_ERROR).entity(new ErrorResponse(e.getMessage()))).build();
-        } catch (OutOfMemoryError e)
-        {
-            logger.error("Out of memory error.", e);
-            return setHeaders(Response.status(Response.Status.INTERNAL_SERVER_ERROR).entity(new ErrorResponse(e.getMessage()))).build();
-        }
-    }
+			return setHeaders(Response.status(Response.Status.NO_CONTENT)).build();
+		}
+		catch (JsonSyntaxException |QueryException e)
+		{
+			JsonResponseBuilder builder = new JsonResponseBuilder(Response.Status.BAD_REQUEST);
+			return builder.addError(e.getMessage()).build();
+		}
+		catch (BeanValidationException e)
+		{
+			JsonResponseBuilder builder = new JsonResponseBuilder(Response.Status.BAD_REQUEST);
+			return builder.addErrors(e.getErrorMessages()).build();
+		}
+		catch (MemoryMonitorException e)
+		{
+			logger.error("Query failed.", e);
+			System.gc();
+			return setHeaders(Response.status(Response.Status.INTERNAL_SERVER_ERROR).entity(new ErrorResponse(e.getMessage()))).build();
+		}
+		catch (Exception e)
+		{
+			logger.error("Delete failed.", e);
+			return setHeaders(Response.status(Response.Status.INTERNAL_SERVER_ERROR).entity(new ErrorResponse(e.getMessage()))).build();
+
+		}catch (OutOfMemoryError e)
+		{
+			logger.error("Out of memory error.", e);
+			return setHeaders(Response.status(Response.Status.INTERNAL_SERVER_ERROR).entity(new ErrorResponse(e.getMessage()))).build();
+		}
+	}
 
     public static ResponseBuilder getCorsPreflightResponseBuilder(final String requestHeaders,
                                                                   final String requestMethod)
@@ -1402,21 +700,32 @@
     {
         int time = m_ingestTime.getAndSet(0);
         int count = m_ingestedDataPoints.getAndSet(0);
-
-        if (count == 0)
-            return Collections.emptyList();
-
-        DataPointSet dpsCount = new DataPointSet(INGEST_COUNT);
-        DataPointSet dpsTime = new DataPointSet(INGEST_TIME);
-
-        dpsCount.addTag("host", hostName);
-        dpsTime.addTag("host", hostName);
-
-        dpsCount.addDataPoint(m_longDataPointFactory.createDataPoint(now, count));
-        dpsTime.addDataPoint(m_longDataPointFactory.createDataPoint(now, time));
-        List<DataPointSet> ret = new ArrayList<>();
-        ret.add(dpsCount);
-        ret.add(dpsTime);
+		List<DataPointSet> ret = new ArrayList<>();
+
+		if (count != 0)
+			{
+
+		DataPointSet dpsCount = new DataPointSet(INGEST_COUNT);
+		DataPointSet dpsTime = new DataPointSet(INGEST_TIME);
+
+		dpsCount.addTag("host", hostName);
+		dpsTime.addTag("host", hostName);
+
+		dpsCount.addDataPoint(m_longDataPointFactory.createDataPoint(now, count));
+		dpsTime.addDataPoint(m_longDataPointFactory.createDataPoint(now, time));
+
+		ret.add(dpsCount);
+		ret.add(dpsTime);}
+
+		Map<String, SimpleStats> statsMap = m_statsMap.getStatsMap();
+
+		for (Map.Entry<String, SimpleStats> entry : statsMap.entrySet())
+		{
+			String metric = entry.getKey();
+			SimpleStats.Data stats = entry.getValue().getAndClear();
+
+			m_simpleStatsReporter.reportStats(stats, now, metric, ret);
+		}
 
         return ret;
     }
@@ -1482,5 +791,4 @@
             }
         }
     }
->>>>>>> 62d80d7e
 }