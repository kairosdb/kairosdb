--- conflicted
+++ resolved
@@ -20,8 +20,8 @@
 import org.jboss.netty.channel.*;
 import org.junit.Before;
 import org.junit.Test;
+import org.kairosdb.core.DataPoint;
 import org.kairosdb.core.DataPointSet;
-import org.kairosdb.core.TestDataPointFactory;
 import org.kairosdb.core.datapoints.DoubleDataPointFactoryImpl;
 import org.kairosdb.core.datapoints.LongDataPointFactoryImpl;
 import org.kairosdb.core.datastore.*;
@@ -29,6 +29,7 @@
 import org.kairosdb.events.DataPointEvent;
 import org.kairosdb.util.ValidationException;
 
+import javax.annotation.Nullable;
 import java.net.SocketAddress;
 import java.util.Collections;
 
@@ -40,16 +41,15 @@
 {
 	private PutCommand m_command;
 	private FakeDatastore m_datastore;
-	private EventBus m_eventBus;
 
 	@Before
 	public void setup() throws DatastoreException
 	{
-		m_eventBus = new EventBus();
+		EventBus eventBus = new EventBus();
 		m_datastore = new FakeDatastore();
-		m_eventBus.register(m_datastore);
-
-		m_command = new PutCommand(m_eventBus, "test", new LongDataPointFactoryImpl(),
+		eventBus.register(m_datastore);
+
+		m_command = new PutCommand(eventBus, "test", new LongDataPointFactoryImpl(),
 				new DoubleDataPointFactoryImpl());
 	}
 
@@ -111,10 +111,15 @@
 	@Test
 	public void test_tagName_characters_validColonTagName() throws DatastoreException, ValidationException
 	{
-<<<<<<< HEAD
+		m_command.execute(new FakeChannel(), new String[]{"telnet", "metricName", "12345678999", "789", "foo=bar", "fum:fi=barfum"});
+	}
+
+	@Test
+	public void test_tagValue_empty_invalid() throws DatastoreException, ValidationException
+	{
 		try
 		{
-			m_command.execute(new FakeChannel(), new String[]{"telnet", "metricName", "12345678999", "789", "foo=bar", "fum:fi=barfum"});
+			m_command.execute(new FakeChannel(), new String[]{"telnet", "metricName", "12345678999", "789", "foo=bar", "fum="});
 			fail("ValidationException expected");
 		}
 		catch (DatastoreException e)
@@ -123,20 +128,22 @@
 		}
 		catch (ValidationException e)
 		{
-			assertThat(e.getMessage(), equalTo("tag[1].name may contain any character except colon ':', and equals '='."));
-		}
-=======
-		command.execute(new FakeChannel(), new String[]{"telnet", "metricName", "12345678999", "789", "foo=bar", "fum:fi=barfum"});
-
->>>>>>> 8a7a9c88
-	}
-
-	@Test
-	public void test_tagValue_empty_invalid() throws DatastoreException, ValidationException
+			assertThat(e.getMessage(), equalTo("tag[1] must be in the format 'name=value'."));
+		}
+	}
+
+	@Test
+	public void test_tagValue_characters_validColonTagValue() throws DatastoreException, ValidationException
+	{
+		m_command.execute(new FakeChannel(), new String[]{"telnet", "metricName", "12345678999", "789", "foo=bar", "fum=bar:fum"});
+	}
+
+	@Test
+	public void test_tag_invalid() throws DatastoreException, ValidationException
 	{
 		try
 		{
-			m_command.execute(new FakeChannel(), new String[]{"telnet", "metricName", "12345678999", "789", "foo=bar", "fum="});
+			m_command.execute(new FakeChannel(), new String[]{"telnet", "metricName", "12345678999", "789", "foo=bar", "fum-barfum"});
 			fail("ValidationException expected");
 		}
 		catch (DatastoreException e)
@@ -149,47 +156,7 @@
 		}
 	}
 
-	@Test
-	public void test_tagValue_characters_validColonTagValue() throws DatastoreException, ValidationException
-	{
-<<<<<<< HEAD
-		try
-		{
-			m_command.execute(new FakeChannel(), new String[]{"telnet", "metricName", "12345678999", "789", "foo=bar", "fum=bar:fum"});
-			fail("ValidationException expected");
-		}
-		catch (DatastoreException e)
-		{
-			fail("ValidationException expected");
-		}
-		catch (ValidationException e)
-		{
-			assertThat(e.getMessage(), equalTo("tag[1].value may contain any character except colon ':', and equals '='."));
-		}
-=======
-		command.execute(new FakeChannel(), new String[]{"telnet", "metricName", "12345678999", "789", "foo=bar", "fum=bar:fum"});
->>>>>>> 8a7a9c88
-	}
-
-	@Test
-	public void test_tag_invalid() throws DatastoreException, ValidationException
-	{
-		try
-		{
-			m_command.execute(new FakeChannel(), new String[]{"telnet", "metricName", "12345678999", "789", "foo=bar", "fum-barfum"});
-			fail("ValidationException expected");
-		}
-		catch (DatastoreException e)
-		{
-			fail("ValidationException expected");
-		}
-		catch (ValidationException e)
-		{
-			assertThat(e.getMessage(), equalTo("tag[1] must be in the format 'name=value'."));
-		}
-	}
-
-	public class FakeChannel implements Channel
+	public static class FakeChannel implements Channel
 	{
 		@Override
 		public Integer getId()
@@ -353,13 +320,13 @@
 		}
 
 		@Override
-		public int compareTo(Channel o)
+		public int compareTo(@Nullable Channel o)
 		{
 			return 0;
 		}
 	}
 
-	private class FakeDatastore implements Datastore
+	private static class FakeDatastore implements Datastore
 	{
 		private DataPointSet set;
 
@@ -377,11 +344,7 @@
 		public void putDataPoint(DataPointEvent event) throws DatastoreException
 		{
 			if (set == null)
-<<<<<<< HEAD
-				set = new DataPointSet(event.getMetricName(), event.getTags(), Collections.EMPTY_LIST);
-=======
-				set = new DataPointSet(metricName, tags, Collections.<DataPoint>emptyList());
->>>>>>> 8a7a9c88
+				set = new DataPointSet(event.getMetricName(), event.getTags(), Collections.<DataPoint>emptyList());
 
 			set.addDataPoint(event.getDataPoint());
 		}
