package org.kairosdb.eventbus;


import com.google.common.eventbus.AllowConcurrentEvents;
import org.junit.Before;
import org.junit.Test;
import org.kairosdb.core.KairosConfigImpl;

import java.lang.reflect.InvocationTargetException;
import java.lang.reflect.Method;

import static junit.framework.TestCase.assertFalse;
import static junit.framework.TestCase.assertTrue;
import static org.hamcrest.CoreMatchers.equalTo;
import static org.hamcrest.core.IsInstanceOf.instanceOf;
import static org.hamcrest.core.IsNot.not;
import static org.junit.Assert.assertThat;
import static org.junit.Assert.fail;

public class FilterSubscriberTest {

    private static final String FIXTURE_ARGUMENT = "fixture argument";

    private FilterEventBus bus;
    private boolean methodCalled;
    private Object methodArgument;

    @Before
    public void setUp() throws Exception {
<<<<<<< HEAD
        bus = new FilterEventBus(new EventBusConfiguration(new Properties()));
=======
        bus = new EventBusWithFilters(new EventBusConfiguration(new KairosConfigImpl()));
>>>>>>> 84a25b01
        methodCalled = false;
        methodArgument = null;
    }

    @Test(expected = IllegalArgumentException.class)
    public void testCreate_prioityNegative_invalid()
    {
        FilterSubscriber.create(bus, this, getTestSubscriberMethod("recordingMethod"), -1);
    }

   @Test(expected = IllegalArgumentException.class)
    public void testCreate_prioityTooLarge_invalid()
    {
        FilterSubscriber.create(bus, this, getTestSubscriberMethod("recordingMethod"), 101);
    }

    /*@Test
    public void testCreate() {
        FilterSubscriber s1 = FilterSubscriber.create(bus, this, getTestSubscriberMethod("recordingMethod"), 10);
        assertThat(s1, instanceOf(FilterSubscriber.SynchronizedFilterSubscriber.class));

        // a thread-safe method should not create a synchronized subscriber
        FilterSubscriber s2 = FilterSubscriber.create(bus, this, getTestSubscriberMethod("threadSafeMethod"), 10);
        assertThat(s2, not(instanceOf(FilterSubscriber.SynchronizedFilterSubscriber.class)));
    }*/

    @Test
    public void testInvokeSubscriberMethod_basicMethodCall() throws Throwable {
        Method method = getTestSubscriberMethod("recordingMethod");
        FilterSubscriber subscriber = FilterSubscriber.create(bus, this, method, 0);

        Object result = subscriber.invokeSubscriberMethod(FIXTURE_ARGUMENT);

        assertTrue("Subscriber must call provided method", methodCalled);
        assertTrue("Subscriber argument must be exactly the provided object.",
                methodArgument == FIXTURE_ARGUMENT);
        assertThat(result, instanceOf(String.class));
        assertThat(result, equalTo(FIXTURE_ARGUMENT));
    }

    @Test
    public void testInvokeSubscriberMethod_exceptionWrapping() throws Throwable {
        Method method = getTestSubscriberMethod("exceptionThrowingMethod");
        FilterSubscriber subscriber = FilterSubscriber.create(bus, this, method, 100);

        try {
            subscriber.invokeSubscriberMethod(FIXTURE_ARGUMENT);
            fail("Subscribers whose methods throw must throw InvocationTargetException");
        } catch (InvocationTargetException expected) {
            assertThat(expected.getCause(), instanceOf(IntentionalException.class));
        }
    }

    @SuppressWarnings("EmptyCatchBlock")
    @Test
    public void testInvokeSubscriberMethod_errorPassthrough() throws Throwable {
        Method method = getTestSubscriberMethod("errorThrowingMethod");
        FilterSubscriber subscriber = FilterSubscriber.create(bus, this, method, 10);

        try {
            subscriber.dispatchEvent(FIXTURE_ARGUMENT);
            fail("Subscribers whose methods throw Errors must rethrow them");
        } catch (JudgmentError expected) {
        }
    }

    @Test
    public void test_dispatch()
    {
        Method method = getTestSubscriberMethod("recordingMethod");
        FilterSubscriber subscriber = FilterSubscriber.create(bus, this, method, 10);

        Object result = subscriber.dispatchEvent(FIXTURE_ARGUMENT);

        assertTrue("Subscriber must call provided method", methodCalled);
        assertTrue("Subscriber argument must be exactly the provided object.",
                methodArgument == FIXTURE_ARGUMENT);
        assertThat(result, instanceOf(String.class));
        assertThat(result, equalTo(FIXTURE_ARGUMENT));
    }

    private Method getTestSubscriberMethod(String name) {
        try {
            return getClass().getDeclaredMethod(name, Object.class);
        } catch (NoSuchMethodException e) {
            throw new AssertionError();
        }
    }

    /**
     * Records the provided object in {@link #methodArgument} and sets {@link #methodCalled}.  This
     * method is called reflectively by Subscriber during tests, and must remain public.
     *
     * @param arg argument to record.
     */
    @SuppressWarnings("unused")
    @Subscribe
    public Object recordingMethod(Object arg) {
        assertFalse(methodCalled);
        methodCalled = true;
        methodArgument = arg;
        return arg;
    }

    @SuppressWarnings("unused")
    @Subscribe
    public void exceptionThrowingMethod(Object arg) throws Exception {
        throw new IntentionalException();
    }

    /**
     * Local exception subclass to check variety of exception thrown.
     */
    private class IntentionalException extends Exception {

        private static final long serialVersionUID = -2500191180248181379L;
    }

    @SuppressWarnings("unused")
    @Subscribe
    public void errorThrowingMethod(Object arg) {
        throw new JudgmentError();
    }

    @SuppressWarnings("unused")
    @Subscribe
    @AllowConcurrentEvents
    public void threadSafeMethod(Object arg) {
    }

    /**
     * Local Error subclass to check variety of error thrown.
     */
    private class JudgmentError extends Error {

        private static final long serialVersionUID = 634248373797713373L;
    }
}<|MERGE_RESOLUTION|>--- conflicted
+++ resolved
@@ -27,11 +27,7 @@
 
     @Before
     public void setUp() throws Exception {
-<<<<<<< HEAD
-        bus = new FilterEventBus(new EventBusConfiguration(new Properties()));
-=======
-        bus = new EventBusWithFilters(new EventBusConfiguration(new KairosConfigImpl()));
->>>>>>> 84a25b01
+        bus = new FilterEventBus(new EventBusConfiguration(new KairosConfigImpl()));
         methodCalled = false;
         methodArgument = null;
     }
