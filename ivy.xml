--- conflicted
+++ resolved
@@ -7,13 +7,8 @@
 		<conf name="test" extends="default"/>
 	</configurations>
 	<dependencies>
-<<<<<<< HEAD
-		<dependency org="com.google.guava" name="guava" rev="18.0">
-=======
 		<dependency org="com.google.guava" name="guava" rev="19.0">
->>>>>>> 693f52be
 			<artifact name="guava" type="bundle" ext="jar"/>
-
 		</dependency>
 		<dependency org="org.json" name="org.json" rev="chargebee-1.0" />
 		<dependency org="com.google.code.gson" name="gson" rev="2.2.4" />
@@ -29,13 +24,8 @@
 		<!-- provides connection pooling -->
 		<dependency org="c3p0" name="c3p0" rev="0.9.1.2" />
 
-<<<<<<< HEAD
-		<dependency org="org.slf4j" name="slf4j-api" rev="1.7.14" />
-		<dependency org="org.slf4j" name="jul-to-slf4j" rev="1.7.14" />
-=======
 		<dependency org="org.slf4j" name="slf4j-api" rev="1.7.21" />
 		<dependency org="org.slf4j" name="jul-to-slf4j" rev="1.7.21" />
->>>>>>> 693f52be
 		<dependency org="org.apache.commons" name="commons-math3" rev="3.2" />
 		<dependency org="commons-io" name="commons-io" rev="2.4" />
 		<dependency org="com.beust" name="jcommander" rev="1.35" />
