--- conflicted
+++ resolved
@@ -88,8 +88,6 @@
 			</sql>
 		</table_query>
 
-<<<<<<< HEAD
-=======
 		<table_query name="modification_time" result_type="single">
 			<input>
 			</input>
@@ -100,8 +98,6 @@
 			</sql>
 		</table_query>
 
-
->>>>>>> 5c73058d
 		<table_query name="service_keys" result_type="multi">
 			<input>
 				<param name="service" type="string" test="foo"/>
