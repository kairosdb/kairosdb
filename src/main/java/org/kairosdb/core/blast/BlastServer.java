--- conflicted
+++ resolved
@@ -3,26 +3,16 @@
 import com.google.common.base.Stopwatch;
 import com.google.common.collect.ImmutableList;
 import com.google.common.collect.ImmutableSortedMap;
-<<<<<<< HEAD
-=======
 import com.google.common.eventbus.EventBus;
->>>>>>> 7b0aefd1
 import org.apache.commons.lang3.RandomUtils;
 import org.kairosdb.core.DataPoint;
 import org.kairosdb.core.DataPointSet;
 import org.kairosdb.core.KairosDBService;
 import org.kairosdb.core.datapoints.LongDataPointFactory;
 import org.kairosdb.core.datapoints.LongDataPointFactoryImpl;
-<<<<<<< HEAD
-import org.kairosdb.core.datastore.KairosDatastore;
-import org.kairosdb.core.exception.DatastoreException;
-import org.kairosdb.core.exception.KairosDBException;
-import org.kairosdb.core.reporting.KairosMetricReporter;
-=======
 import org.kairosdb.core.exception.KairosDBException;
 import org.kairosdb.core.reporting.KairosMetricReporter;
 import org.kairosdb.events.DataPointEvent;
->>>>>>> 7b0aefd1
 import org.slf4j.Logger;
 import org.slf4j.LoggerFactory;
 
@@ -43,11 +33,7 @@
 	public static final String METRIC_NAME = "kairosdb.blast.metric_name";
 	public static final String TTL = "kairosdb.blast.ttl";
 	private Thread m_serverThread;
-<<<<<<< HEAD
-	private final KairosDatastore m_datastore;
-=======
 	private final EventBus m_evenBus;
->>>>>>> 7b0aefd1
 	private final LongDataPointFactory m_longDataPointFactory;
 	private boolean m_keepRunning = true;
 	private final int m_ttl;
@@ -60,21 +46,12 @@
 	@Inject
 	@Named("HOSTNAME")
 	private String m_hostName = "none";
-<<<<<<< HEAD
-
-	@Inject
-	private LongDataPointFactory m_dataPointFactory = new LongDataPointFactoryImpl();
-
-	@Inject
-	public BlastServer(KairosDatastore datastore,
-=======
 
 	@Inject
 	private LongDataPointFactory m_dataPointFactory = new LongDataPointFactoryImpl();
 
 	@Inject
 	public BlastServer(EventBus evenBus,
->>>>>>> 7b0aefd1
 			LongDataPointFactory longDataPointFactory,
 			@Named(NUMBER_OF_ROWS) int numberOfRows,
 			@Named(DURATION_SECONDS) long durration,
@@ -100,47 +77,12 @@
 	public void stop()
 	{
 		m_keepRunning = false;
-<<<<<<< HEAD
 	}
 
 
 	@Override
 	public void run()
 	{
-		logger.info("Blast Server Running");
-		Stopwatch timer = Stopwatch.createStarted();
-
-		while (m_keepRunning)
-		{
-			long now = System.currentTimeMillis();
-			DataPoint dataPoint = m_longDataPointFactory.createDataPoint(now, 42);
-			int row = RandomUtils.nextInt(0, m_numberOfRows);
-			ImmutableSortedMap<String, String> tags = ImmutableSortedMap.of("row",
-					String.valueOf(row), "host", "blast_server");
-
-			try
-			{
-				m_datastore.putDataPoint(m_metricName, tags, dataPoint, m_ttl);
-			}
-			catch (DatastoreException e)
-			{
-				e.printStackTrace();
-			}
-			m_counter ++;
-
-			if ((m_counter % 100000 == 0) && (timer.elapsed(TimeUnit.SECONDS) > m_durration))
-				m_keepRunning = false;
-
-		}
-=======
->>>>>>> 7b0aefd1
-	}
-
-	@Override
-	public List<DataPointSet> getMetrics(long now)
-	{
-<<<<<<< HEAD
-=======
 		logger.info("Blast Server Running");
 		Stopwatch timer = Stopwatch.createStarted();
 
@@ -165,7 +107,6 @@
 	@Override
 	public List<DataPointSet> getMetrics(long now)
 	{
->>>>>>> 7b0aefd1
 		ImmutableList.Builder<DataPointSet> ret = ImmutableList.builder();
 
 		DataPointSet ds = new DataPointSet("kairosdb.blast.submission_count");
