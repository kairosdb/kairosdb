/*
 * Copyright 2013 Proofpoint Inc.
 *
 *    Licensed under the Apache License, Version 2.0 (the "License");
 *    you may not use this file except in compliance with the License.
 *    You may obtain a copy of the License at
 *
 *        http://www.apache.org/licenses/LICENSE-2.0
 *
 *    Unless required by applicable law or agreed to in writing, software
 *    distributed under the License is distributed on an "AS IS" BASIS,
 *    WITHOUT WARRANTIES OR CONDITIONS OF ANY KIND, either express or implied.
 *    See the License for the specific language governing permissions and
 *    limitations under the License.
 */
package org.kairosdb.datastore.cassandra;

import com.datastax.driver.core.*;
import com.google.common.collect.ImmutableSortedMap;
import com.google.common.collect.Maps;
import com.google.common.collect.MultimapBuilder;
import com.google.common.collect.SetMultimap;
import com.google.inject.Inject;
import com.google.inject.name.Named;
import org.kairosdb.core.DataPoint;
import org.kairosdb.core.KairosDataPointFactory;
import org.kairosdb.core.datapoints.LegacyDataPointFactory;
import org.kairosdb.core.datapoints.LongDataPointFactory;
import org.kairosdb.core.datapoints.LongDataPointFactoryImpl;
import org.kairosdb.core.datastore.*;
import org.kairosdb.core.exception.DatastoreException;
import org.kairosdb.core.reporting.ThreadReporter;
import org.kairosdb.util.KDataOutput;
import org.kairosdb.util.MemoryMonitor;
import org.slf4j.Logger;
import org.slf4j.LoggerFactory;

import java.io.IOException;
import java.io.UnsupportedEncodingException;
import java.nio.ByteBuffer;
import java.nio.charset.Charset;
import java.util.*;
import java.util.regex.Matcher;
import java.util.regex.Pattern;

import static com.google.common.base.Preconditions.checkNotNull;

public class CassandraDatastore implements Datastore {
    public static final Logger logger = LoggerFactory.getLogger(CassandraDatastore.class);

    public static final String CREATE_KEYSPACE = "" +
            "CREATE KEYSPACE IF NOT EXISTS %s" +
            "  WITH REPLICATION = {'class': 'SimpleStrategy'," +
            "  'replication_factor' : %d }";

    public static final String DATA_POINTS_TABLE = "" +
            "CREATE TABLE IF NOT EXISTS data_points (\n" +
            "  key blob,\n" +
            "  column1 blob,\n" +
            "  value blob,\n" +
            "  PRIMARY KEY ((key), column1)\n" +
            ") WITH COMPACT STORAGE " +
            "   AND CLUSTERING ORDER BY (column1 DESC) " + // This should fit the default use case better
            "   AND compaction = {'timestamp_resolution': 'MICROSECONDS'," +
            "                     'max_sstable_age_days': '31'," +
            "                     'base_time_seconds': '7200'," +
            "                     'class': 'org.apache.cassandra.db.compaction.DateTieredCompactionStrategy'}";

    public static final String ROW_KEY_INDEX_TABLE = "" +
            "CREATE TABLE IF NOT EXISTS row_key_index (\n" +
            "  key blob,\n" +
            "  column1 blob,\n" +
            "  value blob,\n" +
            "  PRIMARY KEY ((key), column1)\n" +
            ") WITH COMPACT STORAGE";

    public static final String STRING_INDEX_TABLE = "" +
            "CREATE TABLE IF NOT EXISTS string_index (\n" +
            "  key blob,\n" +
            "  column1 text,\n" +
            "  value blob,\n" +
            "  PRIMARY KEY ((key), column1)\n" +
            ") WITH COMPACT STORAGE";


    public static final String DATA_POINTS_INSERT = "INSERT INTO data_points " +
            "(key, column1, value) VALUES (?, ?, ?) USING TTL ?";

    public static final String ROW_KEY_INDEX_INSERT = "INSERT INTO row_key_index " +
            "(key, column1, value) VALUES (?, ?, 0x00) USING TTL ?";

    public static final String STRING_INDEX_INSERT = "INSERT INTO string_index " +
            "(key, column1, value) VALUES (?, ?, 0x00)";

    public static final String QUERY_STRING_INDEX = "SELECT column1 FROM string_index WHERE key = ?";

<<<<<<< HEAD
    public static final String QUERY_ROW_KEY_INDEX = "SELECT column1 FROM row_key_index WHERE key = ? AND column1 >= ? and column1 <= ? LIMIT ?";
=======
    public static final String QUERY_ROW_KEY_INDEX = "SELECT column1 FROM row_key_index WHERE key = ? AND column1 >= ? and column1 <=? LIMIT ?";
>>>>>>> 13881d19

    public static final String QUERY_DATA_POINTS = "SELECT column1, value FROM data_points WHERE key IN ( ? ) AND column1 >= ? and column1 < ?";

    public static final int LONG_FLAG = 0x0;
    public static final int FLOAT_FLAG = 0x1;

    public static final DataPointsRowKeySerializer DATA_POINTS_ROW_KEY_SERIALIZER = new DataPointsRowKeySerializer();

    public final long m_rowWidthRead;
    public final long m_rowWidthWrite;

    public static final String KEY_QUERY_TIME = "kairosdb.datastore.cassandra.key_query_time";

    public static final String ROW_KEY_METRIC_NAMES = "metric_names";
    public static final String ROW_KEY_TAG_NAMES = "tag_names";
    public static final String ROW_KEY_TAG_VALUES = "tag_values";
    private static final Charset UTF_8 = Charset.forName("UTF-8");

    private final CassandraClient m_cassandraClient;
    private final Session m_session;

    private final PreparedStatement m_psInsertData;
    private final PreparedStatement m_psInsertRowKey;
    private final PreparedStatement m_psInsertString;
    private final PreparedStatement m_psQueryStringIndex;
    private final PreparedStatement m_psQueryRowKeyIndex;
    private final PreparedStatement m_psQueryDataPoints;

    private DataCache<DataPointsRowKey> m_rowKeyCache = new DataCache<>(1024);

    private DataCache<String> m_metricNameCache = new DataCache<>(1024);
    private DataCache<String> m_tagNameCache = new DataCache<>(1024);
    private DataCache<String> m_tagValueCache = new DataCache<>(1024);

    private final KairosDataPointFactory m_kairosDataPointFactory;

    private CassandraConfiguration m_cassandraConfiguration;

    @Inject
    private LongDataPointFactory m_longDataPointFactory = new LongDataPointFactoryImpl();

    @Inject
    private List<RowKeyListener> m_rowKeyListeners = Collections.EMPTY_LIST;

    @Inject
    public CassandraDatastore(@Named("HOSTNAME") final String hostname,
                              CassandraClient cassandraClient,
                              CassandraConfiguration cassandraConfiguration,
                              KairosDataPointFactory kairosDataPointFactory) throws DatastoreException {
        m_cassandraClient = cassandraClient;
        m_kairosDataPointFactory = kairosDataPointFactory;

        setupSchema();

        m_session = m_cassandraClient.getKeyspaceSession();

        m_psInsertData = m_session.prepare(DATA_POINTS_INSERT).setConsistencyLevel(cassandraConfiguration.getDataWriteLevelDataPoint());
        m_psInsertRowKey = m_session.prepare(ROW_KEY_INDEX_INSERT).setConsistencyLevel(cassandraConfiguration.getDataWriteLevelMeta());
        m_psInsertString = m_session.prepare(STRING_INDEX_INSERT).setConsistencyLevel(cassandraConfiguration.getDataWriteLevelMeta());
        m_psQueryStringIndex = m_session.prepare(QUERY_STRING_INDEX).setConsistencyLevel(cassandraConfiguration.getDataReadLevel());
        m_psQueryRowKeyIndex = m_session.prepare(QUERY_ROW_KEY_INDEX).setConsistencyLevel(cassandraConfiguration.getDataReadLevel());
        m_psQueryDataPoints = m_session.prepare(QUERY_DATA_POINTS).setConsistencyLevel(cassandraConfiguration.getDataReadLevel());

        m_cassandraConfiguration = cassandraConfiguration;

        m_rowWidthRead = cassandraConfiguration.getRowWidthRead();
        m_rowWidthWrite = cassandraConfiguration.getRowWidthWrite();

        m_rowKeyCache = new DataCache<>(m_cassandraConfiguration.getRowKeyCacheSize());
        m_metricNameCache = new DataCache<>(m_cassandraConfiguration.getStringCacheSize());
        m_tagNameCache = new DataCache<>(m_cassandraConfiguration.getStringCacheSize());
        m_tagValueCache = new DataCache<>(m_cassandraConfiguration.getStringCacheSize());
    }

    public long getRowWidthRead() {
        return m_rowWidthRead;
    }

    public long getRowWidthWrite() {
        return m_rowWidthWrite;
    }

    private void setupSchema() {
        try (Session session = m_cassandraClient.getSession()) {
            ResultSet rs = session.execute("SELECT release_version FROM system.local");

            final String version = rs.all().get(0).getString(0);
            if(version.startsWith("3")) {
                logger.info("Warning: V3 auto setup not supported, schema needs to exist");
                return;
            }

            PreparedStatement ps = session.prepare("SELECT * FROM system.schema_keyspaces WHERE keyspace_name = ?");
            List<Row> rows = session.execute(ps.bind(m_cassandraClient.getKeyspace())).all();
            if (rows.size() != 0) {
                logger.info("Keyspace '" + m_cassandraClient.getKeyspace() + "' already exists");
                return;
            }

            session.execute(String.format(CREATE_KEYSPACE, m_cassandraClient.getKeyspace(), m_cassandraConfiguration.getReplicationFactor()));
        }

        try (Session session = m_cassandraClient.getKeyspaceSession()) {
            session.execute(DATA_POINTS_TABLE);
            session.execute(ROW_KEY_INDEX_TABLE);
            session.execute(STRING_INDEX_TABLE);
        }
    }

    public void increaseMaxBufferSizes() {
        /*m_dataPointWriteBuffer.increaseMaxBufferSize();
		m_rowKeyWriteBuffer.increaseMaxBufferSize();
		m_stringIndexWriteBuffer.increaseMaxBufferSize();*/
    }

    public void cleanRowKeyCache() {
        long currentRow = calculateRowTimeRead(System.currentTimeMillis());

        Set<DataPointsRowKey> keys = m_rowKeyCache.getCachedKeys();

        for (DataPointsRowKey key : keys) {
            if (key.getTimestamp() != currentRow) {
                m_rowKeyCache.removeKey(key);
            }
        }
    }

    @Override
    public void close() throws InterruptedException {
        m_session.close();
        m_cassandraClient.close();
    }

    @Override
    public void putDataPoint(String metricName,
                             ImmutableSortedMap<String, String> tags,
                             DataPoint dataPoint,
                             int ttl) throws DatastoreException {
        try {
            DataPointsRowKey rowKey = null;
            //time the data is written.
            long writeTime = System.currentTimeMillis();
            if (0 == ttl)
                ttl = m_cassandraConfiguration.getDatapointTtl();

            int rowKeyTtl = 0;
            //Row key will expire after configured ReadRowWidth
            if (ttl != 0)
                rowKeyTtl = ttl + ((int) (m_rowWidthWrite / 1000));

            long rowTime = calculateRowTimeWrite(dataPoint.getTimestamp());

            rowKey = new DataPointsRowKey(metricName, rowTime, dataPoint.getDataStoreDataType(),
                    tags);

            long now = System.currentTimeMillis();

            //Write out the row key if it is not cached
            DataPointsRowKey cachedKey = m_rowKeyCache.cacheItem(rowKey);
            if (cachedKey == null) {
                BoundStatement bs = new BoundStatement(m_psInsertRowKey);
                bs.setBytes(0, ByteBuffer.wrap(metricName.getBytes(UTF_8)));
                bs.setBytes(1, DATA_POINTS_ROW_KEY_SERIALIZER.toByteBuffer(rowKey));
                bs.setInt(2, rowKeyTtl);
                m_session.executeAsync(bs);

				/*m_rowKeyWriteBuffer.addData(metricName, rowKey, "", now, rowKeyTtl);*/
                for (RowKeyListener rowKeyListener : m_rowKeyListeners)
                    rowKeyListener.addRowKey(metricName, rowKey, rowKeyTtl);
            } else
                rowKey = cachedKey;

            //Write metric name if not in cache
            String cachedName = m_metricNameCache.cacheItem(metricName);
            if (cachedName == null) {
                if (metricName.length() == 0) {
                    logger.warn(
                            "Attempted to add empty metric name to string index. Row looks like: " + dataPoint
                    );
                }
                BoundStatement bs = new BoundStatement(m_psInsertString);
                bs.setBytes(0, ByteBuffer.wrap(ROW_KEY_METRIC_NAMES.getBytes(UTF_8)));
                bs.setString(1, metricName);
                m_session.executeAsync(bs);
				/*m_stringIndexWriteBuffer.addData(ROW_KEY_METRIC_NAMES,
						metricName, "", now);*/
            }

            //Check tag names and values to write them out
            for (String tagName : tags.keySet()) {
                String cachedTagName = m_tagNameCache.cacheItem(tagName);
                if (cachedTagName == null) {
                    if (tagName.length() == 0) {
                        logger.warn(
                                "Attempted to add empty tagName to string cache for metric: " + metricName
                        );
                    }
                    BoundStatement bs = new BoundStatement(m_psInsertString);
                    bs.setBytes(0, ByteBuffer.wrap(ROW_KEY_TAG_NAMES.getBytes(UTF_8)));
                    bs.setString(1, tagName);
                    m_session.executeAsync(bs);
					/*m_stringIndexWriteBuffer.addData(ROW_KEY_TAG_NAMES,
							tagName, "", now);*/

                }

                String value = tags.get(tagName);
                String cachedValue = m_tagValueCache.cacheItem(value);
                if (cachedValue == null) {
                    if (value.toString().length() == 0) {
                        logger.warn(
                                "Attempted to add empty tagValue (tag name " + tagName + ") to string cache for metric: " + metricName
                        );
                    }
                    BoundStatement bs = new BoundStatement(m_psInsertString);
                    bs.setBytes(0, ByteBuffer.wrap(ROW_KEY_TAG_VALUES.getBytes(UTF_8)));
                    bs.setString(1, value);
                    m_session.executeAsync(bs);
					/*m_stringIndexWriteBuffer.addData(ROW_KEY_TAG_VALUES,
							value, "", now);*/
                }
            }

            int columnTime = getColumnName(rowTime, dataPoint.getTimestamp());
            KDataOutput kDataOutput = new KDataOutput();
            dataPoint.writeValueToBuffer(kDataOutput);
			/*m_dataPointWriteBuffer.addData(rowKey, columnTime,
					kDataOutput.getBytes(), writeTime, ttl);*/


            BoundStatement boundStatement = new BoundStatement(m_psInsertData);
            boundStatement.setBytes(0, DATA_POINTS_ROW_KEY_SERIALIZER.toByteBuffer(rowKey));
            ByteBuffer b = ByteBuffer.allocate(4);
            b.putInt(columnTime);
            b.rewind();
            boundStatement.setBytes(1, b);
            boundStatement.setBytes(2, ByteBuffer.wrap(kDataOutput.getBytes()));
            boundStatement.setInt(3, ttl);
            m_session.executeAsync(boundStatement);
        } catch (Exception e) {
            throw new DatastoreException(e);
        }
    }

    private Iterable<String> queryStringIndex(final String key) {

        BoundStatement bs = m_psQueryStringIndex.bind();
        try {
            bs.setBytes(0, ByteBuffer.wrap(key.getBytes("UTF-8")));
        } catch (UnsupportedEncodingException ex) {
            throw new RuntimeException(ex);
        }

        ResultSet rs = m_session.execute(bs);

        List<String> ret = new ArrayList<>();
        for (Row r : rs) {
            ret.add(r.getString("column1"));
        }

        return ret;
    }

    @Override
    public Iterable<String> getMetricNames() {
        return queryStringIndex(ROW_KEY_METRIC_NAMES);
    }

    @Override
    public Iterable<String> getTagNames() {
        return queryStringIndex(ROW_KEY_TAG_NAMES);
    }

    @Override
    public Iterable<String> getTagValues() {
        return queryStringIndex(ROW_KEY_TAG_VALUES);
    }

    @Override
    public TagSet queryMetricTags(DatastoreMetricQuery query) {
        TagSetImpl tagSet = new TagSetImpl();
        Collection<DataPointsRowKey> rowKeys = getKeysForQueryIterator(query, 50);

        MemoryMonitor mm = new MemoryMonitor(20);
        for (DataPointsRowKey key : rowKeys) {
            for (Map.Entry<String, String> tag : key.getTags().entrySet()) {
                tagSet.addTag(tag.getKey(), tag.getValue());
                mm.checkMemoryAndThrowException();
            }
        }

        return (tagSet);
    }

    @Override
    public void queryDatabase(DatastoreMetricQuery query, QueryCallback queryCallback) {
        queryWithRowKeys(query, queryCallback, getKeysForQueryIterator(query));
    }

    private void queryWithRowKeys(DatastoreMetricQuery query,
                                  QueryCallback queryCallback, Collection<DataPointsRowKey> rowKeys) {
        long startTime = System.currentTimeMillis();
        long currentTimeTier = 0L;
        String currentType = null;

        List<CQLQueryRunner> runners = new ArrayList<>();
        List<DataPointsRowKey> queryKeys = new ArrayList<>();

        MemoryMonitor mm = new MemoryMonitor(20);

        if (rowKeys.size() < 64) {
            queryKeys.addAll(rowKeys);
        } else {
            for (DataPointsRowKey rowKey : rowKeys) {
                if (currentTimeTier == 0L)
                    currentTimeTier = rowKey.getTimestamp();

                if (currentType == null)
                    currentType = rowKey.getDataType();

                if ((rowKey.getTimestamp() == currentTimeTier) &&
                        (currentType.equals(rowKey.getDataType()))) {
                    queryKeys.add(rowKey);
                } else {
                    // logger.info("Creating new query runner: metric={} size={}", queryKeys.get(0).getMetricName(), queryKeys.size());
                    runners.add(new CQLQueryRunner(m_session, m_psQueryDataPoints, m_kairosDataPointFactory,
                            queryKeys,
                            query.getStartTime(), query.getEndTime(), m_rowWidthRead, queryCallback, query.getLimit(), query.getOrder()));

                    queryKeys = new ArrayList<>();
                    queryKeys.add(rowKey);
                    currentTimeTier = rowKey.getTimestamp();
                    currentType = rowKey.getDataType();
                }
                mm.checkMemoryAndThrowException();
            }
        }

        //There may be stragglers that are not ran
        if (!queryKeys.isEmpty()) {
            // logger.info("Creating new runner for remaining keys: metric={} size={}", queryKeys.get(0).getMetricName(), queryKeys.size());
            runners.add(new CQLQueryRunner(m_session, m_psQueryDataPoints, m_kairosDataPointFactory,
                    queryKeys,
                    query.getStartTime(), query.getEndTime(), m_rowWidthRead, queryCallback, query.getLimit(), query.getOrder()));
        }

        ThreadReporter.addDataPoint(KEY_QUERY_TIME, System.currentTimeMillis() - startTime);

        //Changing the check rate
        mm.setCheckRate(1);
        try {
            // TODO: Run this with multiple threads - not easily possible with how QueryCallback behaves
            for (CQLQueryRunner runner : runners) {
                runner.runQuery();

                mm.checkMemoryAndThrowException();
            }

            queryCallback.endDataPoints();
        } catch (IOException e) {
            e.printStackTrace();
        }
    }

    @Override
    public void deleteDataPoints(DatastoreMetricQuery deleteQuery) throws DatastoreException {
        checkNotNull(deleteQuery);

        long now = System.currentTimeMillis();

        boolean deleteAll = false;
        if (deleteQuery.getStartTime() == Long.MIN_VALUE && deleteQuery.getEndTime() == Long.MAX_VALUE)
            deleteAll = true;

        Iterator<DataPointsRowKey> rowKeyIterator = getKeysForQueryIterator(deleteQuery).iterator();
        List<DataPointsRowKey> partialRows = new ArrayList<>();

        while (rowKeyIterator.hasNext()) {
            DataPointsRowKey rowKey = rowKeyIterator.next();
            long rowKeyTimestamp = rowKey.getTimestamp();
            // TODO check which width to use
            if (deleteQuery.getStartTime() <= rowKeyTimestamp && (deleteQuery.getEndTime() >= rowKeyTimestamp + m_rowWidthRead - 1)) {
                // TODO fix me
                //m_dataPointWriteBuffer.deleteRow(rowKey, now);  // delete the whole row
                //m_rowKeyWriteBuffer.deleteColumn(rowKey.getMetricName(), rowKey, now); // Delete the index
                m_rowKeyCache.clear();
            } else {
                partialRows.add(rowKey);
            }
        }

        queryWithRowKeys(deleteQuery, new DeletingCallback(deleteQuery.getName()), partialRows);

        // If index is gone, delete metric name from Strings column family
        if (deleteAll) {
            //m_rowKeyWriteBuffer.deleteRow(deleteQuery.getName(), now);
            //todo fix me
            //m_stringIndexWriteBuffer.deleteColumn(ROW_KEY_METRIC_NAMES, deleteQuery.getName(), now);
            m_rowKeyCache.clear();
            m_metricNameCache.clear();
        }
    }

    private SortedMap<String, String> getTags(DataPointRow row) {
        TreeMap<String, String> map = new TreeMap<>();
        for (String name : row.getTagNames()) {
            map.put(name, row.getTagValue(name));
        }

        return map;
    }

    public Collection<DataPointsRowKey> getKeysForQueryIterator(DatastoreMetricQuery query) {
        return getKeysForQueryIterator(query, m_cassandraConfiguration.getMaxRowKeysForQuery() + 1);
    }


    /**
     * Returns the row keys for the query in tiers ie grouped by row key timestamp
     *
     * @param query query
     * @return row keys for the query
     */
    public Collection<DataPointsRowKey> getKeysForQueryIterator(DatastoreMetricQuery query, int limit) {
        Collection<DataPointsRowKey> ret = null;

        List<QueryPlugin> plugins = query.getPlugins();

        //First plugin that works gets it.
        for (QueryPlugin plugin : plugins) {
            if (plugin instanceof CassandraRowKeyPlugin) {
                ret = ((CassandraRowKeyPlugin) plugin).getKeysForQueryIterator(query);
                break;
            }
        }

        //Default to old behavior if no plugin was provided
        if (ret == null) {
            ret = getMatchingRowKeys(query.getName(), query.getStartTime(),
                    query.getEndTime(), query.getTags(), limit);
        }

        if (ret.size() > m_cassandraConfiguration.getMaxRowKeysForQuery()) {
            throw new MaxRowKeysForQueryExceededException(String.format("Query for metric %s matches %d row keys, but only %d are allowed",
                    query.getName(), ret.size(), m_cassandraConfiguration.getMaxRowKeysForQuery()));
        }

        return ret;
    }

    public long calculateRowTimeRead(long timestamp) {
        return (timestamp - (Math.abs(timestamp) % m_rowWidthRead));
    }

    public long calculateRowTimeWrite(long timestamp) {
        return (timestamp - (Math.abs(timestamp) % m_rowWidthWrite));
    }


    /**
     * This is just for the delete operation of old data points.
     *
     * @param rowTime
     * @param timestamp
     * @param isInteger
     * @return
     */
    @SuppressWarnings("PointlessBitwiseExpression")
    private static int getColumnName(long rowTime, long timestamp, boolean isInteger) {
        int ret = (int) (timestamp - rowTime);

        if (isInteger)
            return ((ret << 1) | LONG_FLAG);
        else
            return ((ret << 1) | FLOAT_FLAG);

    }

    @SuppressWarnings("PointlessBitwiseExpression")
    public static int getColumnName(long rowTime, long timestamp) {
        int ret = (int) (timestamp - rowTime);

		/*
			The timestamp is shifted to support legacy datapoints that
			used the extra bit to determine if the value was long or double
		 */
        return (ret << 1);
    }

    public static long getColumnTimestamp(long rowTime, int columnName) {
        return (rowTime + (long) (columnName >>> 1));
    }

    public static boolean isLongValue(int columnName) {
        return ((columnName & 0x1) == LONG_FLAG);
    }

    private static final Pattern GLOB_PATTERN = Pattern.compile("\\?|\\*");

    /**
     * Convert a GLOB style pattern ("*" for any number of any char, "?" for exactly one char) to a regex pattern.
     *
     * Code borrowed from Spring's AntPathMatcher.java (Apache 2 license)
     */
    public static Pattern convertGlobToPattern(String pattern) {
        StringBuilder patternBuilder = new StringBuilder();
        Matcher matcher = GLOB_PATTERN.matcher(pattern);
        int end = 0;
        while (matcher.find()) {
            patternBuilder.append(quote(pattern, end, matcher.start()));
            String match = matcher.group();
            if ("?".equals(match)) {
                patternBuilder.append('.');
            } else if ("*".equals(match)) {
                patternBuilder.append(".*");
            }
            end = matcher.end();
        }
        patternBuilder.append(quote(pattern, end, pattern.length()));
        return Pattern.compile(patternBuilder.toString());
    }

    private static String quote(String s, int start, int end) {
        if (start == end) {
            return "";
        }
        return Pattern.quote(s.substring(start, end));
    }

    /**
     * Return whether the given input value matches any of the given GLOB-style patterns.
     */
    public static boolean matchesAny(final String value, final Collection<Pattern> patterns) {
        for (Pattern pattern : patterns) {
            if (pattern.matcher(value).matches()) {
                return true;
            }
        }
        return false;
    }

    private static void filterAndAddKeys(String metricName, SetMultimap<String, String> filterTags, ResultSet rs, List<DataPointsRowKey> targetList) {
        long startTime = System.currentTimeMillis();
        final DataPointsRowKeySerializer keySerializer = new DataPointsRowKeySerializer();
        final SetMultimap<String, Pattern> tagPatterns = MultimapBuilder.hashKeys(filterTags.size()).hashSetValues().build();
        for (Map.Entry<String, String> entry : filterTags.entries()) {
            tagPatterns.put(entry.getKey(), convertGlobToPattern(entry.getValue()));
        }
        int i = 0;
        for (Row r : rs) {
            i++;
            DataPointsRowKey key = keySerializer.fromByteBuffer(r.getBytes("column1"));
            Map<String, String> tags = key.getTags();

            boolean skipKey = false;
            for (String tag : filterTags.keySet()) {
                String value = tags.get(tag);
                if (value == null || !matchesAny(value, tagPatterns.get(tag))) {
                    skipKey = true;
                    break;
                }
            }
            if (!skipKey) {
                targetList.add(key);
            }
        }
        if (i > 5000 || targetList.size() > 100) {
            final long endTime = System.currentTimeMillis();
            logger.warn("filterAndAddKeys: metric={} read={} filtered={} time={}", metricName, i, targetList.size(), (endTime - startTime));
        }
    }

    private List<DataPointsRowKey> getMatchingRowKeys(String metricName, long startTime, long endTime, SetMultimap<String, String> filterTags, int limit) {
        final List<DataPointsRowKey> rowKeys = new ArrayList<>();
        final DataPointsRowKeySerializer keySerializer = new DataPointsRowKeySerializer();

        ByteBuffer bMetricName;
        try {
            bMetricName = ByteBuffer.wrap(metricName.getBytes("UTF-8"));
        } catch (UnsupportedEncodingException ex) {
            throw new RuntimeException(ex);
        }

        // logger.info("querying from={} to={}", startTime, endTime);

        BoundStatement bs = m_psQueryRowKeyIndex.bind();
        bs.bind(3, limit);

        if ((startTime < 0) && (endTime >= 0)) {
            DataPointsRowKey startKey = new DataPointsRowKey(metricName, calculateRowTimeRead(startTime), "");
            DataPointsRowKey endKey = new DataPointsRowKey(metricName, calculateRowTimeRead(endTime), "");
            endKey.setEndSearchKey(true);

            bs.setBytes(0, bMetricName);
            bs.setBytes(1, keySerializer.toByteBuffer(startKey));
            bs.setBytes(2, keySerializer.toByteBuffer(endKey));

            ResultSet rs = m_session.execute(bs);

            filterAndAddKeys(metricName, filterTags, rs, rowKeys);

            startKey = new DataPointsRowKey(metricName, calculateRowTimeRead(0), "");
            endKey = new DataPointsRowKey(metricName, calculateRowTimeRead(endTime), "");

            bs.setBytes(1, keySerializer.toByteBuffer(startKey));
            bs.setBytes(2, keySerializer.toByteBuffer(endKey));

            rs = m_session.execute(bs);
            filterAndAddKeys(metricName, filterTags, rs, rowKeys);
        } else {
            long calculatedStarTime = calculateRowTimeRead(startTime);
            // Use write width here, as END time is upper bound for query and end with produces the bigger timestamp
            long calculatedEndTime = calculateRowTimeWrite(endTime);
            // logger.info("calculated: s={} cs={} e={} ce={}", startTime, calculatedStarTime, endTime, calculatedEndTime);

            DataPointsRowKey startKey = new DataPointsRowKey(metricName, calculatedStarTime, "");
            DataPointsRowKey endKey = new DataPointsRowKey(metricName, calculatedEndTime, "");
            endKey.setEndSearchKey(true);

            bs.setBytes(0, bMetricName);
            bs.setBytes(1, keySerializer.toByteBuffer(startKey));
            bs.setBytes(2, keySerializer.toByteBuffer(endKey));

            ResultSet rs = m_session.execute(bs);
            filterAndAddKeys(metricName, filterTags, rs, rowKeys);
        }


        return rowKeys;
    }

    private class DeletingCallback implements QueryCallback {
        private SortedMap<String, String> m_currentTags;
        private DataPointsRowKey m_currentRow;
        private long m_now = System.currentTimeMillis();
        private final String m_metric;
        private String m_currentType;

        public DeletingCallback(String metric) {
            m_metric = metric;
        }


        @Override
        public void addDataPoint(DataPoint datapoint) throws IOException {
            long time = datapoint.getTimestamp();
            long rowTime = calculateRowTimeWrite(time);
            if (m_currentRow == null) {
                m_currentRow = new DataPointsRowKey(m_metric, rowTime, m_currentType, m_currentTags);
            }

            int columnName;
            //Handle old column name format.
            //We get the type after it has been translated from "" to kairos_legacy
            if (m_currentType.equals(LegacyDataPointFactory.DATASTORE_TYPE)) {
                columnName = getColumnName(rowTime, time, datapoint.isLong());
            } else
                columnName = getColumnName(rowTime, time);

            //todo fix me
            //m_dataPointWriteBuffer.deleteColumn(m_currentRow, columnName, m_now);
        }

        @Override
        public void startDataPointSet(String dataType, Map<String, String> tags) throws IOException {
            m_currentType = dataType;
            m_currentTags = new TreeMap<String, String>(tags);
            //This causes the row key to get reset with the first data point
            m_currentRow = null;
        }

        @Override
        public void endDataPoints() {
        }
    }
}<|MERGE_RESOLUTION|>--- conflicted
+++ resolved
@@ -94,11 +94,7 @@
 
     public static final String QUERY_STRING_INDEX = "SELECT column1 FROM string_index WHERE key = ?";
 
-<<<<<<< HEAD
     public static final String QUERY_ROW_KEY_INDEX = "SELECT column1 FROM row_key_index WHERE key = ? AND column1 >= ? and column1 <= ? LIMIT ?";
-=======
-    public static final String QUERY_ROW_KEY_INDEX = "SELECT column1 FROM row_key_index WHERE key = ? AND column1 >= ? and column1 <=? LIMIT ?";
->>>>>>> 13881d19
 
     public static final String QUERY_DATA_POINTS = "SELECT column1, value FROM data_points WHERE key IN ( ? ) AND column1 >= ? and column1 < ?";
 
@@ -685,7 +681,7 @@
         // logger.info("querying from={} to={}", startTime, endTime);
 
         BoundStatement bs = m_psQueryRowKeyIndex.bind();
-        bs.bind(3, limit);
+        bs.setInt(3, limit);
 
         if ((startTime < 0) && (endTime >= 0)) {
             DataPointsRowKey startKey = new DataPointsRowKey(metricName, calculateRowTimeRead(startTime), "");
@@ -695,6 +691,7 @@
             bs.setBytes(0, bMetricName);
             bs.setBytes(1, keySerializer.toByteBuffer(startKey));
             bs.setBytes(2, keySerializer.toByteBuffer(endKey));
+
 
             ResultSet rs = m_session.execute(bs);
 
@@ -721,6 +718,7 @@
             bs.setBytes(0, bMetricName);
             bs.setBytes(1, keySerializer.toByteBuffer(startKey));
             bs.setBytes(2, keySerializer.toByteBuffer(endKey));
+            bs.bind(3, limit);
 
             ResultSet rs = m_session.execute(bs);
             filterAndAddKeys(metricName, filterTags, rs, rowKeys);
