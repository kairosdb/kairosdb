<!--
	To use Highcharts instead of Flot
	1) Download highcharts.js and add to the js directory
	2) Uncomment the include line for highcharts js in index.html and view.html
-->

<html xmlns="http://www.w3.org/1999/html">

<head profile="http://www.w3.org/2005/10/profile">
	<link rel="icon"
		type="image/png"
		href="img/favicon.png"/>

	<link href="css/cupertino/jquery-ui-1.10.0.custom.css" rel="stylesheet">
	<link href="css/style.css" rel="stylesheet">
	<link href="css/combobox.css" rel="stylesheet">
	<link href="css/jquery.dropdown.css" rel="stylesheet">

	<script src="js/jquery.1.9.0.min.js"></script>
	<script src="js/kairosdb.js"></script>
	<script src="js/kairosdb-query.js"></script>
	<script src="js/kairosdb-flot.js"></script>
	<script src="js/kairosdb-highcharts.js"></script>
	<script src="js/jquery-ui-1.10.0.custom.min.js"></script>
	<script src="js/graph.js"></script>
	<script src="js/jquery.flot.min.js"></script>
	<script src="js/jquery.flot.time.js"></script>
	<script src="js/jquery.flot.selection.js"></script>
	<script src="js/jquery.flot.resize.js"></script>
	<script src="js/jquery.dropdown.min.js"></script>
    <script src="js/blob.js"></script>
    <script src="js/fileSaver.js"></script>
    <script src="js/dataExporter.js"></script>
	<!--<script src="js/highcharts.js"></script>-->
	<script src="js/combobox.js"></script>
	<script src="js/numeral.min.js"></script>
    <script src="js/jstz-1.0.4.min.js"></script>

    <script language="javascript">
        function getTimezoneName() {
            timezone = jstz.determine_timezone();
            return timezone.name();
        }

        function getAllZones() {
            timezones = jstz.olson.timezones;

        }
    </script>

	<script>
		var metricNames = [];

		$(function () {
			if(!window.console){ window.console = {log: function(){} }; } // If not console, don't log

			var $startTime = $("#startTime");
			var $endTime = $("#endTime");

			$("#saveButton").button().button("enable");
			$("#submitButtonJSON").button().click(exportJsonQueryData);
			$("#submitButtonCSV").button().click(exportCsvQueryData);
			$("#submitButton").button().click(updateChart);
			$("#showQueryButton").button().click(showQuery);
			$("#deleteButton").button().click(deleteDataPoints).button("disable");
			$startTime.datepicker();
			$endTime.datepicker();
			$("#resetZoom").hide();
			$("#errorContainer").hide();
			$("#metricTemplate").hide();
			$("#tagTemplate").hide();
			$("#aggregatorTemplate").hide();
			$("#groupByTemplate").hide();
			$("#groupByTagsTemplate").hide();
			$("#groupByTimeTemplate").hide();
			$("#groupByValueTemplate").hide();
			$("#groupByBinTemplate").hide();
            $(".aggregatorPercentile").hide();
            $(".divisor").hide();
            $(".scalingFactor").hide();
			$(".aggregatorTrim").hide();
			$(".aggregatorSaveAs").hide();
			$(".aggregatorRate").hide();
			$("#tabs").tabs({'active': 0});

			$startTime.bind("change paste keyup", function(){
				// clear relative time if absolute time is set
				$("#startRelativeValue").val("");
			});

			$("#startRelativeValue").bind("change paste keyup", function(){
				// clear absolute time if relative time is set
				$startTime.val("");
			});

			$endTime.bind("change paste keyup", function(){
				// clear relative time if absolute time is set
				$("#endRelativeValue").val("");
			});

			$("#endRelativeValue").bind("change paste keyup", function(){
				// clear absolute time if relative time is set
				$endTime.val("");
			});

			addMetric();

			$("#groupByTagDialog").dialog(
					{
						resizable: false,
						autoOpen: false,
							width: 230,
							height: 75
					});
			$(".ui-dialog-titlebar").hide();


			$("#cancelTagNameButton").button({
				text: false,
				icons: {
					primary: 'ui-icon-close'
				}
			}).click(function () {
						$("#groupByTagDialog").dialog("close");
						$("#autocompleteTagName").val(""); // clear value
					});

			$("#addTagNameButton").button({text: true});

			$("#addMetricButton").button({
				text: false,
				icons: {
					primary: 'ui-icon-plus'
				}
			}).click(addMetric);

			updateMetricNamesArray();

			// Autocomplete for GroupBy dialog
			$("#autocompleteTagName").combobox().combobox({source: function (request, response) {
					var selectedTabIndex = $("#tabs").tabs("option", "active");
					var metricName = $('#metricContainer' + tabContainerMap[selectedTabIndex]).find(".metricName").combobox("value");
					if (metricName){
						var tags = [];
						$.each(metricToTags[metricName], function(tag){
							tags.push(tag);
						});
						response(tags);
					}
				}
			});

			$(document).on("click", function(e) {
				// Close the groupBy dialog if it loses focus
				var clickedOnDialog = $(e.target)
						.closest(".ui-widget.ui-dialog")
						.children(".ui-dialog-content")
						.is(".tagDialog");

				var searchButton = $(e.target).is(".ui-icon-search") || $(e.target).is(".tagSearch");

				if (!clickedOnDialog && !searchButton) {
					$('.tagDialog').dialog('close');
				}
			});
		});
	</script>

</head>

<body>

<IMG src="img/logoSmall.png" alt="KairosDB Web UI" title="KairosDB Web UI" />
<br>
<br>

<span class="header ui-widget">Time Range</span>

<div class="wire-frame" style="margin-top: 5px;">
	<table>
		<tr>
		<tr>
			<td colspan="3" align="center" class="ui-widget header">Absolute</td>
			<td colspan="2" align="center" class="ui-widget header">Relative</td>
			<td align="center" class="ui-widget header">Time Zone</td>
		</tr>
		<tr>
			<td class="ui-widget">From*</td>
			<td><input id="startTime" class="ui-widget" type="text"/></td>
			<td class="ui-widget">or</td>
			<td><input id="startRelativeValue" class="ui-widget" style="width: 30px;" type="text" value="1">
				<select id="startRelativeUnit" class="ui-widget">
					<option value="years">Years</option>
					<option value="months">Months</option>
					<option value="weeks">Weeks</option>
					<option value="days">Days</option>
					<option value="hours" selected="true">Hours</option>
					<option value="minutes">Minutes</option>
					<option value="seconds">Seconds</option>
				</select>
			</td>
			<td class="ui-widget"> ago</td>
			<td rowspan="2">
				<select class="ui-widget timeZone" style="margin-left: 10px;">
					<option value="" selected="selected">Default</option>
					<option value="Australia/ACT">ACT</option><option value="Africa/Abidjan">Abidjan</option><option value="Africa/Accra">Accra</option><option value="Brazil/Acre">Acre</option><option value="America/Adak">Adak</option><option value="Africa/Addis_Ababa">Addis_Ababa</option><option value="Australia/Adelaide">Adelaide</option><option value="Asia/Aden">Aden</option><option value="US/Alaska">Alaska</option><option value="US/Aleutian">Aleutian</option><option value="Africa/Algiers">Algiers</option><option value="Asia/Almaty">Almaty</option><option value="Asia/Amman">Amman</option><option value="Europe/Amsterdam">Amsterdam</option><option value="Asia/Anadyr">Anadyr</option><option value="America/Anchorage">Anchorage</option><option value="Europe/Andorra">Andorra</option><option value="America/Anguilla">Anguilla</option><option value="Indian/Antananarivo">Antananarivo</option><option value="America/Antigua">Antigua</option><option value="Pacific/Apia">Apia</option><option value="Asia/Aqtau">Aqtau</option><option value="Asia/Aqtobe">Aqtobe</option><option value="America/Araguaina">Araguaina</option><option value="America/Argentina/Ushuaia">Argentina</option><option value="US/Arizona">Arizona</option><option value="America/Aruba">Aruba</option><option value="Asia/Ashgabat">Ashgabat</option><option value="Asia/Ashkhabad">Ashkhabad</option><option value="Africa/Asmara">Asmara</option><option value="Africa/Asmera">Asmera</option><option value="America/Asuncion">Asuncion</option><option value="Europe/Athens">Athens</option><option value="America/Atikokan">Atikokan</option><option value="America/Atka">Atka</option><option value="Canada/Atlantic">Atlantic</option><option value="Pacific/Auckland">Auckland</option><option value="Atlantic/Azores">Azores</option><option value="Asia/Baghdad">Baghdad</option><option value="America/Bahia">Bahia</option><option value="America/Bahia_Banderas">Bahia_Banderas</option><option value="Asia/Bahrain">Bahrain</option><option value="Mexico/BajaNorte">BajaNorte</option><option value="Mexico/BajaSur">BajaSur</option><option value="Asia/Baku">Baku</option><option value="Africa/Bamako">Bamako</option><option value="Asia/Bangkok">Bangkok</option><option value="Africa/Bangui">Bangui</option><option value="Africa/Banjul">Banjul</option><option value="America/Barbados">Barbados</option><option value="Asia/Beirut">Beirut</option><option value="America/Belem">Belem</option><option value="Europe/Belfast">Belfast</option><option value="Europe/Belgrade">Belgrade</option><option value="America/Belize">Belize</option><option value="Europe/Berlin">Berlin</option><option value="Atlantic/Bermuda">Bermuda</option><option value="Asia/Bishkek">Bishkek</option><option value="Africa/Bissau">Bissau</option><option value="America/Blanc-Sablon">Blanc-Sablon</option><option value="Africa/Blantyre">Blantyre</option><option value="America/Boa_Vista">Boa_Vista</option><option value="America/Bogota">Bogota</option><option value="America/Boise">Boise</option><option value="Europe/Bratislava">Bratislava</option><option value="Africa/Brazzaville">Brazzaville</option><option value="Australia/Brisbane">Brisbane</option><option value="Australia/Broken_Hill">Broken_Hill</option><option value="Asia/Brunei">Brunei</option><option value="Europe/Brussels">Brussels</option><option value="Europe/Bucharest">Bucharest</option><option value="Europe/Budapest">Budapest</option><option value="America/Buenos_Aires">Buenos_Aires</option><option value="Africa/Bujumbura">Bujumbura</option><option value="CET">CET</option><option value="CST6CDT">CST6CDT</option><option value="Africa/Cairo">Cairo</option><option value="Asia/Calcutta">Calcutta</option><option value="America/Cambridge_Bay">Cambridge_Bay</option><option value="America/Campo_Grande">Campo_Grande</option><option value="Atlantic/Canary">Canary</option><option value="Australia/Canberra">Canberra</option><option value="America/Cancun">Cancun</option><option value="Atlantic/Cape_Verde">Cape_Verde</option><option value="America/Caracas">Caracas</option><option value="Africa/Casablanca">Casablanca</option><option value="Antarctica/Casey">Casey</option><option value="America/Catamarca">Catamarca</option><option value="America/Cayenne">Cayenne</option><option value="America/Cayman">Cayman</option><option value="US/Central">Central</option><option value="Africa/Ceuta">Ceuta</option><option value="Indian/Chagos">Chagos</option><option value="Pacific/Chatham">Chatham</option><option value="America/Chicago">Chicago</option><option value="America/Chihuahua">Chihuahua</option><option value="Europe/Chisinau">Chisinau</option><option value="Asia/Choibalsan">Choibalsan</option><option value="Asia/Chongqing">Chongqing</option><option value="Indian/Christmas">Christmas</option><option value="Asia/Chungking">Chungking</option><option value="Pacific/Chuuk">Chuuk</option><option value="Indian/Cocos">Cocos</option><option value="Asia/Colombo">Colombo</option><option value="Indian/Comoro">Comoro</option><option value="Africa/Conakry">Conakry</option><option value="Chile/Continental">Continental</option><option value="Europe/Copenhagen">Copenhagen</option><option value="America/Coral_Harbour">Coral_Harbour</option><option value="America/Cordoba">Cordoba</option><option value="America/Costa_Rica">Costa_Rica</option><option value="America/Creston">Creston</option><option value="Cuba">Cuba</option><option value="America/Cuiaba">Cuiaba</option><option value="America/Curacao">Curacao</option><option value="Australia/Currie">Currie</option><option value="Asia/Dacca">Dacca</option><option value="Africa/Dakar">Dakar</option><option value="Asia/Damascus">Damascus</option><option value="America/Danmarkshavn">Danmarkshavn</option><option value="Africa/Dar_es_Salaam">Dar_es_Salaam</option><option value="Australia/Darwin">Darwin</option><option value="Antarctica/Davis">Davis</option><option value="America/Dawson">Dawson</option><option value="America/Dawson_Creek">Dawson_Creek</option><option value="Brazil/DeNoronha">DeNoronha</option><option value="America/Denver">Denver</option><option value="America/Detroit">Detroit</option><option value="Asia/Dhaka">Dhaka</option><option value="Asia/Dili">Dili</option><option value="Africa/Djibouti">Djibouti</option><option value="America/Dominica">Dominica</option><option value="Africa/Douala">Douala</option><option value="Asia/Dubai">Dubai</option><option value="Europe/Dublin">Dublin</option><option value="Antarctica/DumontDUrville">DumontDUrville</option><option value="Asia/Dushanbe">Dushanbe</option><option value="EET">EET</option><option value="EST">EST</option><option value="EST5EDT">EST5EDT</option><option value="Brazil/East">East</option><option value="US/East-Indiana">East-Indiana</option><option value="Canada/East-Saskatchewan">East-Saskatchewan</option><option value="Pacific/Easter">Easter</option><option value="Chile/EasterIsland">EasterIsland</option><option value="US/Eastern">Eastern</option><option value="America/Edmonton">Edmonton</option><option value="Pacific/Efate">Efate</option><option value="Egypt">Egypt</option><option value="Eire">Eire</option><option value="America/Eirunepe">Eirunepe</option><option value="Africa/El_Aaiun">El_Aaiun</option><option value="America/El_Salvador">El_Salvador</option><option value="Pacific/Enderbury">Enderbury</option><option value="America/Ensenada">Ensenada</option><option value="Australia/Eucla">Eucla</option><option value="Atlantic/Faeroe">Faeroe</option><option value="Pacific/Fakaofo">Fakaofo</option><option value="Atlantic/Faroe">Faroe</option><option value="Pacific/Fiji">Fiji</option><option value="America/Fort_Wayne">Fort_Wayne</option><option value="America/Fortaleza">Fortaleza</option><option value="Africa/Freetown">Freetown</option><option value="Pacific/Funafuti">Funafuti</option><option value="GB">GB</option><option value="GB-Eire">GB-Eire</option><option value="GMT">GMT</option><option value="GMT+0">GMT+0</option><option value="Etc/GMT+1">GMT+1</option><option value="Etc/GMT+10">GMT+10</option><option value="Etc/GMT+11">GMT+11</option><option value="Etc/GMT+12">GMT+12</option><option value="Etc/GMT+2">GMT+2</option><option value="Etc/GMT+3">GMT+3</option><option value="Etc/GMT+4">GMT+4</option><option value="Etc/GMT+5">GMT+5</option><option value="Etc/GMT+6">GMT+6</option><option value="Etc/GMT+7">GMT+7</option><option value="Etc/GMT+8">GMT+8</option><option value="Etc/GMT+9">GMT+9</option><option value="GMT-0">GMT-0</option><option value="Etc/GMT-1">GMT-1</option><option value="Etc/GMT-10">GMT-10</option><option value="Etc/GMT-11">GMT-11</option><option value="Etc/GMT-12">GMT-12</option><option value="Etc/GMT-13">GMT-13</option><option value="Etc/GMT-14">GMT-14</option><option value="Etc/GMT-2">GMT-2</option><option value="Etc/GMT-3">GMT-3</option><option value="Etc/GMT-4">GMT-4</option><option value="Etc/GMT-5">GMT-5</option><option value="Etc/GMT-6">GMT-6</option><option value="Etc/GMT-7">GMT-7</option><option value="Etc/GMT-8">GMT-8</option><option value="Etc/GMT-9">GMT-9</option><option value="GMT0">GMT0</option><option value="Africa/Gaborone">Gaborone</option><option value="Pacific/Galapagos">Galapagos</option><option value="Pacific/Gambier">Gambier</option><option value="Asia/Gaza">Gaza</option><option value="Mexico/General">General</option><option value="Europe/Gibraltar">Gibraltar</option><option value="America/Glace_Bay">Glace_Bay</option><option value="America/Godthab">Godthab</option><option value="America/Goose_Bay">Goose_Bay</option><option value="America/Grand_Turk">Grand_Turk</option><option value="Greenwich">Greenwich</option><option value="America/Grenada">Grenada</option><option value="Pacific/Guadalcanal">Guadalcanal</option><option value="America/Guadeloupe">Guadeloupe</option><option value="Pacific/Guam">Guam</option><option value="America/Guatemala">Guatemala</option><option value="America/Guayaquil">Guayaquil</option><option value="Europe/Guernsey">Guernsey</option><option value="America/Guyana">Guyana</option><option value="HST">HST</option><option value="America/Halifax">Halifax</option><option value="Africa/Harare">Harare</option><option value="Asia/Harbin">Harbin</option><option value="America/Havana">Havana</option><option value="US/Hawaii">Hawaii</option><option value="Asia/Hebron">Hebron</option><option value="Europe/Helsinki">Helsinki</option><option value="America/Hermosillo">Hermosillo</option><option value="Asia/Ho_Chi_Minh">Ho_Chi_Minh</option><option value="Australia/Hobart">Hobart</option><option value="Asia/Hong_Kong">Hong_Kong</option><option value="Hongkong">Hongkong</option><option value="Pacific/Honolulu">Honolulu</option><option value="Asia/Hovd">Hovd</option><option value="Iceland">Iceland</option><option value="America/Indiana/Winamac">Indiana</option><option value="US/Indiana-Starke">Indiana-Starke</option><option value="America/Indianapolis">Indianapolis</option><option value="America/Inuvik">Inuvik</option><option value="America/Iqaluit">Iqaluit</option><option value="Iran">Iran</option><option value="Asia/Irkutsk">Irkutsk</option><option value="Europe/Isle_of_Man">Isle_of_Man</option><option value="Israel">Israel</option><option value="Europe/Istanbul">Istanbul</option><option value="Asia/Jakarta">Jakarta</option><option value="Jamaica">Jamaica</option><option value="Atlantic/Jan_Mayen">Jan_Mayen</option><option value="Japan">Japan</option><option value="Asia/Jayapura">Jayapura</option><option value="Europe/Jersey">Jersey</option><option value="Asia/Jerusalem">Jerusalem</option><option value="Africa/Johannesburg">Johannesburg</option><option value="Pacific/Johnston">Johnston</option><option value="Africa/Juba">Juba</option><option value="America/Jujuy">Jujuy</option><option value="America/Juneau">Juneau</option><option value="Asia/Kabul">Kabul</option><option value="Europe/Kaliningrad">Kaliningrad</option><option value="Asia/Kamchatka">Kamchatka</option><option value="Africa/Kampala">Kampala</option><option value="Asia/Karachi">Karachi</option><option value="Asia/Kashgar">Kashgar</option><option value="Asia/Kathmandu">Kathmandu</option><option value="Asia/Katmandu">Katmandu</option><option value="America/Kentucky/Monticello">Kentucky</option><option value="Indian/Kerguelen">Kerguelen</option><option value="Africa/Khartoum">Khartoum</option><option value="Europe/Kiev">Kiev</option><option value="Africa/Kigali">Kigali</option><option value="Africa/Kinshasa">Kinshasa</option><option value="Pacific/Kiritimati">Kiritimati</option><option value="America/Knox_IN">Knox_IN</option><option value="Asia/Kolkata">Kolkata</option><option value="Pacific/Kosrae">Kosrae</option><option value="America/Kralendijk">Kralendijk</option><option value="Asia/Krasnoyarsk">Krasnoyarsk</option><option value="Asia/Kuala_Lumpur">Kuala_Lumpur</option><option value="Asia/Kuching">Kuching</option><option value="Asia/Kuwait">Kuwait</option><option value="Pacific/Kwajalein">Kwajalein</option><option value="Australia/LHI">LHI</option><option value="America/La_Paz">La_Paz</option><option value="Africa/Lagos">Lagos</option><option value="Africa/Libreville">Libreville</option><option value="Libya">Libya</option><option value="America/Lima">Lima</option><option value="Australia/Lindeman">Lindeman</option><option value="Europe/Lisbon">Lisbon</option><option value="Europe/Ljubljana">Ljubljana</option><option value="Africa/Lome">Lome</option><option value="Europe/London">London</option><option value="Arctic/Longyearbyen">Longyearbyen</option><option value="Australia/Lord_Howe">Lord_Howe</option><option value="America/Los_Angeles">Los_Angeles</option><option value="America/Louisville">Louisville</option><option value="America/Lower_Princes">Lower_Princes</option><option value="Africa/Luanda">Luanda</option><option value="Africa/Lubumbashi">Lubumbashi</option><option value="Africa/Lusaka">Lusaka</option><option value="Europe/Luxembourg">Luxembourg</option><option value="MET">MET</option><option value="MST">MST</option><option value="MST7MDT">MST7MDT</option><option value="Asia/Macao">Macao</option><option value="Asia/Macau">Macau</option><option value="America/Maceio">Maceio</option><option value="Antarctica/Macquarie">Macquarie</option><option value="Atlantic/Madeira">Madeira</option><option value="Europe/Madrid">Madrid</option><option value="Asia/Magadan">Magadan</option><option value="Indian/Mahe">Mahe</option><option value="Pacific/Majuro">Majuro</option><option value="Asia/Makassar">Makassar</option><option value="Africa/Malabo">Malabo</option><option value="Indian/Maldives">Maldives</option><option value="Europe/Malta">Malta</option><option value="America/Managua">Managua</option><option value="America/Manaus">Manaus</option><option value="Asia/Manila">Manila</option><option value="Africa/Maputo">Maputo</option><option value="Europe/Mariehamn">Mariehamn</option><option value="America/Marigot">Marigot</option><option value="Pacific/Marquesas">Marquesas</option><option value="America/Martinique">Martinique</option><option value="Africa/Maseru">Maseru</option><option value="America/Matamoros">Matamoros</option><option value="Indian/Mauritius">Mauritius</option><option value="Antarctica/Mawson">Mawson</option><option value="Indian/Mayotte">Mayotte</option><option value="America/Mazatlan">Mazatlan</option><option value="Africa/Mbabane">Mbabane</option><option value="Antarctica/McMurdo">McMurdo</option><option value="Australia/Melbourne">Melbourne</option><option value="America/Mendoza">Mendoza</option><option value="America/Menominee">Menominee</option><option value="America/Merida">Merida</option><option value="America/Metlakatla">Metlakatla</option><option value="America/Mexico_City">Mexico_City</option><option value="US/Michigan">Michigan</option><option value="Pacific/Midway">Midway</option><option value="Europe/Minsk">Minsk</option><option value="America/Miquelon">Miquelon</option><option value="Africa/Mogadishu">Mogadishu</option><option value="Europe/Monaco">Monaco</option><option value="America/Moncton">Moncton</option><option value="Africa/Monrovia">Monrovia</option><option value="America/Monterrey">Monterrey</option><option value="America/Montevideo">Montevideo</option><option value="America/Montreal">Montreal</option><option value="America/Montserrat">Montserrat</option><option value="Europe/Moscow">Moscow</option><option value="US/Mountain">Mountain</option><option value="Asia/Muscat">Muscat</option><option value="Australia/NSW">NSW</option><option value="NZ">NZ</option><option value="NZ-CHAT">NZ-CHAT</option><option value="Africa/Nairobi">Nairobi</option><option value="America/Nassau">Nassau</option><option value="Pacific/Nauru">Nauru</option><option value="Navajo">Navajo</option><option value="Africa/Ndjamena">Ndjamena</option><option value="America/New_York">New_York</option><option value="Canada/Newfoundland">Newfoundland</option><option value="Africa/Niamey">Niamey</option><option value="Europe/Nicosia">Nicosia</option><option value="America/Nipigon">Nipigon</option><option value="Pacific/Niue">Niue</option><option value="America/Nome">Nome</option><option value="Pacific/Norfolk">Norfolk</option><option value="America/Noronha">Noronha</option><option value="Australia/North">North</option><option value="America/North_Dakota/New_Salem">North_Dakota</option><option value="Africa/Nouakchott">Nouakchott</option><option value="Pacific/Noumea">Noumea</option><option value="Asia/Novokuznetsk">Novokuznetsk</option><option value="Asia/Novosibirsk">Novosibirsk</option><option value="America/Ojinaga">Ojinaga</option><option value="Asia/Omsk">Omsk</option><option value="Asia/Oral">Oral</option><option value="Europe/Oslo">Oslo</option><option value="Africa/Ouagadougou">Ouagadougou</option><option value="PRC">PRC</option><option value="PST8PDT">PST8PDT</option><option value="US/Pacific">Pacific</option><option value="US/Pacific-New">Pacific-New</option><option value="Pacific/Pago_Pago">Pago_Pago</option><option value="Pacific/Palau">Palau</option><option value="Antarctica/Palmer">Palmer</option><option value="America/Panama">Panama</option><option value="America/Pangnirtung">Pangnirtung</option><option value="America/Paramaribo">Paramaribo</option><option value="Europe/Paris">Paris</option><option value="Australia/Perth">Perth</option><option value="Asia/Phnom_Penh">Phnom_Penh</option><option value="America/Phoenix">Phoenix</option><option value="Pacific/Pitcairn">Pitcairn</option><option value="Europe/Podgorica">Podgorica</option><option value="Pacific/Pohnpei">Pohnpei</option><option value="Poland">Poland</option><option value="Pacific/Ponape">Ponape</option><option value="Asia/Pontianak">Pontianak</option><option value="America/Port-au-Prince">Port-au-Prince</option><option value="Pacific/Port_Moresby">Port_Moresby</option><option value="America/Port_of_Spain">Port_of_Spain</option><option value="Africa/Porto-Novo">Porto-Novo</option><option value="America/Porto_Acre">Porto_Acre</option><option value="America/Porto_Velho">Porto_Velho</option><option value="Portugal">Portugal</option><option value="Europe/Prague">Prague</option><option value="America/Puerto_Rico">Puerto_Rico</option><option value="Asia/Pyongyang">Pyongyang</option><option value="Asia/Qatar">Qatar</option><option value="Australia/Queensland">Queensland</option><option value="Asia/Qyzylorda">Qyzylorda</option><option value="ROC">ROC</option><option value="ROK">ROK</option><option value="America/Rainy_River">Rainy_River</option><option value="Asia/Rangoon">Rangoon</option><option value="America/Rankin_Inlet">Rankin_Inlet</option><option value="Pacific/Rarotonga">Rarotonga</option><option value="America/Recife">Recife</option><option value="America/Regina">Regina</option><option value="America/Resolute">Resolute</option><option value="Indian/Reunion">Reunion</option><option value="Atlantic/Reykjavik">Reykjavik</option><option value="Europe/Riga">Riga</option><option value="America/Rio_Branco">Rio_Branco</option><option value="Asia/Riyadh">Riyadh</option><option value="Europe/Rome">Rome</option><option value="America/Rosario">Rosario</option><option value="Antarctica/Rothera">Rothera</option><option value="Asia/Saigon">Saigon</option><option value="Pacific/Saipan">Saipan</option><option value="Asia/Sakhalin">Sakhalin</option><option value="Europe/Samara">Samara</option><option value="Asia/Samarkand">Samarkand</option><option value="US/Samoa">Samoa</option><option value="Europe/San_Marino">San_Marino</option><option value="America/Santa_Isabel">Santa_Isabel</option><option value="America/Santarem">Santarem</option><option value="America/Santiago">Santiago</option><option value="America/Santo_Domingo">Santo_Domingo</option><option value="America/Sao_Paulo">Sao_Paulo</option><option value="Africa/Sao_Tome">Sao_Tome</option><option value="Europe/Sarajevo">Sarajevo</option><option value="Canada/Saskatchewan">Saskatchewan</option><option value="America/Scoresbysund">Scoresbysund</option><option value="Asia/Seoul">Seoul</option><option value="Asia/Shanghai">Shanghai</option><option value="America/Shiprock">Shiprock</option><option value="Europe/Simferopol">Simferopol</option><option value="Singapore">Singapore</option><option value="America/Sitka">Sitka</option><option value="Europe/Skopje">Skopje</option><option value="Europe/Sofia">Sofia</option><option value="Australia/South">South</option><option value="Atlantic/South_Georgia">South_Georgia</option><option value="Antarctica/South_Pole">South_Pole</option><option value="America/St_Barthelemy">St_Barthelemy</option><option value="Atlantic/St_Helena">St_Helena</option><option value="America/St_Johns">St_Johns</option><option value="America/St_Kitts">St_Kitts</option><option value="America/St_Lucia">St_Lucia</option><option value="America/St_Thomas">St_Thomas</option><option value="America/St_Vincent">St_Vincent</option><option value="Atlantic/Stanley">Stanley</option><option value="Europe/Stockholm">Stockholm</option><option value="America/Swift_Current">Swift_Current</option><option value="Australia/Sydney">Sydney</option><option value="Antarctica/Syowa">Syowa</option><option value="Pacific/Tahiti">Tahiti</option><option value="Asia/Taipei">Taipei</option><option value="Europe/Tallinn">Tallinn</option><option value="Pacific/Tarawa">Tarawa</option><option value="Asia/Tashkent">Tashkent</option><option value="Australia/Tasmania">Tasmania</option><option value="Asia/Tbilisi">Tbilisi</option><option value="America/Tegucigalpa">Tegucigalpa</option><option value="Asia/Tehran">Tehran</option><option value="Asia/Tel_Aviv">Tel_Aviv</option><option value="Asia/Thimbu">Thimbu</option><option value="Asia/Thimphu">Thimphu</option><option value="America/Thule">Thule</option><option value="America/Thunder_Bay">Thunder_Bay</option><option value="America/Tijuana">Tijuana</option><option value="Africa/Timbuktu">Timbuktu</option><option value="Europe/Tirane">Tirane</option><option value="Europe/Tiraspol">Tiraspol</option><option value="Asia/Tokyo">Tokyo</option><option value="Pacific/Tongatapu">Tongatapu</option><option value="America/Toronto">Toronto</option><option value="America/Tortola">Tortola</option><option value="Africa/Tripoli">Tripoli</option><option value="Pacific/Truk">Truk</option><option value="Africa/Tunis">Tunis</option><option value="Turkey">Turkey</option><option value="UCT">UCT</option><option value="UTC">UTC</option><option value="Asia/Ujung_Pandang">Ujung_Pandang</option><option value="Asia/Ulaanbaatar">Ulaanbaatar</option><option value="Asia/Ulan_Bator">Ulan_Bator</option><option value="Universal">Universal</option><option value="Asia/Urumqi">Urumqi</option><option value="Europe/Uzhgorod">Uzhgorod</option><option value="Europe/Vaduz">Vaduz</option><option value="America/Vancouver">Vancouver</option><option value="Europe/Vatican">Vatican</option><option value="Australia/Victoria">Victoria</option><option value="Europe/Vienna">Vienna</option><option value="Asia/Vientiane">Vientiane</option><option value="Europe/Vilnius">Vilnius</option><option value="America/Virgin">Virgin</option><option value="Asia/Vladivostok">Vladivostok</option><option value="Europe/Volgograd">Volgograd</option><option value="Antarctica/Vostok">Vostok</option><option value="W-SU">W-SU</option><option value="WET">WET</option><option value="Pacific/Wake">Wake</option><option value="Pacific/Wallis">Wallis</option><option value="Europe/Warsaw">Warsaw</option><option value="Brazil/West">West</option><option value="America/Whitehorse">Whitehorse</option><option value="Africa/Windhoek">Windhoek</option><option value="America/Winnipeg">Winnipeg</option><option value="America/Yakutat">Yakutat</option><option value="Asia/Yakutsk">Yakutsk</option><option value="Australia/Yancowinna">Yancowinna</option><option value="Pacific/Yap">Yap</option><option value="Asia/Yekaterinburg">Yekaterinburg</option><option value="America/Yellowknife">Yellowknife</option><option value="Asia/Yerevan">Yerevan</option><option value="Canada/Yukon">Yukon</option><option value="Europe/Zagreb">Zagreb</option><option value="Europe/Zaporozhye">Zaporozhye</option><option value="Zulu">Zulu</option><option value="Europe/Zurich">Zurich</option>
				</select>
			</td>
		</tr>
		<tr>
			<td class="ui-widget">To</td>
			<td><input id="endTime" class="ui-widget" type="text"/></td>
			<td class="ui-widget">or</td>
			<td><input id="endRelativeValue" class="ui-widget" style="width: 30px;" type="text">
				<select id="endRelativeUnit" class="ui-widget">
					<option value="years">Years</option>
					<option value="months">Months</option>
					<option value="weeks">Weeks</option>
					<option value="days">Days</option>
					<option value="hours">Hours</option>
					<option value="minutes">Minutes</option>
					<option value="seconds">Seconds</option>
				</select>
			</td>
			<td class="ui-widget"> ago</td>

		</tr>
	</table>
</div>

<p></p>

<span class="header ui-widget">Metrics</span>
<button id="addMetricButton"></button>

<<<<<<< HEAD
<div id="tabs" style="width:565px; background:none;margin-top: 5px;">
=======
<div id="tabs" style="width:800px; background:none;margin-top: 5px;">
>>>>>>> 12ff9f04
	<ul></ul>
</div>

<div class="ui-widget footnote">* Required Fields</div>

<p>
	<button id="submitButton" style="margin-top: 10px;">Graph</button>
	<button id="showQueryButton" style="margin-top: 10px;">Show Query</button>
	<button id="saveButton" style="margin-top: 10px;" value="Dropdown" data-dropdown="#saveDropdown">Save</button>
	<button id="deleteButton" style="margin-top: 10px;">Delete Data</button>
<div class="ui-widget">
	<div id="errorContainer" class="ui-state-error ui-corner-all" style="padding:5px; width: 500px;"></div>
	<p>

	<p>
</div>

<div class="query-window" style="display: none">
<span class="header ui-widget">Query in
	<input class="ui-widget" type="radio" name="query-type" id="query-type-json" checked onclick="displayQuery()"/><label for="query-type-json">JSON</label> or
	<input type="radio" name="query-type" id="query-type-js-object" onclick="displayQuery()"/><label for="query-type-js-object">JS Object</label></span> <br>
<input type="hidden" id="query-hidden-text"/>
<textarea id="query-text" class="ui-widget" rows="5" style="margin-top: 5px;"></textarea>
</div>

<p>
	<a id="graph_link" href="" target="_blank" style="display: none">Link to Graph</a>
</p>
<span class="header ui-widget">Query Time: </span><span id="queryTime" class="ui-widget"></span><br>
<span class="header ui-widget">Sample Size: </span><span id="sampleSize" class="ui-widget"></span><br>
<span class="header ui-widget">Data Points: </span><span id="numDataPoints" class="ui-widget"></span><br>
<span id="status" class="ui-widget"></span>

<table style="width: 100%;">
	<tr>
		<td align="right">
			<div id="graphLegend"></div>
		</td>
	</tr>
	<tr>
		<td>
			<div id="flotTitle" class="graphSubtitle"></div>
		</td>
		<td></td>
	</tr>
	<tr>
		<td style="width: 100%;">
			<div id="chartContainer"></div>
		</td>
	</tr>
</table>

<button id="resetZoom" class=ui-widget>Reset Zoom</button>

<div id="container"></div>

<!-- Hidden Metric div used for cloning -->
<div id="metricTemplate">
	<table class="ui-widget metricNameTable">
		<tr>
			<td class="ui-widget">Name*</td>
			<td><input class="ui-widget metricName" style="width: 500px"></td>
			<td><button class="ui-widget refresh-metric-names" title="Update metric names" style="height: 20px;"></button></td>
		</tr>
	</table>

	<p></p>
	<span class="header ui-widget">Group By</span>
	<button id="addGroupByButton"></button>

	<div id="groupByContainer"></div>

	<p></p>
	<span class="header ui-widget">Aggregators</span>
	<button id="addAggregatorButton"></button>

	<div id="aggregatorContainer"></div>

	<p></p>
	<span class="header ui-widget">Tags</span>
	<button id="tagButton"></button>

	<div id="tagsContainer" style="margin-bottom: 5px;"></div>

	<div class="checkbox" style="display:table">
		<div style="display: table-row">
			<div style="display: table-cell;"><input class="scale" type="checkbox"/></div>
			<div style="display: table-cell; vertical-align: middle">Scale and add Y-axis</div>
		</div>
	</div>
</div>

<!-- Hidden Tag div used for cloning -->
<div id="tagTemplate" style="margin-top: 10px;">
	<div name="tags" id="tagContainer" class="component-frame" style="margin-bottom: 5px; margin-left: 15px;">
		<button class="removeTag"
		        style="background:none; border: none; width:5px; float:right; margin-right: 5px; margin-top: 0;"></button>
		<span class="ui-widget">Name</span>
		<span><input id="tagName" name="tagName" class="ui-widget" type="text" style="margin-left: 4px;"/></span>
		<span class="ui-widget" style="margin-left: 4px;">Value</span>
		<span><input id="tagValue" name="tagValue" class="ui-widget" type="text"
		             style="margin-left: 4px; margin-bottom: 5px;"/></span>
	</div>
</div>

<!-- Hidden GroupBy div used for cloning -->
<div id="groupByTemplate" class="component-frame groupBy"
     style="margin-left: 15px; margin-top: 3px; margin-bottom: 5px; display: table;">
	<button class="removeGroupBy"
	        style="background:none; border: none; width:5px; float:right; margin-right: 5px; margin-top: 0;"></button>
	<div style="display: table-row">
		<div style="display: table-cell">
			<select class="ui-widget groupByName">
				<option value="tags">Tags</option>
				<option value="time">Time</option>
				<option value="value">Value</option>
                <option value="bin">Bin</option>
			</select>
		</div>
		<div class="groupByContent"></div>
	</div>
</div>

<!-- Hidden GroupBy div used for cloning -->
<div id="groupByTagsTemplate">
	<div style="display: table-cell">
		<span class="header" style="margin-left: 30px; vertical-align: top;">Tags</span>
	</div>
	<div style="display: table-cell">
		<input class="ui-widget groupByTagsValue" style="width: 250px; margin-left: 10px;" type="text">
		<br>
		<span class="ui-widget" style="font-size: xx-small;margin-left: 10px;">*Comma or space separated list</span>
	</div>
	<div style="display: table-cell;">
		<button class="tagSearch"></button>
	</div>
</div>

<!-- Hidden GroupBy div used for cloning -->
<div id="groupByTimeTemplate">
	<div style="display: table-cell">
		<span class="header" style="margin-left: 30px; vertical-align: top;">Target Size</span>
	</div>

	<div style="display: table-cell">
		<input class="ui-widget groupByTimeSizeValue" style="width: 30px; margin-left: 10px;" type="text"
		       value="1">
	</div>
	<div style="display: table-cell;">
		<select class="ui-widget groupByTimeUnit" style="margin-left: 10px;">
			<option value="years">Years</option>
			<option value="months">Months</option>
			<option value="weeks">Weeks</option>
			<option value="days">Days</option>
			<option value="hours">Hours</option>
			<option value="minutes">Minutes</option>
			<option value="seconds">Seconds</option>
			<option value="milliseconds" selected="selected">Milliseconds</option>
		</select>
	</div>

	<div style="display: table-cell">
		<span class="header" style="margin-left: 30px; vertical-align: top;">Count</span>
	</div>
	<div style="display: table-cell">
		<input class="ui-widget groupByTimeCount" style="width: 30px; margin-left: 10px;" type="text">
	</div>
</div>

<!-- Hidden GroupBy div used for cloning -->
<div id="groupByValueTemplate">
	<div style="display: table-cell">
		<span class="header" style="margin-left: 30px; vertical-align: top;">Target Size</span>
	</div>
	<div style="display: table-cell">
		<input class="ui-widget groupByValueValue" style="width: 40px; margin-left: 10px;" type="text">
	</div>
</div>

<!-- Hidden GroupBy div used for cloning -->
<div id="groupByBinTemplate">
    <div style="display: table-cell">
        <span class="header" style="margin-left: 30px; vertical-align: top;">Bin Values</span>
    </div>
    <div style="display: table-cell">
        <input class="ui-widget groupByBinValue" style="width: 100%; margin-left: 10px;" type="text">
        <br>
        <span class="ui-widget" style="font-size: xx-small;margin-left: 10px;">*Comma separated list</span>
    </div>
</div>

<!-- Hidden GroupBy Dialog. Used for auto-completion of tag name -->
<div id="groupByTagDialog" class="tagDialog" style="overflow:visible">
	<button id="cancelTagNameButton" class="ui-widget"
	        style="background:none; border: none; width:5px; float:right; margin-right: 5px; margin-top: 0;"></button>
	<span class="ui-widget header">Search for tag name.</span>
	<br>

	<input id="autocompleteTagName" class="ui-widget" style="width: 120px;" type="text">
	<button id="addTagNameButton">Add</button>
</div>

<!-- Hidden Aggregator div used for cloning -->
<div id="aggregatorTemplate" class="component-frame aggregator"
     style="margin-left: 15px; margin-top: 3px; display: table;">
	<button class="removeAggregator"
	        style="background:none; border: none; width:5px; float:right; margin-right: 5px; margin-top: 0;"></button>

	<div style="">
		<div style="float: left">
			<select class="ui-widget aggregatorName">
				<option value="avg">AVG</option>
				<option value="count">COUNT</option>
				<option value="dev">DEV</option>
				<option value="diff">DIFF</option>
				<option value="div">DIV</option>
				<option value="first">FIRST</option>
				<option value="gaps">GAPS</option>
				<option value="last">LAST</option>
				<option value="least_squares">LEAST SQUARES</option>
				<option value="max">MAX</option>
				<option value="min">MIN</option>
				<option value="percentile">PERCENTILE</option>
				<option value="rate">RATE</option>
				<option value="sampler">SAMPLER</option>
				<option value="save_as">SAVE AS</option>
				<option value="scale">SCALE</option>
				<option value="sum" selected="selected">SUM</option>
				<option value="trim">TRIM</option>
			</select>
		</div>
		<div style="float: left" class="aggregatorSampling">
			<div style="float: left">
				<span class="header" style="margin-left: 10px; vertical-align: top;">Sampling</span>
			</div>
			<div style="float: left">
				<input class="ui-widget aggregatorSamplingValue" style="width: 30px; margin-left: 10px;" type="text"
				       value="1">
			</div>
			<div style="float: left">
				<select class="ui-widget aggregatorSamplingUnit" style="margin-left: 10px;">
					<option value="years">Years</option>
					<option value="months">Months</option>
					<option value="weeks">Weeks</option>
					<option value="days">Days</option>
					<option value="hours">Hours</option>
					<option value="minutes">Minutes</option>
					<option value="seconds">Seconds</option>
					<option value="milliseconds" selected="selected">Milliseconds</option>
				</select>
			</div>
<<<<<<< HEAD
=======
            <div style="display: table-cell" class="aggregatorAlignStartTime">
                <span class="header" style="margin-left: 10px; vertical-align: top;">Align start time</span>
            </div>
			<div style="display: table-cell;" class="aggregatorAlignStartTime">
				<input class="ui-widget aggregatorAlignStartTimeValue" style="margin-left: 10px;" type="checkbox">
			</div>
            <div style="display: table-cell" class="aggregatorPercentile">
                <span class="header" style="margin-left: 10px; vertical-align: top;">Percentile</span>
            </div>
            <div style="display: table-cell" class="aggregatorPercentile">
                <input class="ui-widget aggregatorPercentileValue" style="width: 40px; margin-left: 10px;" type="text"
                       value="0.75">
            </div>
			<div style="display: table-cell" class="divisor">
				<span class="header" style="margin-left: 10px; vertical-align: top;">Divisor</span>
				<input class="ui-widget divisorValue" style="width: 60px; margin-left: 10px;" type="text">
			</div>
            <div style="display: table-cell" class="scalingFactor">
                <span class="header" style="margin-left: 10px; vertical-align: top;">Factor</span>
                <input class="ui-widget scalingFactorValue" style="width: 60px; margin-left: 10px;" type="text" value="1.0">
            </div>
>>>>>>> 12ff9f04
		</div>

		<div style="float: left" class="aggregatorRate">
			<select class="ui-widget rateUnit" style="margin-left: 10px;">
				<option value="years">Years</option>
				<option value="months">Months</option>
				<option value="weeks">Weeks</option>
				<option value="days">Days</option>
				<option value="hours">Hours</option>
				<option value="minutes">Minutes</option>
				<option value="seconds">Seconds</option>
				<option value="milliseconds" selected="selected">Milliseconds</option>
			</select>
		</div>

		<div style="float: left" class="aggregatorPercentile">
			<span class="header" style="margin-left: 10px; vertical-align: top;">Percentile</span>
			<input class="ui-widget aggregatorPercentileValue" style="width: 40px; margin-left: 10px;" type="text"
                       value="0.75"/>
		</div>

		<div style="float: left" class="divisor">
			<span class="header" style="margin-left: 10px; vertical-align: top;">Divisor</span>
			<input class="ui-widget divisorValue" style="width: 60px; margin-left: 10px;" type="text">
		</div>

		<div style="float: left" class="scalingFactor">
			<span class="header" style="margin-left: 10px; vertical-align: top;">Factor</span>
			<input class="ui-widget scalingFactorValue" style="width: 60px; margin-left: 10px;" type="text" value="1.0">
		</div>
		<div style="float: left" class="aggregatorTrim">
			<span class="header" style="margin-left: 10px; vertical-align: top;">Trim</span>
			<select class="ui-widget aggregatorTrimValue" style="margin-left: 10px;">
				<option value="first" selected="selected">First</option>
				<option value="last">Last</option>
				<option value="both">Both</option>
			</select>
		</div>
		<div style="float: left" class="aggregatorSaveAs">
			<span class="header" style="margin-left: 10px; vertical-align: top;">Save As</span>
			<input class="ui-widget aggregatorSaveAsValue" style="width: 275px; margin-left: 10px;" type="text" >
		</div>
		<div style="clear: both"/>
	</div>
</div>

<div id="saveDropdown" class="dropdown dropdown-tip">
	<div  class="dropdown-panel">
		<button id="submitButtonCSV" style="margin-top: 10px;">CSV</button>
		<button id="submitButtonJSON" style="margin-top: 10px;">JSON</button>
	</div>
</div>

</body>
</html><|MERGE_RESOLUTION|>--- conflicted
+++ resolved
@@ -233,11 +233,7 @@
 <span class="header ui-widget">Metrics</span>
 <button id="addMetricButton"></button>
 
-<<<<<<< HEAD
-<div id="tabs" style="width:565px; background:none;margin-top: 5px;">
-=======
-<div id="tabs" style="width:800px; background:none;margin-top: 5px;">
->>>>>>> 12ff9f04
+<div id="tabs" style="width:600px; background:none;margin-top: 5px;">
 	<ul></ul>
 </div>
 
@@ -489,12 +485,10 @@
 					<option value="milliseconds" selected="selected">Milliseconds</option>
 				</select>
 			</div>
-<<<<<<< HEAD
-=======
-            <div style="display: table-cell" class="aggregatorAlignStartTime">
+            <div style="float: left" class="aggregatorAlignStartTime">
                 <span class="header" style="margin-left: 10px; vertical-align: top;">Align start time</span>
             </div>
-			<div style="display: table-cell;" class="aggregatorAlignStartTime">
+			<div style="float: left" class="aggregatorAlignStartTime">
 				<input class="ui-widget aggregatorAlignStartTimeValue" style="margin-left: 10px;" type="checkbox">
 			</div>
             <div style="display: table-cell" class="aggregatorPercentile">
@@ -512,7 +506,6 @@
                 <span class="header" style="margin-left: 10px; vertical-align: top;">Factor</span>
                 <input class="ui-widget scalingFactorValue" style="width: 60px; margin-left: 10px;" type="text" value="1.0">
             </div>
->>>>>>> 12ff9f04
 		</div>
 
 		<div style="float: left" class="aggregatorRate">
