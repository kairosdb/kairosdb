--- conflicted
+++ resolved
@@ -74,11 +74,7 @@
 				formattedDate += " " + getTimezone(timestamp);
 				var numberFormat = (y % 1 != 0) ? '0,0[.00]' : '0,0';
 				showTooltip(item.pageX, item.pageY,
-<<<<<<< HEAD
-					item.series.label + "<br>" + formattedDate + "<br>" + numeral(y).format('0,0'));
-=======
-					item.series.label + "<br>" + formattedDate + "<br>" + numeral(y).format(numberFormat));
->>>>>>> b59070a2
+				item.series.label + "<br>" + formattedDate + "<br>" + numeral(y).format(numberFormat));
 			}
 		} else {
 			$("#tooltip").remove();
