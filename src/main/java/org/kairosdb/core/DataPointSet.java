/*
 * Copyright 2013 Proofpoint Inc.
 *
 *    Licensed under the Apache License, Version 2.0 (the "License");
 *    you may not use this file except in compliance with the License.
 *    You may obtain a copy of the License at
 *
 *        http://www.apache.org/licenses/LICENSE-2.0
 *
 *    Unless required by applicable law or agreed to in writing, software
 *    distributed under the License is distributed on an "AS IS" BASIS,
 *    WITHOUT WARRANTIES OR CONDITIONS OF ANY KIND, either express or implied.
 *    See the License for the specific language governing permissions and
 *    limitations under the License.
 */

package org.kairosdb.core;

import java.util.*;

public class DataPointSet
{
	private String m_name;
	private SortedMap<String, String> m_tags;
	private List<DataPoint> m_dataPoints;
	private String m_dataType;

	public DataPointSet(String name)
	{
		m_name = name;
		m_tags = new TreeMap<String, String>();
		m_dataPoints = new ArrayList<DataPoint>();
	}

	public DataPointSet(String mName, Map<String, String> tags, List<DataPoint> dataPoints)
	{
		this.m_name = mName;
		this.m_tags = new TreeMap<String, String>(tags);
		this.m_dataPoints = new ArrayList<DataPoint>(dataPoints);
	}

	public void setDataStoreDataType(String dataType)
	{
		m_dataType = dataType;
	}

	public void addTag(String name, String value)
	{
		m_tags.put(name, value);
	}

	public void setTags(SortedMap<String, String> tags)
	{
		m_tags = tags;
	}

	@Override
	public String toString()
	{
		return "DataPointSet{" +
				"m_name='" + m_name + '\'' +
				", m_tags=" + m_tags +
				", m_dataPoints=" + m_dataPoints +
				'}';
	}

	public void addDataPoint(DataPoint dp)
	{
		m_dataPoints.add(dp);
	}

	public String getName() { return (m_name); }

	public SortedMap<String, String> getTags()
	{
		return (Collections.unmodifiableSortedMap(m_tags));
	}

	public List<DataPoint> getDataPoints()
	{
		return (Collections.unmodifiableList(m_dataPoints));
	}

<<<<<<< HEAD
	public String getDataStoreDataType()
	{
		return (m_dataType);
	}
=======
	@Override
	public boolean equals(Object o)
	{
		if (this == o) return true;
		if (!(o instanceof DataPointSet)) return false;

		DataPointSet that = (DataPointSet) o;

		if (m_dataPoints != null ? !m_dataPoints.equals(that.m_dataPoints) : that.m_dataPoints != null)
			return false;
		if (m_name != null ? !m_name.equals(that.m_name) : that.m_name != null)
			return false;
		if (m_tags != null ? !m_tags.equals(that.m_tags) : that.m_tags != null)
			return false;

		return true;
	}

>>>>>>> a9d1eefc
}<|MERGE_RESOLUTION|>--- conflicted
+++ resolved
@@ -81,12 +81,11 @@
 		return (Collections.unmodifiableList(m_dataPoints));
 	}
 
-<<<<<<< HEAD
 	public String getDataStoreDataType()
 	{
 		return (m_dataType);
 	}
-=======
+
 	@Override
 	public boolean equals(Object o)
 	{
@@ -105,5 +104,4 @@
 		return true;
 	}
 
->>>>>>> a9d1eefc
 }