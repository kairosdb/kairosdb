--- conflicted
+++ resolved
@@ -19,11 +19,6 @@
 	long process(RollupTaskStatusStore statusStore, RollupTask task, Rollup rollup, QueryMetric rollupQueryMetric)
 			throws RollUpException, DatastoreException, InterruptedException;
 
-<<<<<<< HEAD
 	long process(RollupTask task, Rollup rollup, QueryMetric rollupQueryMetric, long startTime, long endTime)
-			throws DatastoreException, InterruptedException;
-=======
-	long process(RollupTask task, QueryMetric rollupQueryMetric, long startTime, long endTime)
 			throws DatastoreException, InterruptedException, RollUpException;
->>>>>>> 3283c4e8
 }