--- conflicted
+++ resolved
@@ -167,18 +167,7 @@
 	{
 		if ((m_bufferCount > m_maxBufferSize) && (m_mutatorLock.getHoldCount() == 1))
 		{
-<<<<<<< HEAD
 			submitJob();
-=======
-			//try
-			//{
-			//System.out.println("++++++Thread Interrupt+++++++++");
-			//m_writeThread.interrupt();
-			//m_lockCondition.await();
-			submitJob();
-			//}
-			//catch (InterruptedException ignored) {}
->>>>>>> 05590f7f
 		}
 	}
 
