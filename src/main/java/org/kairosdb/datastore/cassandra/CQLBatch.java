package org.kairosdb.datastore.cassandra;

import com.datastax.driver.core.BatchStatement;
import com.datastax.driver.core.BoundStatement;
import com.datastax.driver.core.ConsistencyLevel;
import com.datastax.driver.core.Host;
import com.datastax.driver.core.Statement;
import com.datastax.driver.core.policies.LoadBalancingPolicy;
import org.kairosdb.core.DataPoint;
import org.kairosdb.metrics.BatchMetrics;
import org.kairosdb.metrics4j.MetricSourceManager;
import org.kairosdb.util.KDataOutput;
import org.slf4j.Logger;
import org.slf4j.LoggerFactory;

import javax.inject.Inject;
import javax.inject.Named;
import java.io.IOException;
import java.nio.ByteBuffer;
import java.nio.charset.Charset;
import java.util.ArrayList;
import java.util.Date;
import java.util.HashMap;
import java.util.Iterator;
import java.util.List;
import java.util.Map;

import static org.kairosdb.datastore.cassandra.CassandraDatastore.DATA_POINTS_ROW_KEY_SERIALIZER;
import static org.kairosdb.datastore.cassandra.CassandraDatastore.ROW_KEY_METRIC_NAMES;
import static org.kairosdb.datastore.cassandra.ClusterConnection.DATA_POINTS_TABLE_NAME;

/**
 Created by bhawkins on 1/11/17.
 */
public class CQLBatch
{
<<<<<<< HEAD
	private static final BatchMetrics metrics = MetricSourceManager.getSource(BatchMetrics.class);
=======
	public static final Logger logger = LoggerFactory.getLogger(CQLBatch.class);
>>>>>>> c26927c4
	private static final Charset UTF_8 = Charset.forName("UTF-8");

	private final ClusterConnection m_clusterConnection;
	//private final BatchStats m_batchStats;
	private final ConsistencyLevel m_consistencyLevel;
	private final long m_now;
	private final LoadBalancingPolicy m_loadBalancingPolicy;

	private long m_rowKeysCount = 0;
	private long m_rowKeyTimeIndexCount = 0;
	private long m_tagIndexedRowKeysCount = 0;

	private Map<Host, BatchStatement> m_batchMap = new HashMap<>();

	private BatchStatement m_metricNamesBatch = new BatchStatement(BatchStatement.Type.UNLOGGED);
	private BatchStatement m_dataPointBatch = new BatchStatement(BatchStatement.Type.UNLOGGED);
	private BatchStatement m_rowKeyBatch = new BatchStatement(BatchStatement.Type.UNLOGGED);

	private List<DataPointsRowKey> m_newRowKeys = new ArrayList<>();
	private List<TimedString> m_newMetrics = new ArrayList<>();



	@Inject
	public CQLBatch(
			ConsistencyLevel consistencyLevel,
			@Named("write_cluster")ClusterConnection clusterConnection,
			LoadBalancingPolicy loadBalancingPolicy)
	{
		m_consistencyLevel = consistencyLevel;
		m_clusterConnection = clusterConnection;
		//m_batchStats = batchStats;
		m_now = System.currentTimeMillis();
		m_loadBalancingPolicy = loadBalancingPolicy;

		m_metricNamesBatch.setConsistencyLevel(consistencyLevel);
		m_dataPointBatch.setConsistencyLevel(consistencyLevel);
		m_rowKeyBatch.setConsistencyLevel(consistencyLevel);
	}

	public void addTimeIndex(String metricName, long rowKeyTime, int rowKeyTtl)
	{
		Statement bs = m_clusterConnection.psRowKeyTimeInsert.bind()
				.setString(0, metricName)
				.setString(1, DATA_POINTS_TABLE_NAME)
				.setTimestamp(2, new Date(rowKeyTime))
				.setInt(3, rowKeyTtl)
				.setIdempotent(true);

		bs.setConsistencyLevel(m_consistencyLevel);

		m_rowKeyBatch.add(bs);
		m_rowKeyTimeIndexCount++;
	}

	public void addRowKey(DataPointsRowKey rowKey, int rowKeyTtl)
	{
		m_newRowKeys.add(rowKey);

		m_rowKeysCount++;
		RowKeyLookup rowKeyLookup = m_clusterConnection.getRowKeyLookupForMetric(rowKey.getMetricName());
		List<Statement> insertStatements = rowKeyLookup.createInsertStatements(rowKey, rowKeyTtl);
		//if this is greater than 1 we are indexing on a tag
		if (insertStatements.size() > 1)
			m_tagIndexedRowKeysCount += (insertStatements.size() - 1)
					;
		for (Statement rowKeyInsertStmt : insertStatements)
		{
			rowKeyInsertStmt.setConsistencyLevel(m_consistencyLevel);
			m_rowKeyBatch.add(rowKeyInsertStmt);
		}
	}

	public void indexRowKey(DataPointsRowKey rowKey, int rowKeyTtl)
	{
		RowKeyLookup rowKeyLookup = m_clusterConnection.getRowKeyLookupForMetric(rowKey.getMetricName());
		for (Statement rowKeyInsertStmt : rowKeyLookup.createIndexStatements(rowKey, rowKeyTtl))
		{
			m_tagIndexedRowKeysCount++;
			rowKeyInsertStmt.setConsistencyLevel(m_consistencyLevel);
			m_rowKeyBatch.add(rowKeyInsertStmt);
		}
	}

	public void addMetricName(TimedString metricNameTime)
	{
		m_newMetrics.add(metricNameTime);
		BoundStatement bs = new BoundStatement(m_clusterConnection.psStringIndexInsert);
		bs.setBytesUnsafe(0, ByteBuffer.wrap(ROW_KEY_METRIC_NAMES.getBytes(UTF_8)));
		bs.setString(1, metricNameTime.getString());
		bs.setConsistencyLevel(m_consistencyLevel);
		bs.setIdempotent(true);
		m_metricNamesBatch.add(bs);
	}

	private void addBoundStatement(BoundStatement boundStatement)
	{
		Iterator<Host> hosts = m_loadBalancingPolicy.newQueryPlan(m_clusterConnection.getKeyspace(), boundStatement);
		if (hosts.hasNext())
		{
			Host hostKey = hosts.next();

			BatchStatement batchStatement = m_batchMap.get(hostKey);
			if (batchStatement == null)
			{
				batchStatement = new BatchStatement(BatchStatement.Type.UNLOGGED);
				batchStatement.setConsistencyLevel(m_consistencyLevel);
				m_batchMap.put(hostKey, batchStatement);
			}
			batchStatement.add(boundStatement);
		}
		else
		{
			m_dataPointBatch.add(boundStatement);
		}
	}

	public void deleteDataPoint(DataPointsRowKey rowKey, int columnTime) throws IOException
	{
		BoundStatement boundStatement = new BoundStatement(m_clusterConnection.psDataPointsDelete);
		boundStatement.setBytesUnsafe(0, DATA_POINTS_ROW_KEY_SERIALIZER.toByteBuffer(rowKey));
		ByteBuffer b = ByteBuffer.allocate(4);
		b.putInt(columnTime);
		b.rewind();
		boundStatement.setBytesUnsafe(1, b);

		boundStatement.setConsistencyLevel(m_consistencyLevel);
		boundStatement.setIdempotent(true);

		addBoundStatement(boundStatement);
	}

	public void addDataPoint(DataPointsRowKey rowKey, int columnTime,
			DataPoint dataPoint, int ttl) throws IOException
	{
		KDataOutput kDataOutput = new KDataOutput();
		dataPoint.writeValueToBuffer(kDataOutput);

		BoundStatement boundStatement = new BoundStatement(m_clusterConnection.psDataPointsInsert);
		boundStatement.setBytesUnsafe(0, DATA_POINTS_ROW_KEY_SERIALIZER.toByteBuffer(rowKey));
		ByteBuffer b = ByteBuffer.allocate(4);
		b.putInt(columnTime);
		b.rewind();
		boundStatement.setBytesUnsafe(1, b);
		boundStatement.setBytesUnsafe(2, ByteBuffer.wrap(kDataOutput.getBytes()));
		boundStatement.setInt(3, ttl);
		boundStatement.setLong(4, m_now);
		boundStatement.setConsistencyLevel(m_consistencyLevel);
		boundStatement.setIdempotent(true);

		addBoundStatement(boundStatement);
	}

	public void submitBatch()
	{
		if (m_metricNamesBatch.size() != 0)
		{
<<<<<<< HEAD
			m_clusterConnection.executeAsync(metricNamesBatch);
			metrics.nameBatch().put(metricNamesBatch.size());
=======
			m_clusterConnection.executeAsync(m_metricNamesBatch);
			m_batchStats.addNameBatch(m_metricNamesBatch.size());
>>>>>>> c26927c4
		}

		if (m_rowKeyBatch.size() != 0)
		{
<<<<<<< HEAD
			//rowKeyBatch.enableTracing();
			m_clusterConnection.executeAsync(rowKeyBatch);
			metrics.rowKeyBatch().put(rowKeyBatch.size());
=======
			//m_rowKeyBatch.enableTracing();
			m_clusterConnection.executeAsync(m_rowKeyBatch);
			m_batchStats.addRowKeyBatch(m_rowKeysCount);
			m_batchStats.addRowKeyTimeBatch(m_rowKeyTimeIndexCount);
			m_batchStats.addTagIndexedBatch(m_tagIndexedRowKeysCount);
>>>>>>> c26927c4
		}

		for (BatchStatement batchStatement : m_batchMap.values())
		{
			//batchStatement.enableTracing();
			if (batchStatement.size() != 0)
			{
				m_clusterConnection.execute(batchStatement);
				//System.out.println(resultSet.getExecutionInfo().getQueryTrace().getTraceId());
				metrics.datapointsBatch().put(batchStatement.size());
			}
		}

		//Catch all in case of a load balancing problem
		if (m_dataPointBatch.size() != 0)
		{
<<<<<<< HEAD
			m_clusterConnection.execute(dataPointBatch);
			metrics.datapointsBatch().put(dataPointBatch.size());
=======
			m_clusterConnection.execute(m_dataPointBatch);
			m_batchStats.addDatapointsBatch(m_dataPointBatch.size());
>>>>>>> c26927c4
		}
	}

	public List<DataPointsRowKey> getNewRowKeys()
	{
		return m_newRowKeys;
	}

	public List<TimedString> getNewMetrics()
	{
		return m_newMetrics;
	}
}<|MERGE_RESOLUTION|>--- conflicted
+++ resolved
@@ -34,11 +34,8 @@
  */
 public class CQLBatch
 {
-<<<<<<< HEAD
 	private static final BatchMetrics metrics = MetricSourceManager.getSource(BatchMetrics.class);
-=======
 	public static final Logger logger = LoggerFactory.getLogger(CQLBatch.class);
->>>>>>> c26927c4
 	private static final Charset UTF_8 = Charset.forName("UTF-8");
 
 	private final ClusterConnection m_clusterConnection;
@@ -196,28 +193,14 @@
 	{
 		if (m_metricNamesBatch.size() != 0)
 		{
-<<<<<<< HEAD
-			m_clusterConnection.executeAsync(metricNamesBatch);
 			metrics.nameBatch().put(metricNamesBatch.size());
-=======
 			m_clusterConnection.executeAsync(m_metricNamesBatch);
-			m_batchStats.addNameBatch(m_metricNamesBatch.size());
->>>>>>> c26927c4
 		}
 
 		if (m_rowKeyBatch.size() != 0)
 		{
-<<<<<<< HEAD
-			//rowKeyBatch.enableTracing();
-			m_clusterConnection.executeAsync(rowKeyBatch);
 			metrics.rowKeyBatch().put(rowKeyBatch.size());
-=======
-			//m_rowKeyBatch.enableTracing();
 			m_clusterConnection.executeAsync(m_rowKeyBatch);
-			m_batchStats.addRowKeyBatch(m_rowKeysCount);
-			m_batchStats.addRowKeyTimeBatch(m_rowKeyTimeIndexCount);
-			m_batchStats.addTagIndexedBatch(m_tagIndexedRowKeysCount);
->>>>>>> c26927c4
 		}
 
 		for (BatchStatement batchStatement : m_batchMap.values())
@@ -234,13 +217,8 @@
 		//Catch all in case of a load balancing problem
 		if (m_dataPointBatch.size() != 0)
 		{
-<<<<<<< HEAD
-			m_clusterConnection.execute(dataPointBatch);
 			metrics.datapointsBatch().put(dataPointBatch.size());
-=======
 			m_clusterConnection.execute(m_dataPointBatch);
-			m_batchStats.addDatapointsBatch(m_dataPointBatch.size());
->>>>>>> c26927c4
 		}
 	}
 
