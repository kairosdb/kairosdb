<!DOCTYPE html>
<html lang="en">

<head>
	<title>Roll-ups</title>

	<link rel="icon"
		  type="image/png"
		  href="img/favicon.png"/>

	<meta charset="utf-8">
	<meta name="viewport" content="width=device-width, initial-scale=1">
	<link href="bootstrap-3.3.5/css/bootstrap.min.css" rel="stylesheet">
	<link href="css/rollup.css" rel="stylesheet">

	<script src="rollup-js/third-party/underscore-min-1.8.3.js"></script>
	<script src="rollup-js/third-party/jquery-min-2.1.3.js"></script>
	<script src="bootstrap-3.3.5/js/bootstrap.min.js"></script>
	<script src="rollup-js/third-party/angular-min-1.4.5.js"></script>
	<script src="rollup-js/third-party/angular-strap-min-2.3.3.js"></script>
	<script src="rollup-js/third-party/angular-strap.tpl-min-2.3.3.js"></script>
	<script src="rollup-js/third-party/angular-ui-bootstrap-min-0.14.1.js"></script>
	<script src="rollup-js/third-party/bootbox.js"></script>
	<script src="rollup-js/third-party/bootstrap-tooltip-3.3.5.js"></script>
	<script src="rollup-js/rollupModule.js"></script>
	<script src="rollup-js/kairosdbDatasource.js"></script>
	<script src="rollup-js/rollupController.js"></script>
	<script src="rollup-js/pasteQueryController.js"></script>
</head>

<body ng-app="rollupApp" ng-controller="rollupController" background="css/brickwall.png">

<div class="container-fluid">
	<div class="page-header" style="font-family: Lucida Console, Monaco, monospace">
		<div class="text-center text-info">
			<h1>Roll-ups</h1>
		</div>

<<<<<<< HEAD
=======
		<!--<div class="text-center text-info" data-toggle="collapse" data-target="#description">-->
		<!--<a href="#" style="font-size: 12px">What's a Roll-up?</a>-->
		<!--</div>-->

		<!--<div id="description" class="text-info collapse" style="width: 50%; float: none; margin: 0 auto; margin-top: 30px">-->
		<!--Roll-ups are a way to improve query performance by aggregating or-->
		<!--rolling up data into a larger time range such as averaging-->
		<!--millisecond data over a minute.-->
		<!--Roll-ups perform queries on existing data, aggregate the data, and-->
		<!--write the results to another metric. The original data is left-->
		<!--intact.-->
		<!--Roll-ups are continuously run on a schedule rolling up a small time-->
		<!--period of data on each execution.-->
		<!--</div>-->

>>>>>>> 847e592e
		<span id="lastSaved"
			  class="last-saved pull-right text-info small"
			  ng-hide="lastSaved == null">Last Saved {{lastSaved}}</span>
	</div>

	<button id="small" type="button" class="btn btn-primary" ng-disabled="!anyTasksSelected()" ng-click="deleteSelected()">Delete</button>

	<p></p>

	<table class="table table-striped table-bordered" data-sort-name="metric-name"  data-sort-order="asc">
		<thead>
		<tr class="text-info">
			<th></th>
			<th data-field="select" data-sortable="false">
				<div class="dropdown">
					<button id="small"
							class="btn btn-primary dropdown-toggle"
							type="button" data-toggle="dropdown"

					>Select <span class="caret"></span></button>
					<ul class="dropdown-menu">
						<li><a href="#" ng-click="selectAllTasks()">All</a></li>
						<li><a href="#" ng-click="selectNoTasks()">None</a></li>
					</ul>
				</div>
			<th data-field="name" data-sortable="true">
				<span title="{{TOOLTIP_TASK_NAME}}" bs-tooltip="">Name</span></th>
			<th data-field="metric-name" data-sortable="true">
				<span title="{{TOOLTIP_METRIC_NAME}}" bs-tooltip="">Metric</span></th>
			<th data-field="save as"  data-sortable="true">
				<span title="{{TOOLTIP_SAVE_AS}}" bs-tooltip="">Save As</span></th>
			<th data-field="execute" data-sortable="true">
				<span title="{{TOOLTIP_EXECUTE}}" bs-tooltip="">Execute</span></th>
			<th data-field="group-by" data-sortable="true">
				<span title="{{TOOLTIP_GROUP_BY}}" bs-tooltip="">Group By</span></th>
			<th data-field="group-by" data-sortable="true">
				<span title="{{TOOLTIP_TAGS}}" bs-tooltip="">Tags</span></th>
			<th data-field="aggregator" data-sortable="true">
				<table>
					<tr>
						<td><span title="{{TOOLTIP_AGGREGATOR}}" bs-tooltip="">Aggregators</span></td>
						<td valign="top" style="padding-left:3px;">
							<span custom-popover
								  popover-html="Sampling is specified as a number and a time unit.
							  For example, '2h' is 2 hours. The unit can be one of the following:
							  <li>ms = millisceconds
							  <li>s = seconds
							  <li>m = minutes
							  <li>h = hours
							  <li>d = days
							  <li>w = weeks
							  <li>M = months
							  <li>y = years"
								  popover-placement="bottom"
								  title="{{TOOLTIP_SAMPLING_HELP}}" data-toggle="tooltip">
							</span>
						</td>
					</tr>
				</table>
			</th>
			<th data-field="buttons" class="no-padding text-center col-md-1"
				data-sortable="true">
				<table class="center-table">
					<tr>
						<td>
							<a href="#" ng-click="addTask()"
							   class="btn btn-primary btn-sm btn-circle"
							   title="{{TOOLTIP_ADD_ROLL_UP}}" bs-tooltip
							   style="margin-right: 3px">
								<span class="glyphicon glyphicon-plus"></span>
							</a>
						</td>
						<td>
							<a href="#" ng-click="pasteQuery()"
							   class="btn btn-primary btn-sm btn-circle"
							   title="{{TOOLTIP_PASTE_QUERY}}" bs-tooltip>
								<span class="glyphicon glyphicon-paste"></span>
							</a>
						</td>
					</tr>
				</table>
			</th>
		</tr>
		</thead>
		<tbody>
<<<<<<< HEAD
 		<tr ng-repeat="task in tasks">
            <td>
                <i class="glyphicon glyphicon-info-sign text-info" title="{{TOOLTIP_COMPLEX}}" bs-tooltip="" ng-show="task.complex"></i>
                <i class="glyphicon glyphicon-warning-sign text-warning" title="{{getIncompleteTooltip()}}" bs-tooltip="" ng-show="!task.complex && task.incomplete"></i>
                <i class="glyphicon glyphicon-ok text-success" title="{{TOOLTIP_COMPLETE}}" bs-tooltip="" ng-show="!task.incomplete"></i>

				<a href="#" title="{{TOOLTIP_STATUS}}" ng-click="showStatus(task)" style="padding-left: 5px;"><span class="glyphicon glyphicon-info-sign" aria-hidden="true"></span></a>
            </td>

            <td style="text-align: center; vertical-align: top">
=======
		<tr ng-repeat="task in tasks">
			<td>
				<i class="glyphicon glyphicon-info-sign text-info" title="{{TOOLTIP_COMPLEX}}" bs-tooltip="" ng-show="task.complex"></i>
				<i class="glyphicon glyphicon-warning-sign text-warning" title="{{getIncompleteTooltip()}}" bs-tooltip="" ng-show="!task.complex && task.incomplete"></i>
				<i class="glyphicon glyphicon-ok text-success" title="{{TOOLTIP_COMPLETE}}" bs-tooltip="" ng-show="!task.incomplete"></i>
			</td>

			<td style="text-align: center; vertical-align: top">
>>>>>>> 847e592e
				<input type="checkbox" value="" ng-checked="task.selected" ng-model="task.selected">
			</td>

			<td>
				<table width="100%">
					<tr>
						<td class="text-columns" style="padding-left: 5px; width:99%;"><editable model="task.name" ng-blur="onBlur(task)"></editable></td>
					</tr>
				</table>
			</td>
			<td class="text-columns">
				<autocompleteeditable model="task.metric_name">{{task.metric_name }}</autocompleteeditable>
			</td>
			<td class="text-columns">
				<editable model="task.save_as">{{ task.save_as }}</editable>
			</td>
			<td>
				<span ng-show="task.complex">{{ task.executionType }}</span>
				<a href=""
				   ng-show="!task.executionEdit && !task.complex"
				   ng-click="task.executionEdit=true"
				   style="color:black;"
				>{{ task.executionType }}
				</a>

				<span class="dropdown" ng-show="task.executionEdit">
					<button class="btn btn-default dropdown-toggle"
							type="button" id="executeDropdown"
							data-toggle="dropdown" aria-haspopup="true"
							aria-expanded="true">
						{{ task.executionType }}
						<span class="caret"></span>
					</button>
					<ul class="dropdown-menu"
						aria-labelledby="executeDropdown">
						<li ng-repeat="unit in EXECUTION_TYPES">
							<a href="#" ng-click="task.executionEdit=false; setExecution(task, unit)">
								{{ unit }}
							</a>
						</li>
					</ul>
				</span>
			</td>

			<td>
				<autocomplete-with-buttons model="task" on-blur="onBlur(task)" list="suggestTagKeys(task)"/>
			</td>

			<td>
				<autocomplete-tags model="task" on-blur="onBlur(task)" key-list="suggestTagKeys(task)" value-list="suggestTagValues(task)"></autocomplete-tags>
			</td>

			<td>
				<table width="100%">
					<tr ng-repeat="aggregator in task.aggregators track by $index">
						<td>
							<span ng-show="task.complex">{{ toHumanReadableAggregator(aggregator) }}</span>
<<<<<<< HEAD
							<!-- todo att ngif -->
 							<span ng-show="aggregator.edit">
=======
							<span ng-show="aggregator.edit">
>>>>>>> 847e592e
								<aggregator agg="aggregator"
											descriptors="getAggregatorDescriptors()"
											units="SAMPLING_UNITS"
											on-blur="onBlur(task)">
                                </aggregator>
							</span>
<<<<<<< HEAD
                            <a href="" ng-show="!aggregator.edit && !task.complex"
                               ng-click="aggregator.edit=true" style="color:black">
                                {{ toHumanReadableAggregator(aggregator) }}
							</a>

                        </td>
                        <td style="width:20%; vertical-align:top; text-align:right; margin-left: 5px; margin-right: 5px">
                            <a href="#" class="btn-sm btn-circle text-right"
                               style="padding:0"
                               ng-click="addAggregator(task);scope.renderHtml();"
                               ng-if="$first"
                               ng-show="!aggregator.edit && !model.complex">
                                <span class="glyphicon glyphicon-plus shift-1-up"></span>
                            </a>

                            <a href="#" class="btn-sm btn-circle"
                               style="padding:0"
                               ng-click="removeAggregator(task, $index)"
                               ng-show="task.aggregators.length > 1 && !aggregator.edit && !model.complex">
                                <span class="glyphicon glyphicon-remove text-danger"></span>
                            </a>
=======
							<a href="" ng-show="!aggregator.edit && !task.complex"
							   ng-click="aggregator.edit=true" style="color:black">
								{{ toHumanReadableAggregator(aggregator) }}
							</a>

						</td>
						<td style="width:20%; vertical-align:top; text-align:right; margin-left: 5px; margin-right: 5px">
							<a href="#" class="btn-sm btn-circle text-right"
							   style="padding:0"
							   ng-click="addAggregator(task);scope.renderHtml();"
							   ng-if="$first"
							   ng-show="!aggregator.edit && !model.complex">
								<span class="glyphicon glyphicon-plus shift-1-up"></span>
							</a>

							<a href="#" class="btn-sm btn-circle"
							   style="padding:0"
							   ng-click="removeAggregator(task, $index)"
							   ng-show="task.aggregators.length > 1 && !aggregator.edit && !model.complex">
								<span class="glyphicon glyphicon-remove text-danger"></span>
							</a>
>>>>>>> 847e592e
						</td>
					</tr>
				</table>
			</td>
			<td class="text-center">
				<a href="#" ng-click="deleteTaskWithConfirm(task)"
				   ng-show="!task.complex"
				   class="glyphicon glyphicon-remove text-danger"
				   title="{{TOOLTIP_DELETE_ROLLUP}}" bs-tooltip></a>
			</td>
		</tr>
		</tbody>
	</table>
</div>

<!--{{ tasks }}-->
<script>
    $(document).ready(function () {
        $("[data-toggle=tooltip]").tooltip();
    });
</script>
</body>
</html><|MERGE_RESOLUTION|>--- conflicted
+++ resolved
@@ -36,24 +36,6 @@
 			<h1>Roll-ups</h1>
 		</div>
 
-<<<<<<< HEAD
-=======
-		<!--<div class="text-center text-info" data-toggle="collapse" data-target="#description">-->
-		<!--<a href="#" style="font-size: 12px">What's a Roll-up?</a>-->
-		<!--</div>-->
-
-		<!--<div id="description" class="text-info collapse" style="width: 50%; float: none; margin: 0 auto; margin-top: 30px">-->
-		<!--Roll-ups are a way to improve query performance by aggregating or-->
-		<!--rolling up data into a larger time range such as averaging-->
-		<!--millisecond data over a minute.-->
-		<!--Roll-ups perform queries on existing data, aggregate the data, and-->
-		<!--write the results to another metric. The original data is left-->
-		<!--intact.-->
-		<!--Roll-ups are continuously run on a schedule rolling up a small time-->
-		<!--period of data on each execution.-->
-		<!--</div>-->
-
->>>>>>> 847e592e
 		<span id="lastSaved"
 			  class="last-saved pull-right text-info small"
 			  ng-hide="lastSaved == null">Last Saved {{lastSaved}}</span>
@@ -139,27 +121,14 @@
 		</tr>
 		</thead>
 		<tbody>
-<<<<<<< HEAD
  		<tr ng-repeat="task in tasks">
             <td>
                 <i class="glyphicon glyphicon-info-sign text-info" title="{{TOOLTIP_COMPLEX}}" bs-tooltip="" ng-show="task.complex"></i>
                 <i class="glyphicon glyphicon-warning-sign text-warning" title="{{getIncompleteTooltip()}}" bs-tooltip="" ng-show="!task.complex && task.incomplete"></i>
                 <i class="glyphicon glyphicon-ok text-success" title="{{TOOLTIP_COMPLETE}}" bs-tooltip="" ng-show="!task.incomplete"></i>
-
-				<a href="#" title="{{TOOLTIP_STATUS}}" ng-click="showStatus(task)" style="padding-left: 5px;"><span class="glyphicon glyphicon-info-sign" aria-hidden="true"></span></a>
-            </td>
-
-            <td style="text-align: center; vertical-align: top">
-=======
-		<tr ng-repeat="task in tasks">
-			<td>
-				<i class="glyphicon glyphicon-info-sign text-info" title="{{TOOLTIP_COMPLEX}}" bs-tooltip="" ng-show="task.complex"></i>
-				<i class="glyphicon glyphicon-warning-sign text-warning" title="{{getIncompleteTooltip()}}" bs-tooltip="" ng-show="!task.complex && task.incomplete"></i>
-				<i class="glyphicon glyphicon-ok text-success" title="{{TOOLTIP_COMPLETE}}" bs-tooltip="" ng-show="!task.incomplete"></i>
-			</td>
+            <a href="#" title="{{TOOLTIP_STATUS}}" ng-click="showStatus(task)" style="padding-left: 5px;"><span class="glyphicon glyphicon-info-sign" aria-hidden="true"></span></a></td>
 
 			<td style="text-align: center; vertical-align: top">
->>>>>>> 847e592e
 				<input type="checkbox" value="" ng-checked="task.selected" ng-model="task.selected">
 			</td>
 
@@ -217,41 +186,14 @@
 					<tr ng-repeat="aggregator in task.aggregators track by $index">
 						<td>
 							<span ng-show="task.complex">{{ toHumanReadableAggregator(aggregator) }}</span>
-<<<<<<< HEAD
 							<!-- todo att ngif -->
  							<span ng-show="aggregator.edit">
-=======
-							<span ng-show="aggregator.edit">
->>>>>>> 847e592e
 								<aggregator agg="aggregator"
 											descriptors="getAggregatorDescriptors()"
 											units="SAMPLING_UNITS"
 											on-blur="onBlur(task)">
                                 </aggregator>
 							</span>
-<<<<<<< HEAD
-                            <a href="" ng-show="!aggregator.edit && !task.complex"
-                               ng-click="aggregator.edit=true" style="color:black">
-                                {{ toHumanReadableAggregator(aggregator) }}
-							</a>
-
-                        </td>
-                        <td style="width:20%; vertical-align:top; text-align:right; margin-left: 5px; margin-right: 5px">
-                            <a href="#" class="btn-sm btn-circle text-right"
-                               style="padding:0"
-                               ng-click="addAggregator(task);scope.renderHtml();"
-                               ng-if="$first"
-                               ng-show="!aggregator.edit && !model.complex">
-                                <span class="glyphicon glyphicon-plus shift-1-up"></span>
-                            </a>
-
-                            <a href="#" class="btn-sm btn-circle"
-                               style="padding:0"
-                               ng-click="removeAggregator(task, $index)"
-                               ng-show="task.aggregators.length > 1 && !aggregator.edit && !model.complex">
-                                <span class="glyphicon glyphicon-remove text-danger"></span>
-                            </a>
-=======
 							<a href="" ng-show="!aggregator.edit && !task.complex"
 							   ng-click="aggregator.edit=true" style="color:black">
 								{{ toHumanReadableAggregator(aggregator) }}
@@ -273,7 +215,6 @@
 							   ng-show="task.aggregators.length > 1 && !aggregator.edit && !model.complex">
 								<span class="glyphicon glyphicon-remove text-danger"></span>
 							</a>
->>>>>>> 847e592e
 						</td>
 					</tr>
 				</table>
