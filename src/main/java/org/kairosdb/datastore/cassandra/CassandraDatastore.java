--- conflicted
+++ resolved
@@ -150,56 +150,7 @@
 
 		m_loadBalancingPolicy = m_cassandraClient.getLoadBalancingPolicy();
 
-<<<<<<< HEAD
-			//set global consistency level
-			ConfigurableConsistencyLevel confConsLevel = new ConfigurableConsistencyLevel();
-			confConsLevel.setDefaultReadConsistencyLevel(m_cassandraConfiguration.getDataReadLevel().getHectorLevel());
-			confConsLevel.setDefaultWriteConsistencyLevel(m_cassandraConfiguration.getDataWriteLevel().getHectorLevel());
-
-			//create keyspace instance with specified consistency
-			m_keyspace = HFactory.createKeyspace(m_keyspaceName, m_cluster, confConsLevel);
-
-			ReentrantLock mutatorLock = new ReentrantLock();
-
-			m_dataPointWriteBuffer = new WriteBuffer<DataPointsRowKey, Integer, byte[]>(
-					m_keyspace, CF_DATA_POINTS, m_cassandraConfiguration.getWriteDelay(),
-					m_cassandraConfiguration.getMaxWriteSize(),
-					DATA_POINTS_ROW_KEY_SERIALIZER,
-					IntegerSerializer.get(),
-					BytesArraySerializer.get(),
-					createWriteBufferStats(CF_DATA_POINTS, hostname),
-					mutatorLock, threadCount,
-					m_cassandraConfiguration.getWriteBufferJobQueueSize());
-
-			m_rowKeyWriteBuffer = new WriteBuffer<String, DataPointsRowKey, String>(
-					m_keyspace, CF_ROW_KEY_INDEX, m_cassandraConfiguration.getWriteDelay(),
-					m_cassandraConfiguration.getMaxWriteSize(),
-					StringSerializer.get(),
-					DATA_POINTS_ROW_KEY_SERIALIZER,
-					StringSerializer.get(),
-					createWriteBufferStats(CF_ROW_KEY_INDEX, hostname),
-					mutatorLock, threadCount,
-					m_cassandraConfiguration.getWriteBufferJobQueueSize());
-
-			m_stringIndexWriteBuffer = new WriteBuffer<String, String, String>(
-					m_keyspace, CF_STRING_INDEX,
-					m_cassandraConfiguration.getWriteDelay(),
-					m_cassandraConfiguration.getMaxWriteSize(),
-					StringSerializer.get(),
-					StringSerializer.get(),
-					StringSerializer.get(),
-					createWriteBufferStats(CF_STRING_INDEX, hostname),
-					mutatorLock, threadCount,
-					m_cassandraConfiguration.getWriteBufferJobQueueSize());
-		}
-		catch (HectorException e)
-		{
-			throw new DatastoreException(e);
-		}
-	}
-=======
 		m_cassandraConfiguration = cassandraConfiguration;
->>>>>>> f60d914b
 
 		m_rowKeyCache = new DataCache<DataPointsRowKey>(m_cassandraConfiguration.getRowKeyCacheSize());
 		m_metricNameCache = new DataCache<String>(m_cassandraConfiguration.getStringCacheSize());
@@ -991,16 +942,6 @@
 			else
 				columnName = getColumnName(rowTime, time);
 
-<<<<<<< HEAD
-			try
-			{
-				m_dataPointWriteBuffer.deleteColumn(m_currentRow, columnName, m_now);
-			}
-			catch (DatastoreException e)
-			{
-				throw new IOException("Unable to delete data", e);
-			}
-=======
 			//Todo: may want to send these off in batches
 			BoundStatement statement = new BoundStatement(m_schema.psDataPointsDelete);
 			statement.setBytesUnsafe(0, DATA_POINTS_ROW_KEY_SERIALIZER.toByteBuffer(m_currentRow));
@@ -1010,7 +951,6 @@
 			statement.setBytesUnsafe(1, b);
 			statement.setConsistencyLevel(m_cassandraConfiguration.getDataWriteLevel());
 			m_session.executeAsync(statement);
->>>>>>> f60d914b
 		}
 
 		@Override
