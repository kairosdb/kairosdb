--- conflicted
+++ resolved
@@ -51,11 +51,7 @@
 public abstract class DatastoreTestHelper
 {
 	protected static KairosDatastore s_datastore;
-<<<<<<< HEAD
-	protected static FilterEventBus s_eventBus = new FilterEventBus(new EventBusConfiguration(new Properties()));
-=======
-	protected static EventBusWithFilters s_eventBus = new EventBusWithFilters(new EventBusConfiguration(new KairosConfigImpl()));
->>>>>>> f853b967
+	protected static FilterEventBus s_eventBus = new FilterEventBus(new EventBusConfiguration(new KairosConfigImpl()));
 	protected static final List<String> metricNames = new ArrayList<>();
 	private static long s_startTime;
 	private static String s_unicodeNameWithSpace = "你好 means hello";
