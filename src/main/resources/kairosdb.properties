--- conflicted
+++ resolved
@@ -51,13 +51,10 @@
 #kairosdb.jetty.threads.max=2500
 #kairosdb.jetty.threads.keep_alive_ms=10000
 
-<<<<<<< HEAD
 # To set the traffic type allowed for the server, change the kairosdb.server.type entry to INGEST, QUERY, or DELETE,
 # or a comma delimited list of two of them to enable different sets of API methods.
 # The default setting is ALL, which will enable all API methods.
 kairosdb.server.type=ALL
-=======
->>>>>>> c8156d91
 
 #===============================================================================
 kairosdb.service.datastore=org.kairosdb.datastore.h2.H2Module
@@ -188,7 +185,6 @@
 # Set this to true on Kairos nodes that receive large numbers of queries to save
 # from inserting data witch each query
 kairosdb.queries.aggregate_stats=false
-
 
 #===============================================================================
 # Health Checks
