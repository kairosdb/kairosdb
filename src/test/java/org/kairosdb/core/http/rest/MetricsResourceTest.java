--- conflicted
+++ resolved
@@ -17,20 +17,14 @@
 
 import ch.qos.logback.classic.Level;
 import com.google.common.base.Charsets;
-<<<<<<< HEAD
-=======
 import com.google.common.io.ByteStreams;
->>>>>>> e4838f41
 import com.google.common.io.Resources;
 import org.junit.Rule;
 import org.junit.Test;
 import org.junit.rules.ExpectedException;
 import org.kairosdb.core.exception.DatastoreException;
 import org.kairosdb.core.exception.InvalidServerTypeException;
-<<<<<<< HEAD
-=======
 import org.kairosdb.testing.Client;
->>>>>>> e4838f41
 import org.kairosdb.testing.JsonResponse;
 import org.kairosdb.util.LoggingUtils;
 
@@ -38,10 +32,7 @@
 import java.io.ByteArrayInputStream;
 import java.io.IOException;
 import java.util.EnumSet;
-<<<<<<< HEAD
-=======
 import java.util.zip.GZIPInputStream;
->>>>>>> e4838f41
 
 import static org.hamcrest.CoreMatchers.equalTo;
 import static org.hamcrest.CoreMatchers.startsWith;
@@ -53,16 +44,9 @@
 	private static final String ADD_METRIC_URL = "http://localhost:9001/api/v1/datapoints";
 	private static final String GET_METRIC_URL = "http://localhost:9001/api/v1/datapoints/query";
 	private static final String METRIC_NAMES_URL = "http://localhost:9001/api/v1/metricnames";
-<<<<<<< HEAD
-	private static final String TAG_NAMES_URL = "http://localhost:9001/api/v1/tagnames";
-	private static final String TAG_VALUES_URL = "http://localhost:9001/api/v1/tagvalues";
-	private static final String DELETE_DATAPOINTS_URL = "http://localhost:9001/api/v1/datapoints/delete";
-	private static final String DELETE_METRIC_URL = "http://localhost:9001/api/v1/metric/";
-=======
 	private static final String DELETE_DATAPOINTS_URL = "http://localhost:9001/api/v1/datapoints/delete";
 	private static final String DELETE_METRIC_URL = "http://localhost:9001/api/v1/metric/";
 	private static final String VERSION_URL = "http://localhost:9001/api/v1/version";
->>>>>>> e4838f41
 
     @Test
 	public void testAddEmptyBody() throws Exception
@@ -179,8 +163,6 @@
 	 Verify that the web server will gzip the response if the Accept-Encoding header is set to "gzip".
 	 */
 	@Test
-<<<<<<< HEAD
-=======
 	public void testGzippedResponse() throws IOException
 	{
 		Client client = new Client(true);
@@ -191,7 +173,6 @@
 	}
 
 	@Test
->>>>>>> e4838f41
 	public void test_datastoreThrowsException() throws DatastoreException, IOException
 	{
 		Level previousLogLevel = LoggingUtils.setLogLevel(Level.OFF);
@@ -223,11 +204,7 @@
 	public void test_checkServerTypeStaticIngestDisabled() throws InvalidServerTypeException
 	{
 		thrown.expect(InvalidServerTypeException.class);
-<<<<<<< HEAD
-		thrown.expectMessage("[{\"Forbidden\": \"INGEST API methods are disabled on this KairosDB instance.\"}]");
-=======
 		thrown.expectMessage("{\"errors\": [\"Forbidden: INGEST API methods are disabled on this KairosDB instance.\"]}");
->>>>>>> e4838f41
 		MetricsResource.checkServerTypeStatic(EnumSet.of(ServerType.QUERY, ServerType.DELETE), ServerType.INGEST, "/datapoints", "POST");
 	}
 
@@ -235,11 +212,7 @@
 	public void test_checkServerTypeStaticQueryDisabled() throws InvalidServerTypeException
 	{
 		thrown.expect(InvalidServerTypeException.class);
-<<<<<<< HEAD
-		thrown.expectMessage("[{\"Forbidden\": \"QUERY API methods are disabled on this KairosDB instance.\"}]");
-=======
 		thrown.expectMessage("{\"errors\": [\"Forbidden: QUERY API methods are disabled on this KairosDB instance.\"]}");
->>>>>>> e4838f41
 		MetricsResource.checkServerTypeStatic(EnumSet.of(ServerType.INGEST, ServerType.DELETE), ServerType.QUERY, "/datapoints/query", "POST");
 	}
 
@@ -247,11 +220,7 @@
 	public void test_checkServerTypeStaticDeleteDisabled() throws InvalidServerTypeException
 	{
 		thrown.expect(InvalidServerTypeException.class);
-<<<<<<< HEAD
-		thrown.expectMessage("[{\"Forbidden\": \"DELETE API methods are disabled on this KairosDB instance.\"}]");
-=======
 		thrown.expectMessage("{\"errors\": [\"Forbidden: DELETE API methods are disabled on this KairosDB instance.\"]}");
->>>>>>> e4838f41
 		MetricsResource.checkServerTypeStatic(EnumSet.of(ServerType.INGEST, ServerType.QUERY), ServerType.DELETE, "/datapoints/delete", "POST");
 	}
 
@@ -282,11 +251,7 @@
 
 		JsonResponse response = client.post(json, ADD_METRIC_URL);
 
-<<<<<<< HEAD
-		assertResponse(response, 403, "[{\"Forbidden\": \"INGEST API methods are disabled on this KairosDB instance.\"}]\n");
-=======
 		assertResponse(response, 403, "{\"errors\": [\"Forbidden: INGEST API methods are disabled on this KairosDB instance.\"]}");
->>>>>>> e4838f41
 
 		resource.setServerType("INGEST,QUERY,DELETE");
 
@@ -301,11 +266,7 @@
 
 		JsonResponse response = client.post(json, GET_METRIC_URL);
 
-<<<<<<< HEAD
-		assertResponse(response, 403, "[{\"Forbidden\": \"QUERY API methods are disabled on this KairosDB instance.\"}]\n");
-=======
 		assertResponse(response, 403, "{\"errors\": [\"Forbidden: QUERY API methods are disabled on this KairosDB instance.\"]}");
->>>>>>> e4838f41
 
 		resource.setServerType("INGEST,QUERY,DELETE");
 	}
@@ -317,42 +278,6 @@
 
 		JsonResponse response = client.get(METRIC_NAMES_URL);
 
-<<<<<<< HEAD
-		assertResponse(response, 403, "[{\"Forbidden\": \"QUERY API methods are disabled on this KairosDB instance.\"}]\n");
-
-		resource.setServerType("INGEST,QUERY,DELETE");
-	}
-
-	@Test
-	public void testDeleteDatapointsDeleteDisabled() throws IOException
-	{
-		resource.setServerType("INGEST");
-
-		String json = Resources.toString(Resources.getResource("query-metric-absolute-dates.json"), Charsets.UTF_8);
-
-		JsonResponse response = client.post(json, DELETE_DATAPOINTS_URL);
-
-		assertResponse(response, 403, "[{\"Forbidden\": \"DELETE API methods are disabled on this KairosDB instance.\"}]\n");
-
-		resource.setServerType("INGEST,QUERY,DELETE");
-	}
-
-	@Test
-	public void testDeleteMetricDeleteDisabled() throws IOException
-	{
-		resource.setServerType("INGEST");
-
-		String metricName = "Some.Metric.Name";
-
-		JsonResponse response = client.delete(DELETE_METRIC_URL + metricName);
-
-		assertResponse(response, 403, "[{\"Forbidden\": \"DELETE API methods are disabled on this KairosDB instance.\"}]\n");
-	}
-
-	static void assertResponse(JsonResponse response, int responseCode, String expectedContent)
-	{
-		assertThat(response.getStatusCode(), equalTo(responseCode));
-=======
 		assertResponse(response, 403, "{\"errors\": [\"Forbidden: QUERY API methods are disabled on this KairosDB instance.\"]}");
 
 		resource.setServerType("INGEST,QUERY,DELETE");
@@ -395,20 +320,13 @@
 	static void assertResponse(JsonResponse response, int expectedCode, String expectedContent)
 	{
 		assertThat(response.getStatusCode(), equalTo(expectedCode));
->>>>>>> e4838f41
 		assertThat(response.getHeader("Content-Type"), startsWith("application/json"));
 		assertThat(response.getJson(), equalTo(expectedContent));
 	}
 
-<<<<<<< HEAD
-	static void assertResponse(JsonResponse response, int responseCode)
-	{
-		assertThat(response.getStatusCode(), equalTo(responseCode));
-=======
 	static void assertResponse(JsonResponse response, int expectedCode)
 	{
 		assertThat(response.getStatusCode(), equalTo(expectedCode));
->>>>>>> e4838f41
 		assertThat(response.getHeader("Content-Type"), startsWith("application/json"));
 		assertThat(response.getStatusString(), equalTo("No Content"));
 	}
