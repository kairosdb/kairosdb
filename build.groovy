import org.freecompany.redline.Builder
import org.freecompany.redline.header.Architecture
import org.freecompany.redline.header.Os
import org.freecompany.redline.header.RpmType
import org.freecompany.redline.payload.Directive
import tablesaw.*
import tablesaw.addons.GZipRule
import tablesaw.addons.TarRule
import tablesaw.addons.ivy.IvyAddon
import tablesaw.addons.ivy.PomRule
import tablesaw.addons.ivy.PublishRule
import tablesaw.addons.java.Classpath
import tablesaw.addons.java.JarRule
import tablesaw.addons.java.JavaCRule
import tablesaw.addons.java.JavaProgram
import tablesaw.addons.junit.JUnitRule
import tablesaw.definitions.Definition
import tablesaw.rules.DirectoryRule
import tablesaw.rules.Rule
import tablesaw.rules.SimpleRule

import javax.swing.*

println("===============================================");

saw.setProperty(Tablesaw.PROP_MULTI_THREAD_OUTPUT, Tablesaw.PROP_VALUE_ON)

programName = "kairosdb"
//Do not use '-' in version string, it breaks rpm uninstall.
<<<<<<< HEAD
version = "0.9.4"
release = "6" //package release number
=======
version = "1.0.0-SNAPSHOT"
release = "1" //package release number
>>>>>>> 93cebc5d
summary = "KairosDB"
description = """\
KairosDB is a time series database that stores numeric values along
with key/value tags to a nosql data store.  Currently supported
backends are Cassandra and H2.  An H2 implementation is provided
for development work.
"""

saw.setProperty(JavaProgram.PROGRAM_NAME_PROPERTY, programName)
saw.setProperty(JavaProgram.PROGRAM_DESCRIPTION_PROPERTY, description)
saw.setProperty(JavaProgram.PROGRAM_VERSION_PROPERTY, version+'-'+release)
saw.setProperty(PomRule.GROUP_ID_PROPERTY, "org.kairosdb")
saw.setProperty(PomRule.URL_PROPERTY, "http://kairosdb.org")

saw = Tablesaw.getCurrentTablesaw()
saw.includeDefinitionFile("definitions.xml")

ivyConfig = ["default", "integration"]


rpmDir = "build/rpm"
docsDir = "build/docs"
rpmNoDepDir = "build/rpm-nodep"
new DirectoryRule("build")
rpmDirRule = new DirectoryRule(rpmDir)
rpmNoDepDirRule = new DirectoryRule(rpmNoDepDir)

//------------------------------------------------------------------------------
//Setup java rules
ivy = new IvyAddon()
		.addSettingsFile("ivysettings.xml")

if (new File("myivysettings.xml").exists())
	ivy.addSettingsFile("myivysettings.xml")

ivy.setup()

buildLibraries = new RegExFileSet("lib", ".*\\.jar")
		.addExcludeDir("integration")
		.getFullFilePaths()

jp = new JavaProgram()
		.setLibraryJars(buildLibraries)
		.setup()

jc = jp.getCompileRule()
ivyDefaultResolve = ivy.getResolveRule("default")
jc.addDepend(ivyDefaultResolve)

jc.getDefinition().set("target", "1.7")
jc.getDefinition().set("source", "1.7")
jc.getDefinition().set("encoding", "UTF8")

jp.getJarRule().addFiles("src/main/resources", "kairosdb.properties")
jp.getJarRule().addFiles("src/main/resources", "create.sql")


//------------------------------------------------------------------------------
//==-- Generate Project Pom --==
ivy.createPomRule("pom.xml", ivy.getResolveRule("default"), ivy.getResolveRule("test"))
		.addDepend("ivy.xml")
		.addDepend("ivysettings.xml")
		.setName("project-pom")
		.setDescription("Use this target to generate a pom used for opening project in IDE")

//------------------------------------------------------------------------------
//==-- Maven POM Rule --==
pomRule = ivy.createPomRule("build/jar/pom.xml", ivy.getResolveRule("default"))
		.addDepend(jp.getJarRule())
		.addLicense("The Apache Software License, Version 2.0", "http://www.apache.org/licenses/LICENSE-2.0.txt", "repo")
		.addDeveloper("brianhks", "Brian", "brianhks1+kairos@gmail.com")
		.addDeveloper("jeff", "Jeff", "jeff.sabin+kairos@gmail.com")

//------------------------------------------------------------------------------
//==-- Publish Artifacts --==
if (version.contains("SNAPSHOT"))
	defaultResolver = "local-m2-publish-snapshot"
else
	defaultResolver = "local-m2-publish"
PublishRule publishRule = ivy.createPublishRule(saw.getProperty("ivy.publish_resolver", defaultResolver),
			ivy.getResolveRule("default"))
		.setName("publish")
		.setDescription("Publish pom and jar to maven snapshot repo")
		.publishMavenMetadata()
		.setOverwrite(true)

publishRule.addArtifact(pomRule.getTarget())
		.setType("pom")
		.setExt("pom")
		.setIsMetadata()
publishRule.addArtifact(jp.getJarRule().getTarget())
		.setType("jar")
		.setExt("jar")

//------------------------------------------------------------------------------
//==-- Maven Artifacts --==
mavenArtifactsRule = new SimpleRule("maven-artifacts").setDescription("Create maven artifacts for maven central")
		.addSource(jp.getJarRule().getTarget())
		.addSource(jp.getJavaDocJarRule().getTarget())
		.addSource(jp.getSourceJarRule().getTarget())
		.addSource("build/jar/pom.xml")
		.setMakeAction("signArtifacts")

void signArtifacts(Rule rule)
{
	for (String source : rule.getSources())
	{
		cmd = "gpg -ab "+source
		saw.exec(cmd)
	}
}

new JarRule("maven-bundle", "build/bundle.jar").setDescription("Create bundle for uploading to maven central")
		.addDepend(mavenArtifactsRule)
		.addFileSet(new RegExFileSet(saw.getProperty(JavaProgram.JAR_DIRECTORY_PROPERTY), ".*"))

//------------------------------------------------------------------------------
//Set information in the manifest file
manifest = jp.getJarRule().getManifest().getMainAttributes()
manifest.putValue("Manifest-Version", "1.0")
manifest.putValue("Tablesaw-Version", saw.getVersion())
manifest.putValue("Created-By", saw.getProperty("java.vm.version")+" ("+
			saw.getProperty("java.vm.vendor")+")")
manifest.putValue("Built-By", saw.getProperty("user.name"))
buildDateFormat = new java.text.SimpleDateFormat("yyyy-MM-dd HH:mm:ss z")
manifest.putValue("Build-Date", buildDateFormat.format(new Date()))

buildNumberFormat = new java.text.SimpleDateFormat("yyyyMMddHHmmss");
buildNumber = buildNumberFormat.format(new Date())
manifest.putValue("Implementation-Title", "KairosDB")
manifest.putValue("Implementation-Vendor", "Proofpoint Inc.")
manifest.putValue("Implementation-Version", "${version}-${release}.${buildNumber}")

//Add git revision information
gitRevisionFile= ".gitrevision"
new File(gitRevisionFile).text = ""
ret = saw.exec(null, "git rev-parse HEAD", false, null, gitRevisionFile);
revision = new File(gitRevisionFile).text.trim()
new File(gitRevisionFile).delete()
if (ret == 0)
	manifest.putValue("Git-Revision", revision);


//------------------------------------------------------------------------------
//Setup unit tests
testClasspath = new Classpath(jp.getLibraryJars())
testClasspath.addPath(jp.getJarRule().getTarget())


testSources = new RegExFileSet("src/test/java", ".*Test\\.java").recurse()
		.addExcludeFiles("CassandraDatastoreTest.java")
		.getFilePaths()
testCompileRule = jp.getTestCompileRule()
ivyTestResolve = ivy.getResolveRule("test")
testCompileRule.addDepend(ivyTestResolve)

junitClasspath = new Classpath(testCompileRule.getClasspath())
junitClasspath.addPaths(testClasspath)
junitClasspath.addPath("src/main/java")
junitClasspath.addPath("src/test/resources")
junitClasspath.addPath("src/main/resources")

junit = new JUnitRule("junit-test").addSources(testSources)
		.setClasspath(junitClasspath)
		.addDepends(testCompileRule)
		.addDepends(ivyTestResolve)

if (saw.getProperty("jacoco", "false").equals("true"))
	junit.addJvmArgument("-javaagent:lib_test/jacocoagent.jar=destfile=build/jacoco.exec")

testSourcesAll = new RegExFileSet("src/test/java", ".*Test\\.java").recurse().getFilePaths()
junitAll = new JUnitRule("junit-test-all").setDescription("Run unit tests including Cassandra tests")
		.addSources(testSourcesAll)
		.setClasspath(junitClasspath)
		.addDepends(testCompileRule)
		.addDepends(ivyTestResolve)

if (saw.getProperty("jacoco", "false").equals("true"))
	junitAll.addJvmArgument("-javaagent:lib_test/jacocoagent.jar=destfile=build/jacoco.exec")

//------------------------------------------------------------------------------
//Build zip deployable application
rpmFile = "$programName-$version-${release}.rpm"
srcRpmFile = "$programName-$version-${release}.src.rpm"
ivyFileSet = new SimpleFileSet()

//Resolve dependencies for package
ivyResolve = ivy.getResolveRule("default")
resolveIvyFileSetRule = new SimpleRule()
		.addDepend(ivyResolve)
		.setMakeAction("doIvyResolve")

def doIvyResolve(Rule rule)
{
	classpath = ivyResolve.getClasspath()

	for (String jar in classpath.getPaths())
	{
		file = new File(jar)
		ivyFileSet.addFile(file.getParent(), file.getName())
	}
}

libFileSets = [
		new RegExFileSet("build/jar", ".*\\.jar"),
		new RegExFileSet("lib", ".*\\.jar"),
		ivyFileSet
	]

scriptsFileSet = new RegExFileSet("src/scripts", ".*").addExcludeFile("kairosdb-env.sh")
webrootFileSet = new RegExFileSet("webroot", ".*").recurse()

zipLibDir = "$programName/lib"
zipBinDir = "$programName/bin"
zipConfDir = "$programName/conf"
zipConfLoggingDir = "$zipConfDir/logging"
zipWebRootDir = "$programName/webroot"
tarRule = new TarRule("build/${programName}-${version}-${release}.tar")
		.addDepend(jp.getJarRule())
		.addDepend(resolveIvyFileSetRule)
		.addFileSetTo(zipBinDir, scriptsFileSet)
		.addFileSetTo(zipWebRootDir, webrootFileSet)
		.addFileTo(zipConfDir, "src/main/resources", "kairosdb.properties")
		.addFileTo(zipConfLoggingDir, "src/main/resources", "logback.xml")
		.setFilePermission(".*\\.sh", 0755)

for (AbstractFileSet fs in libFileSets)
	tarRule.addFileSetTo(zipLibDir, fs)


gzipRule = new GZipRule("package").setSource(tarRule.getTarget())
		.setDescription("Create deployable tar file")
		.setTarget("build/${programName}-${version}-${release}.tar.gz")
		.addDepend(tarRule)

//------------------------------------------------------------------------------
//Build rpm file
rpmBaseInstallDir = "/opt/$programName"
rpmRule = new SimpleRule("package-rpm").setDescription("Build RPM Package")
		.addDepend(jp.getJarRule())
		.addDepend(resolveIvyFileSetRule)
		.addDepend(rpmDirRule)
		.addTarget("$rpmDir/$rpmFile")
		.setMakeAction("doRPM")
		.setProperty("dependency", "on")

new SimpleRule("package-rpm-nodep").setDescription("Build RPM Package with no dependencies")
		.addDepend(jp.getJarRule())
		.addDepend(resolveIvyFileSetRule)
		.addDepend(rpmNoDepDirRule)
		.addTarget("${rpmNoDepDir}/$rpmFile")
		.setMakeAction("doRPM")

def doRPM(Rule rule)
{
	//Build rpm using redline rpm library
	host = InetAddress.getLocalHost().getHostName()
	rpmBuilder = new Builder()
	rpmBuilder.with
			{
				description = description
				group = "System Environment/Daemons"
				license = "license"
				setPackage(programName, version, release)
				setPlatform(Architecture.NOARCH, Os.LINUX)
				summary = summary
				type = RpmType.BINARY
				url = "http://code.google.com/p/kairosdb/"
				vendor = "Proofpoint Inc."
				provides = programName
				//prefixes = rpmBaseInstallDir
				buildHost = host
				sourceRpm = srcRpmFile
			}

	if ("on".equals(rule.getProperty("dependency")))
		rpmBuilder.addDependencyMore("jre", "1.7")

	rpmBuilder.setPostInstallScript(new File("src/scripts/install/post_install.sh"))
	rpmBuilder.setPreUninstallScript(new File("src/scripts/install/pre_uninstall.sh"))

	for (AbstractFileSet fs in libFileSets)
		addFileSetToRPM(rpmBuilder, "$rpmBaseInstallDir/lib", fs)

	addFileSetToRPM(rpmBuilder, "$rpmBaseInstallDir/bin", scriptsFileSet)

	rpmBuilder.addFile("/etc/init.d/kairosdb", new File("src/scripts/kairosdb-service.sh"), 0755)
	rpmBuilder.addFile("$rpmBaseInstallDir/conf/kairosdb.properties",
			new File("src/main/resources/kairosdb.properties"), 0644, new Directive(Directive.RPMFILE_CONFIG | Directive.RPMFILE_NOREPLACE))
	rpmBuilder.addFile("$rpmBaseInstallDir/conf/logging/logback.xml",
			new File("src/main/resources/logback.xml"), 0644, new Directive(Directive.RPMFILE_CONFIG | Directive.RPMFILE_NOREPLACE))
	rpmBuilder.addFile("$rpmBaseInstallDir/bin/kairosdb-env.sh",
			new File("src/scripts/kairosdb-env.sh"), 0755, new Directive(Directive.RPMFILE_CONFIG | Directive.RPMFILE_NOREPLACE))

	for (AbstractFileSet.File f : webrootFileSet.getFiles())
		rpmBuilder.addFile("$rpmBaseInstallDir/webroot/$f.file", new File(f.getBaseDir(), f.getFile()))

	println("Building RPM "+rule.getTarget())
	outputFile = new FileOutputStream(rule.getTarget())
	rpmBuilder.build(outputFile.channel)
	outputFile.close()
}

def addFileSetToRPM(Builder builder, String destination, AbstractFileSet files)
{
	for (String filePath : files.getFullFilePaths())
	{
		File f = new File(filePath)
		if (f.getName().endsWith(".sh"))
			builder.addFile(destination + "/" +f.getName(), f, 0755)
		else
			builder.addFile(destination + "/" + f.getName(), f)
	}
}

debRule = new SimpleRule("package-deb").setDescription("Build Deb Package")
		.addDepend(rpmRule)
		.setMakeAction("doDeb")

def doDeb(Rule rule)
{
	//Prompt the user for the sudo password
	//TODO: package using jdeb
	def jpf = new JPasswordField()
	def resp = JOptionPane.showConfirmDialog(null,
			jpf, "Enter sudo password:",
			JOptionPane.OK_CANCEL_OPTION)

	if (resp == 0)
	{
		def password = jpf.getPassword()
		sudo = saw.createAsyncProcess(rpmDir, "sudo -S alien --bump=0 --to-deb $rpmFile")
		sudo.run()
		//pass the password to the process on stdin
		sudo.sendMessage("$password\n")
		sudo.waitForProcess()
		if (sudo.getExitCode() != 0)
			throw new TablesawException("Unable to run alien application")
	}
}


//------------------------------------------------------------------------------
//Run the Kairos application
new SimpleRule("run-debug").setDescription("Runs kairosdb so a debugger can attach to port 5005")
		.addDepends(jp.getJarRule())
		.setMakeAction("doRun")
		.setProperty("DEBUG", true)

new SimpleRule("run").setDescription("Runs kairosdb")
		.addDepends(jp.getJarRule())
		.setMakeAction("doRun")
		.setProperty("DEBUG", false)
new SimpleRule("export").setDescription("Exports metrics from KairosDB." +
		"\n\t-D f <filename> - file to write output to. If not specified, the output goes to stdout." +
		"\n\t-D n <metricName> - name of metric to export. If not specified, then all metrics are exported.")
		.addDepends(jp.getJarRule())
		.setMakeAction("doRun")
		.setProperty("ACTION", "export")
new SimpleRule("import").setDescription("Imports metrics." +
		"\n\t-D f <filename> to specify output file. If not specified the input comes from stdin.")
		.addDepends(jp.getJarRule())
		.setMakeAction("doRun")
		.setProperty("ACTION", "import")

def doRun(Rule rule)
{
	if (rule.getProperty("ACTION") == "export")
	{
		args = "-c export "
		metricName = saw.getProperty("n", "")
		if (metricName.length() > 0)
			args += "-n " + metricName
		filename = saw.getProperty("f", "")
		if (filename.length() > 0)
			args += " -f " + filename
	}
	else if (rule.getProperty("ACTION") == "import")
	{
		args = "-c import "
		filename = saw.getProperty("f", "")
		if (filename.length() > 0)
			args += " -f " + filename
	}
	else
		args = "-c run"

	//Check if you have a custom kairosdb.properties file and load it.
	customProps = new File("kairosdb.properties")
	if (customProps.exists())
		args += " -p kairosdb.properties"

	debug = ""
	if (rule.getProperty("DEBUG"))
		debug = "-agentlib:jdwp=transport=dt_socket,server=y,suspend=y,address=5005"

	//this is to load logback into classpath
	runClasspath = jc.getClasspath()
	runClasspath.addPaths(ivyDefaultResolve.getClasspath())
	runClasspath.addPath("src/main/resources").addPath("src/main/java")
	ret = saw.exec("java ${debug} -Dio.netty.epollBugWorkaround=true -cp ${runClasspath} org.kairosdb.core.Main ${args}", false)
	println(ret);
}


//------------------------------------------------------------------------------
//Generate GenORM Files for H2 module
genormDefinition = saw.getDefinition("genormous")
genormDefinition.set("genorm")
new SimpleRule("genorm").setDescription("Generate ORM files")
		.addDepend(ivy.getResolveRule("default"))
		.setMakeAction("doGenorm")

def doGenorm(Rule rule)
{
	resolve = ivy.getResolveRule("default")

	genormClasspath = new Classpath(resolve.getClasspath())
	genormDefinition.set("classpath", genormClasspath.toString())
	genormDefinition.set("source", "src/main/conf/tables.xml");
	cmd = genormDefinition.getCommand();
	saw.exec(cmd);
}


//------------------------------------------------------------------------------
//Build Integration tests
integrationClassPath = new Classpath(jp.getLibraryJars())
		//.addPaths(new RegExFileSet("lib/ivy/integration", ".*\\.jar").getFullFilePaths())
		.addPath("src/integration-test/resources")

integrationBuildRule = new JavaCRule("build/integration")
		.addSourceDir("src/integration-test/java")
		.addClasspath(integrationClassPath)
		.addDepend(ivy.getResolveRule("integration"))

new SimpleRule("integration")
		.setMakeAction("doIntegration")
		.addDepend(integrationBuildRule)

def doIntegration(Rule rule)
{
	host = saw.getProperty("host", "127.0.0.1")
	port = saw.getProperty("port", "8080")
	saw.exec("java  -Dhost=${host} -Dport=${port} -cp ${integrationBuildRule.classpath} org.testng.TestNG src/integration-test/testng.xml")
}

//------------------------------------------------------------------------------
//Build Docs
new SimpleRule("docs").setDescription("Build Sphinx Documentation")
        .setMakeAction("doDocs")
        .setProperty("all", false)

new SimpleRule("docs-rebuild").setDescription("Rebuild Sphinx Documentation. All docs are built even if not changed.")
        .setMakeAction("doDocs")
		.addSources(new RegExFileSet("src/docs", ".*").recurse().getFullFilePaths())
        .setProperty("all", true)

def doDocs(Rule rule)
{
    command = "sphinx-build"
    if (rule.getProperty("all"))
        command += " -a"
    sudo = saw.createAsyncProcess(".", "${command} -b html src/docs ${docsDir}")
    sudo.run()
    sudo.waitForProcess()
    if (sudo.getExitCode() != 0)
        throw new TablesawException("Unable to run sphinx-build")
}


saw.setDefaultTarget("jar")


//------------------------------------------------------------------------------
//Build notification
def printMessage(String title, String message) {
	osName = saw.getProperty("os.name")

	Definition notifyDef;
	if (osName.startsWith("Linux"))
	{
		notifyDef = saw.getDefinition("linux-notify")
	}
	else if (osName.startsWith("Mac"))
	{
		notifyDef = saw.getDefinition("mac-notify")
	}

	if (notifyDef != null)
	{
		notifyDef.set("title", title)
		notifyDef.set("message", message)
		saw.exec(notifyDef.getCommand())
	}
}

def buildFailure(Exception e)
{
	printMessage("Build Failure", e.getMessage())
}

def buildSuccess(String target)
{
	printMessage("Build Success", target)
}<|MERGE_RESOLUTION|>--- conflicted
+++ resolved
@@ -27,13 +27,8 @@
 
 programName = "kairosdb"
 //Do not use '-' in version string, it breaks rpm uninstall.
-<<<<<<< HEAD
-version = "0.9.4"
-release = "6" //package release number
-=======
-version = "1.0.0-SNAPSHOT"
+version = "1.0.0"
 release = "1" //package release number
->>>>>>> 93cebc5d
 summary = "KairosDB"
 description = """\
 KairosDB is a time series database that stores numeric values along
