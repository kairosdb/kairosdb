<!DOCTYPE tables SYSTEM "https://raw.githubusercontent.com/brianhks/genormous/master/doc/tables_1_4.dtd">

<tables>
	<configuration>
		<option name="genorm.package" value="org.kairosdb.datastore.h2.orm"/>
		<option name="genorm.destination" value="src/main/java/org/kairosdb/datastore/h2/orm"/>
		<option name="genorm.graphvizFile" value="build/tables.dot"/>

		<type_map>
			<type custom="integer" java="int" db="INT"/>
			<type custom="long" java="long" db="BIGINT"/>
			<type custom="double" java="double" db="DOUBLE"/>
			<type custom="date" java="java.sql.Date" db="DATE"/>
			<type custom="boolean" java="boolean" db="BOOLEAN"/>
			<type custom="string" java="String" db="VARCHAR"/>
			<type custom="timestamp" java="java.sql.Timestamp" db="TIMESTAMP"/>
			<type custom="binary" java="byte[]" db="BINARY"/>
			<type custom="money" java="java.math.BigDecimal" db="DECIMAL"/>
			<type custom="version" java="Double" db="DOUBLE PRECISION"/>
		</type_map>

		<plugin class="org.agileclick.genorm.plugins.dbsupport.HSQLDB"/>
	</configuration>

	<table name="metric">
		<property key="hsqldb_tableType" value="CACHED"/>
		<col name="id" type="string" primary_key="true">
			<comment>id is the combination of the name and tags</comment>
		</col>
		<col name="name" type="string"/>
		<col name="type" type="string"/>
	</table>

	<table name="service_modification">
		<property key="hsqldb_tableType" value="CACHED"/>
		<col name="service" type="string" primary_key="true"/>
		<col name="service_key" type="string" primary_key="true"/>
		<col name="modification_time" type="timestamp"/>
	</table>

	<table name="service_index">
		<property key="hsqldb_tableType" value="CACHED"/>
		<col name="service" type="string" primary_key="true"/>
		<col name="service_key" type="string" primary_key="true"/>
		<col name="key" type="string" primary_key="true"/>
		<col name="value" type="string"/>
		<col name="modification_time" type="timestamp" auto_set="mts"/>

		<table_query name="service_keys" result_type="multi">
			<input>
				<param name="service" type="string" test="foo"/>
			</input>
			<sql>
				from service_index this
				where
				this."service" = ?
				order by this."key" asc
			</sql>
		</table_query>

		<table_query name="keys" result_type="multi">
			<input>
				<param name="service" type="string" test="foo"/>
				<param name="service_key" type="string" test="foo"/>
			</input>
			<sql>
				from service_index this
				where
				this."service" = ?
				and this."service_key" = ?
				order by this."key" asc
			</sql>
		</table_query>

		<table_query name="keys_like" result_type="multi">
			<input>
				<param name="service" type="string" test="foo"/>
				<param name="service_key" type="string" test="foo"/>
				<param name="key_prefix" type="string" test="key%"/>
			</input>
			<sql>
				from service_index this
				where
				this."service" = ?
				AND this."service_key" = ?
				AND this."key" LIKE ?
				ORDER BY this."key" asc
			</sql>
		</table_query>

<<<<<<< HEAD
		<table_query name="modification_time" result_type="single">
			<input>
			</input>
			<return>
			</return>
			<sql>
				select "modification_time" from service_index
=======
		<table_query name="service_keys" result_type="multi">
			<input>
				<param name="service" type="string" test="foo"/>
			</input>
			<sql>
				from service_index this
				WHERE
				this."service" = ?
				ORDER BY this."key" asc
>>>>>>> c7de3663
			</sql>
		</table_query>

	</table>

	<table name="tag">
		<property key="hsqldb_tableType" value="CACHED"/>
		<col name="name" type="string" primary_key="true"/>
		<col name="value" type="string" primary_key="true"/>
	</table>

	<table name="data_point">
		<property key="hsqldb_tableType" value="CACHED"/>
		<!--<col name="id" type="integer" primary_key="true"/>-->
		<col name="metric_id" type="string" primary_key="true">
			<reference table="metric" column="id"/>
		</col>
		<col name="timestamp" type="timestamp" primary_key="true"/>
		<col name="value" type="binary"/>

		<table_query name="for_metric_id" result_type="multi">
			<input>
				<param name="metric_id" type="string" test="foo"/>
				<param name="start_time" type="timestamp" test="new java.sql.Timestamp(0L)"/>
				<param name="end_time" type="timestamp" test="new java.sql.Timestamp(0L)"/>
			</input>
			<replace>
				<param name="order" tag="order" type="string" test="asc"/>
			</replace>
			<sql>
				from data_point this
				where
				this."metric_id" = ?
				and this."timestamp" &gt;= ?
				and this."timestamp" &lt;= ?
				order by this."timestamp" %order%
			</sql>
		</table_query>

		<table_query name="for_metric_id_with_limit" result_type="multi">
			<input>
				<param name="metric_id" type="string" test="foo"/>
				<param name="start_time" type="timestamp" test="new java.sql.Timestamp(0L)"/>
				<param name="end_time" type="timestamp" test="new java.sql.Timestamp(0L)"/>
				<param name="limit" type="integer" test="10"/>
			</input>
			<replace>
				<param name="order" tag="order" type="string" test="asc"/>
			</replace>
			<sql>
				from data_point this
				where
				this."metric_id" = ?
				and this."timestamp" &gt;= ?
				and this."timestamp" &lt;= ?
				order by this."timestamp" %order%
				limit ?
			</sql>
		</table_query>

		<table_query name="with_metric_id" result_type="single">
			<comment>Check for at least a single data point for a given metric
				id
			</comment>
			<input>
				<param name="metric_id" type="string" test="foo"/>
			</input>
			<sql>
				from data_point this
				where
				this."metric_id" = ?
				limit 1
			</sql>
		</table_query>
	</table>

	<table name="metric_tag">
		<property key="hsqldb_tableType" value="CACHED"/>
		<col name="metric_id" type="string" primary_key="true">
			<reference table="metric" column="id" on_delete="cascade"/>
		</col>
		<col name="tag_name" type="string" primary_key="true">
			<reference table="tag" column="name"/>
		</col>
		<col name="tag_value" type="string" primary_key="true">
			<reference table="tag" column="value"/>
		</col>
	</table>


	<!-- ======================================================================= -->
	<queries>
		<query name="metric_names">
			<input>
			</input>
			<return>
				<param name="name" type="string"/>
			</return>
			<sql>
				select distinct "name" from metric
			</sql>
		</query>

		<query name="metric_names_prefix">
			<input>
				<param name="prefix" type="string" test="kairos%"/>
			</input>
			<return>
				<param name="name" type="string"/>
			</return>
			<sql>
				select distinct "name" from metric where "name" like ?
			</sql>
		</query>

		<query name="tag_names">
			<input>
			</input>
			<return>
				<param name="name" type="string"/>
			</return>
			<sql>
				select distinct "name" from tag
			</sql>
		</query>

		<query name="tag_values">
			<input>
			</input>
			<return>
				<param name="value" type="string"/>
			</return>
			<sql>
				select distinct "value" from tag
			</sql>
		</query>

		<query name="metric_ids">
			<comment>Returns the metric ids for a specified query.  In essence this
			the initial rows returned.</comment>
			<input>
				<param name="metric_name" type="string" test="foo"/>
			</input>
			<return>
				<param name="metric_id" type="string"/>
				<param name="metric_type" type="string"/>
			</return>
			<sql>
				select m."id" as metric_id, m."type" as metric_type
				from metric m, metric_tag mt
				where
				mt."metric_id" = m."id"
				and m."name" = ?
				group by m."id"
			</sql>
		</query>

		<query name="metric_ids_with_tags">
			<comment>Returns the metric ids for a specified query.  In essence this
			the initial rows returned.  Takes a tags filter</comment>
			<input>
				<param name="metric_name" type="string" test="foo"/>
				<param name="tag_count" type="integer" test="1"/>
			</input>
			<replace>
				<param name="tags" tag="tags" type="string" test=""/>
			</replace>
			<return>
				<param name="metric_id" type="string"/>
				<param name="type" type="string"/>
			</return>
			<sql>
				select m."id" as metric_id, m."type" from metric m, metric_tag mt
				where
				mt."metric_id" = m."id"
				and m."name" = ?
				%tags%
				group by m."id" having count(0) = ?
			</sql>
		</query>

		<query name="delete_metrics">
			<comment></comment>
			<input>
				<param name="metric_id" type="string" test="foo"/>
				<param name="start_time" type="timestamp" test="new java.sql.Timestamp(0L)"/>
				<param name="end_time" type="timestamp" test="new java.sql.Timestamp(0L)"/>
			</input>
			<sql>
				delete from data_point this
				where
				this."metric_id" = ?
				and this."timestamp" &gt;= ?
				and this."timestamp" &lt;= ?
			</sql>
		</query>

		<query name="insert_data_point">
			<comment>
				Inserts or updates data point
			</comment>
			<input>
				<param name="metric_id" type="string" test="test_metric"/>
				<param name="timestamp" type="timestamp" test=""/>
				<param name="value" type="binary" test=""/>
			</input>
			<sql>
				MERGE INTO data_point ("metric_id", "timestamp", "value") VALUES(?, ?, ?)
			</sql>
		</query>


		<query name="count_data_points_for_metric">
			<comment>
				Counts the data points for a metric query.
			</comment>
			<input>
				<param name="metric_id" type="string" test="foo"/>
				<param name="start_time" type="timestamp" test="new java.sql.Timestamp(0L)"/>
				<param name="end_time" type="timestamp" test="new java.sql.Timestamp(0L)"/>
			</input>
			<return>
				<param name="dp_count" type="integer"/>
			</return>
			<sql>
				select count(0) as dp_count
				from data_point dp
				where
				dp."metric_id" = ?
				and dp."timestamp" &gt;= ?
				and dp."timestamp" &lt;= ?
			</sql>
		</query>
	</queries>
</tables><|MERGE_RESOLUTION|>--- conflicted
+++ resolved
@@ -88,7 +88,6 @@
 			</sql>
 		</table_query>
 
-<<<<<<< HEAD
 		<table_query name="modification_time" result_type="single">
 			<input>
 			</input>
@@ -96,7 +95,10 @@
 			</return>
 			<sql>
 				select "modification_time" from service_index
-=======
+			</sql>
+		</table_query>
+
+
 		<table_query name="service_keys" result_type="multi">
 			<input>
 				<param name="service" type="string" test="foo"/>
@@ -106,7 +108,6 @@
 				WHERE
 				this."service" = ?
 				ORDER BY this."key" asc
->>>>>>> c7de3663
 			</sql>
 		</table_query>
 
