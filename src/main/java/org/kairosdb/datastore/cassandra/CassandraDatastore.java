/*
 * Copyright 2016 KairosDB Authors
 *
 *    Licensed under the Apache License, Version 2.0 (the "License");
 *    you may not use this file except in compliance with the License.
 *    You may obtain a copy of the License at
 *
 *        http://www.apache.org/licenses/LICENSE-2.0
 *
 *    Unless required by applicable law or agreed to in writing, software
 *    distributed under the License is distributed on an "AS IS" BASIS,
 *    WITHOUT WARRANTIES OR CONDITIONS OF ANY KIND, either express or implied.
 *    See the License for the specific language governing permissions and
 *    limitations under the License.
 */
package org.kairosdb.datastore.cassandra;

import com.datastax.driver.core.BoundStatement;
import com.datastax.driver.core.Host;
import com.datastax.driver.core.ResultSet;
import com.datastax.driver.core.ResultSetFuture;
import com.datastax.driver.core.Row;
import com.datastax.driver.core.Session;
<<<<<<< HEAD
import com.google.common.collect.ImmutableMap;
import com.google.common.collect.Iterators;
=======
import com.datastax.driver.core.utils.UUIDs;
>>>>>>> 1a4e05d1
import com.google.common.collect.SetMultimap;
import com.google.common.util.concurrent.FutureCallback;
import com.google.common.util.concurrent.Futures;
import com.google.common.util.concurrent.ListenableFuture;
import com.google.inject.Inject;
import org.kairosdb.core.DataPoint;
import org.kairosdb.core.DataPointSet;
import org.kairosdb.core.KairosDataPointFactory;
import org.kairosdb.core.datapoints.DataPointFactory;
import org.kairosdb.core.datapoints.LegacyDataPointFactory;
import org.kairosdb.core.datapoints.LegacyDoubleDataPoint;
import org.kairosdb.core.datapoints.LegacyLongDataPoint;
import org.kairosdb.core.datastore.DataPointRow;
import org.kairosdb.core.datastore.Datastore;
import org.kairosdb.core.datastore.DatastoreMetricQuery;
import org.kairosdb.core.datastore.Order;
import org.kairosdb.core.datastore.QueryCallback;
import org.kairosdb.core.datastore.QueryMetric;
import org.kairosdb.core.datastore.QueryPlugin;
import org.kairosdb.core.datastore.ServiceKeyStore;
import org.kairosdb.core.datastore.ServiceKeyValue;
import org.kairosdb.core.datastore.TagSet;
import org.kairosdb.core.datastore.TagSetImpl;
import org.kairosdb.core.exception.DatastoreException;
import org.kairosdb.core.queue.EventCompletionCallBack;
import org.kairosdb.core.queue.ProcessorHandler;
import org.kairosdb.core.queue.QueueProcessor;
import org.kairosdb.core.reporting.KairosMetricReporter;
import org.kairosdb.core.reporting.ThreadReporter;
import org.kairosdb.eventbus.Subscribe;
import org.kairosdb.events.DataPointEvent;
import org.kairosdb.util.IngestExecutorService;
import org.kairosdb.util.KDataInput;
import org.kairosdb.util.MemoryMonitor;
import org.kairosdb.util.SimpleStatsReporter;
import org.slf4j.Logger;
import org.slf4j.LoggerFactory;

import javax.annotation.Nullable;
import javax.inject.Named;
import java.io.IOException;
import java.nio.ByteBuffer;
import java.nio.charset.Charset;
import java.util.ArrayList;
import java.util.Collections;
import java.util.Date;
import java.util.HashSet;
import java.util.Iterator;
import java.util.List;
import java.util.Map;
import java.util.Set;
import java.util.SortedMap;
import java.util.TreeMap;
import java.util.concurrent.ExecutionException;
import java.util.concurrent.ExecutorService;
import java.util.concurrent.Executors;
import java.util.concurrent.Semaphore;
import java.util.concurrent.ThreadFactory;

import static com.google.common.base.Preconditions.checkNotNull;

public class CassandraDatastore implements Datastore, ProcessorHandler, KairosMetricReporter,
		ServiceKeyStore
{
	public static final Logger logger = LoggerFactory.getLogger(CassandraDatastore.class);

	public static final int LONG_FLAG = 0x0;
	public static final int FLOAT_FLAG = 0x1;

	public static final DataPointsRowKeySerializer DATA_POINTS_ROW_KEY_SERIALIZER = new DataPointsRowKeySerializer();


	public static final long ROW_WIDTH = 1814400000L; //3 Weeks wide

	public static final String KEY_QUERY_TIME = "kairosdb.datastore.cassandra.key_query_time";
	public static final String ROW_KEY_COUNT = "kairosdb.datastore.cassandra.row_key_count";
	public static final String RAW_ROW_KEY_COUNT = "kairosdb.datastore.cassandra.raw_row_key_count";


	public static final String ROW_KEY_METRIC_NAMES = "metric_names";
	public static final String ROW_KEY_TAG_NAMES = "tag_names";
	public static final String ROW_KEY_TAG_VALUES = "tag_values";
	private static final Charset UTF_8 = Charset.forName("UTF-8");


	private final ClusterConnection m_writeCluster;
	private final ClusterConnection m_metaCluster;
	private final List<ClusterConnection> m_readClusters;
	private final Map<String, ClusterConnection> m_clusterMap;

	@Inject
	private final BatchStats m_batchStats = new BatchStats();

	@Inject
	private DataCache<DataPointsRowKey> m_rowKeyCache = new DataCache<DataPointsRowKey>(1024);
	@Inject
	private DataCache<String> m_metricNameCache = new DataCache<String>(1024);

	private final KairosDataPointFactory m_kairosDataPointFactory;
	private final QueueProcessor m_queueProcessor;
	private final IngestExecutorService m_congestionExecutor;
	private final CassandraModule.BatchHandlerFactory m_batchHandlerFactory;
	private final CassandraModule.DeleteBatchHandlerFactory m_deleteBatchHandlerFactory;
	private final CassandraModule.CQLFilteredRowKeyIteratorFactory m_rowKeyFilterFactory;

	private CassandraConfiguration m_cassandraConfiguration;

	@Inject
	private SimpleStatsReporter m_simpleStatsReporter = new SimpleStatsReporter();

	@Inject
	@Named("kairosdb.queue_processor.batch_size")
	private int m_batchSize;  //Used for batching delete requests


	@Inject
	public CassandraDatastore(
			CassandraConfiguration cassandraConfiguration,
			@Named("write_cluster") ClusterConnection writeCluster,
			@Named("meta_cluster") ClusterConnection metaCluster,
			List<ClusterConnection> readClusters,
			KairosDataPointFactory kairosDataPointFactory,
			QueueProcessor queueProcessor,
			IngestExecutorService congestionExecutor,
			CassandraModule.BatchHandlerFactory batchHandlerFactory,
			CassandraModule.DeleteBatchHandlerFactory deleteBatchHandlerFactory,
			CassandraModule.CQLFilteredRowKeyIteratorFactory rowKeyFilterFactory) throws DatastoreException
	{
		//m_astyanaxClient = astyanaxClient;
		m_kairosDataPointFactory = kairosDataPointFactory;
		m_queueProcessor = queueProcessor;
		m_congestionExecutor = congestionExecutor;

		m_batchHandlerFactory = batchHandlerFactory;
		m_deleteBatchHandlerFactory = deleteBatchHandlerFactory;
		m_rowKeyFilterFactory = rowKeyFilterFactory;

		m_writeCluster = writeCluster;
		m_metaCluster = metaCluster;
		m_readClusters = readClusters;

		ImmutableMap.Builder<String, ClusterConnection> builder = ImmutableMap.builder();
		builder.put(m_writeCluster.getClusterName(), m_writeCluster);

		for (ClusterConnection readCluster : readClusters)
		{
			builder.put(readCluster.getClusterName(), readCluster);
		}

		m_clusterMap = builder.build();

		m_cassandraConfiguration = cassandraConfiguration;

		//This needs to be done last as it tells the processor we are ready for data
		m_queueProcessor.setProcessorHandler(this);
	}

	//Used for creating the end string for prefix searches
	private static ByteBuffer serializeEndString(String str)
	{
		byte[] bytes = str.getBytes(UTF_8);
		bytes[bytes.length-1]++;
		return ByteBuffer.wrap(bytes);
	}

	public static ByteBuffer serializeString(String str)
	{
		return ByteBuffer.wrap(str.getBytes(UTF_8));
	}


	public void cleanRowKeyCache()
	{
		long currentRow = calculateRowTime(System.currentTimeMillis());

		Set<DataPointsRowKey> keys = m_rowKeyCache.getCachedKeys();

		for (DataPointsRowKey key : keys)
		{
			if (key.getTimestamp() != currentRow)
			{
				m_rowKeyCache.removeKey(key);
			}
		}
	}

	@Override
	public void close() throws InterruptedException
	{
		m_queueProcessor.shutdown();
		m_writeCluster.close();
		for (ClusterConnection readCluster : m_readClusters)
		{
			readCluster.close();
		}
	}

	@Subscribe
	public void putDataPoint(DataPointEvent dataPointEvent) throws DatastoreException
	{
		//Todo make sure when shutting down this throws an exception
		checkNotNull(dataPointEvent.getDataPoint().getDataStoreDataType());
		m_queueProcessor.put(dataPointEvent);
	}

	@Override
	public void handleEvents(List<DataPointEvent> events, EventCompletionCallBack eventCompletionCallBack,
			boolean fullBatch)
	{
		BatchHandler batchHandler;

		batchHandler = m_batchHandlerFactory.create(events, eventCompletionCallBack, fullBatch);

		m_congestionExecutor.submit(batchHandler);
	}

	private interface ClusterCallback
	{
		ResultSetFuture query(ClusterConnection connection) throws DatastoreException;
	}

	private interface ClusterCallbackList
	{
		List<ResultSetFuture> query(ClusterConnection connection) throws DatastoreException;
	}

	private List<ResultSetFuture> queryClusters(ClusterCallback cb) throws DatastoreException
	{
		List<ResultSetFuture> futures = new ArrayList<>();

		ResultSetFuture resultSetFuture = cb.query(m_writeCluster);
		futures.add(resultSetFuture);

		for (ClusterConnection readCluster : m_readClusters)
		{
			ResultSetFuture future = cb.query(readCluster);
			if (future != null)
				futures.add(future);
		}

		return futures;
	}

	private List<ResultSetFuture> queryClustersList(ClusterCallbackList cb) throws DatastoreException
	{
		List<ResultSetFuture> futures = new ArrayList<>();

		List<ResultSetFuture> resultSetFuture = cb.query(m_writeCluster);
		if (resultSetFuture != null)
		futures.addAll(resultSetFuture);

		for (ClusterConnection readCluster : m_readClusters)
		{
			List<ResultSetFuture> future = cb.query(readCluster);
			if (future != null)
				futures.addAll(future);
		}

		return futures;
	}


	private Iterable<String> queryStringIndex(final String key, final String prefix) throws DatastoreException
	{
		List<ResultSetFuture> futures = queryClusters((cluster) -> {
					BoundStatement boundStatement = new BoundStatement(cluster.psStringIndexPrefixQuery);
					boundStatement.setBytesUnsafe(0, serializeString(key));
					boundStatement.setBytesUnsafe(1, serializeString(prefix));
					boundStatement.setBytesUnsafe(2, serializeEndString(prefix));
					boundStatement.setConsistencyLevel(cluster.getReadConsistencyLevel());
					return cluster.executeAsync(boundStatement);
				});

		ListenableFuture<List<ResultSet>> listListenableFuture = Futures.allAsList(futures);

		List<String> ret = new ArrayList<String>();

		try
		{
			Iterator<ResultSet> iterator = listListenableFuture.get().iterator();
			while (iterator.hasNext())
			{
				ResultSet resultSet = iterator.next();
				while (!resultSet.isExhausted())
				{
					Row row = resultSet.one();
					ret.add(row.getString(0));
				}
			}
		}
		catch (Exception e)
		{
			throw new DatastoreException("CQL Query failure", e);
		}

		return ret;
	}

	private Iterable<String> queryStringIndex(final String key) throws DatastoreException
	{
		List<ResultSetFuture> futures = queryClusters((cluster) -> {
			BoundStatement boundStatement = new BoundStatement(cluster.psStringIndexQuery);
			boundStatement.setBytesUnsafe(0, serializeString(key));
			boundStatement.setConsistencyLevel(cluster.getReadConsistencyLevel());

			return cluster.executeAsync(boundStatement);
		});

		ListenableFuture<List<ResultSet>> listListenableFuture = Futures.allAsList(futures);

		List<String> ret = new ArrayList<String>();

		try
		{
			Iterator<ResultSet> iterator = listListenableFuture.get().iterator();
			while (iterator.hasNext())
			{
				ResultSet resultSet = iterator.next();
				while (!resultSet.isExhausted())
				{
					Row row = resultSet.one();
					ret.add(row.getString(0));
				}
			}
		}
		catch (Exception e)
		{
			throw new DatastoreException("CQL Query failure", e);
		}

		return ret;
	}

	@Override
	public Iterable<String> getMetricNames(String prefix) throws DatastoreException
	{
		if (prefix == null)
			return queryStringIndex(ROW_KEY_METRIC_NAMES);
		else
			return queryStringIndex(ROW_KEY_METRIC_NAMES, prefix);
	}

	@Override
	public Iterable<String> getTagNames() throws DatastoreException
	{
		return queryStringIndex(ROW_KEY_TAG_NAMES);
	}

	@Override
	public Iterable<String> getTagValues() throws DatastoreException
	{
		return queryStringIndex(ROW_KEY_TAG_VALUES);
	}

	@Override
	public TagSet queryMetricTags(DatastoreMetricQuery query) throws DatastoreException
	{
		TagSetImpl tagSet = new TagSetImpl();
		Iterator<DataPointsRowKey> rowKeys = getKeysForQueryIterator(query);

		MemoryMonitor mm = new MemoryMonitor(20);
		while (rowKeys.hasNext())
		{
			DataPointsRowKey dataPointsRowKey = rowKeys.next();
			for (Map.Entry<String, String> tag : dataPointsRowKey.getTags().entrySet())
			{
				tagSet.addTag(tag.getKey(), tag.getValue());
				mm.checkMemoryAndThrowException();
			}
		}

		return (tagSet);
	}

	@Override
	public void setValue(String service, String serviceKey, String key, String value) throws DatastoreException
	{
		BoundStatement statement = new BoundStatement(m_metaCluster.psServiceIndexInsert);
		statement.setString(0, service);
		statement.setString(1, serviceKey);
		statement.setString(2, key);
		statement.setString(3, value);
		statement.setConsistencyLevel(m_metaCluster.getWriteConsistencyLevel());

		m_metaCluster.execute(statement);
	}

	@Override
	public ServiceKeyValue getValue(String service, String serviceKey, String key) throws DatastoreException
	{
		BoundStatement statement = new BoundStatement(m_metaCluster.psServiceIndexGet);
		statement.setString(0, service);
		statement.setString(1, serviceKey);
		statement.setString(2, key);
		statement.setConsistencyLevel(m_metaCluster.getReadConsistencyLevel());

		ResultSet resultSet = m_metaCluster.execute(statement);
		Row row = resultSet.one();

		if (row != null)
			return new ServiceKeyValue(row.getString(0), new Date(row.getTime(1)));

		return null;
	}

	@Override
	public Iterable<String> listServiceKeys(String service)
			throws DatastoreException
	{
		List<String> ret = new ArrayList<>();

		if (m_metaCluster.psServiceIndexListServiceKeys == null)
		{
			throw new DatastoreException("List Service Keys is not available on this version of Cassandra.");
		}

		BoundStatement statement = new BoundStatement(m_metaCluster.psServiceIndexListServiceKeys);
		statement.setString(0, service);
		statement.setConsistencyLevel(m_metaCluster.getReadConsistencyLevel());

		ResultSet resultSet = m_metaCluster.execute(statement);
		while (!resultSet.isExhausted())
		{
			ret.add(resultSet.one().getString(0));
		}

		return ret;
	}

    @Override
	public Iterable<String> listKeys(String service, String serviceKey) throws DatastoreException
	{
		List<String> ret = new ArrayList<>();

		BoundStatement statement = new BoundStatement(m_metaCluster.psServiceIndexListKeys);
		statement.setString(0, service);
		statement.setString(1, serviceKey);
		statement.setConsistencyLevel(m_metaCluster.getReadConsistencyLevel());

		ResultSet resultSet = m_metaCluster.execute(statement);
		while (!resultSet.isExhausted())
		{
			String key = resultSet.one().getString(0);
			if (key != null) {  // The last row for the primary key doesn't get deleted and has a null key and isExhausted still return false. So check for null
				ret.add(key);
			}
		}

		return ret;
	}

	@Override
	public Iterable<String> listKeys(String service, String serviceKey, String keyStartsWith) throws DatastoreException
	{
		String begin = keyStartsWith;
		String end = keyStartsWith + Character.MAX_VALUE;

		List<String> ret = new ArrayList<>();

		BoundStatement statement = new BoundStatement(m_metaCluster.psServiceIndexListKeysPrefix);
		statement.setString(0, service);
		statement.setString(1, serviceKey);
		statement.setString(2, begin);
		statement.setString(3, end);
		statement.setConsistencyLevel(m_metaCluster.getReadConsistencyLevel());

		ResultSet resultSet = m_metaCluster.execute(statement);
		while (!resultSet.isExhausted())
		{
			String key = resultSet.one().getString(0);
			if (key != null) {  // The last row for the primary key doesn't get deleted and has a null key and isExhausted still return false. So check for null
				ret.add(key);
			}
		}

		return ret;
	}

	@Override
	public void deleteKey(String service, String serviceKey, String key)
			throws DatastoreException
	{
		BoundStatement statement = new BoundStatement(m_metaCluster.psServiceIndexDeleteKey);
		statement.setString(0, service);
		statement.setString(1, serviceKey);
		statement.setString(2, key);
		statement.setConsistencyLevel(m_metaCluster.getWriteConsistencyLevel());

		m_metaCluster.execute(statement);

		// Update modification time
		statement = new BoundStatement(m_metaCluster.psServiceIndexInsertModifiedTime);
		statement.setString(0, service);
		statement.setString(1, serviceKey);

		m_metaCluster.execute(statement);
	}

	@Override
	public Date getServiceKeyLastModifiedTime(String service, String serviceKey) throws DatastoreException
	{
		BoundStatement statement = new BoundStatement(m_metaCluster.psServiceIndexModificationTime);
		statement.setString(0, service);
		statement.setString(1, serviceKey);

		ResultSet resultSet = m_metaCluster.execute(statement);
		Row row = resultSet.one();

		if (row != null)
			return new Date(UUIDs.unixTimestamp(row.getUUID(0)));

		return new Date(0L);
	}

	@Override
	public void queryDatabase(DatastoreMetricQuery query, QueryCallback queryCallback) throws DatastoreException
	{
		cqlQueryWithRowKeys(query, queryCallback, getKeysForQueryIterator(query));
	}

	@Override
	public List<DataPointSet> getMetrics(long now)
	{
		List<DataPointSet> ret = new ArrayList<>();

		m_simpleStatsReporter.reportStats(m_batchStats.getNameStats(), now,
				"kairosdb.datastore.cassandra.write_batch_size",
				"table", "string_index", ret);
		m_simpleStatsReporter.reportStats(m_batchStats.getDataPointStats(), now,
				"kairosdb.datastore.cassandra.write_batch_size",
				"table", "data_points", ret);
		m_simpleStatsReporter.reportStats(m_batchStats.getRowKeyStats(), now,
				"kairosdb.datastore.cassandra.write_batch_size",
				"table", "row_keys", ret);

		return ret;
	}

	private class QueryListener implements FutureCallback<ResultSet>
	{
		private final DataPointsRowKey m_rowKey;
		private final QueryCallback m_callback;
		private final Semaphore m_semaphore;  //Used to notify caller when last query is done
		private final QueryMonitor m_queryMonitor;

		public QueryListener(DataPointsRowKey rowKey, QueryCallback callback, Semaphore querySemaphor, QueryMonitor queryMonitor)
		{
			m_rowKey = rowKey;
			m_callback = callback;
			m_semaphore = querySemaphor;
			m_queryMonitor = queryMonitor;
		}

		@Override
		public void onSuccess(@Nullable ResultSet result)
		{
			try
			{
				//CQL will give back results that are empty
				if (result.isExhausted())
					return;

				try (QueryCallback.DataPointWriter dataPointWriter = m_callback.startDataPointSet(m_rowKey.getDataType(), m_rowKey.getTags()))
				{

					DataPointFactory dataPointFactory = null;
					dataPointFactory = m_kairosDataPointFactory.getFactoryForDataStoreType(m_rowKey.getDataType());

					while (!result.isExhausted())
					{
						Row row = result.one();
						ByteBuffer bytes = row.getBytes(0);

						int columnTime = bytes.getInt();

						ByteBuffer value = row.getBytes(1);
						long timestamp = getColumnTimestamp(m_rowKey.getTimestamp(), columnTime);

						//If type is legacy type it will point to the same object, no need for equals
						if (m_rowKey.getDataType() == LegacyDataPointFactory.DATASTORE_TYPE)
						{
							if (isLongValue(columnTime))
							{
								dataPointWriter.addDataPoint(
										new LegacyLongDataPoint(timestamp,
												ValueSerializer.getLongFromByteBuffer(value)));
							}
							else
							{
								dataPointWriter.addDataPoint(
										new LegacyDoubleDataPoint(timestamp,
												ValueSerializer.getDoubleFromByteBuffer(value)));
							}
						}
						else
						{
							dataPointWriter.addDataPoint(
									dataPointFactory.getDataPoint(timestamp, KDataInput.createInput(value)));
						}

						m_queryMonitor.incrementCounter();

					}
				}

			}
			catch (Exception e)
			{
				logger.error("QueryListener failure", e);
				m_queryMonitor.failQuery(e);
			}
			finally
			{
				m_semaphore.release();
			}
		}

		@Override
		public void onFailure(Throwable t)
		{
			logger.error("Async query failure", t);
			m_queryMonitor.failQuery(t);
			m_semaphore.release();
		}
	}


	private void cqlQueryWithRowKeys(DatastoreMetricQuery query,
			QueryCallback queryCallback, Iterator<DataPointsRowKey> rowKeys) throws DatastoreException
	{
		List<ResultSetFuture> queryResults = new ArrayList<>();
		int rowCount = 0;
		long queryStartTime = query.getStartTime();
		long queryEndTime = query.getEndTime();
		boolean useLimit = query.getLimit() != 0;
		QueryMonitor queryMonitor = new QueryMonitor(m_cassandraConfiguration.getQueryLimit());

		ExecutorService resultsExecutor = Executors.newFixedThreadPool(m_cassandraConfiguration.getQueryReaderThreads(),
				new ThreadFactory()
				{
					private int m_count = 0;
					@Override
					public Thread newThread(Runnable r)
					{
						m_count ++;
						return new Thread(r, "query_"+query.getName()+"-"+m_count);
					}
				});
		//Controls the number of queries sent out at the same time.
		Semaphore querySemaphore = new Semaphore(m_cassandraConfiguration.getSimultaneousQueries());

		while (rowKeys.hasNext())
		{
			rowCount ++;
			DataPointsRowKey rowKey = rowKeys.next();
			long tierRowTime = rowKey.getTimestamp();
			int startTime;
			int endTime;
			if (queryStartTime < tierRowTime)
				startTime = 0;
			else
				startTime = getColumnName(tierRowTime, queryStartTime);

			if (queryEndTime > (tierRowTime + ROW_WIDTH))
				endTime = getColumnName(tierRowTime, tierRowTime + ROW_WIDTH) +1;
			else
				endTime = getColumnName(tierRowTime, queryEndTime) +1; //add 1 so we get 0x1 for last bit

			ByteBuffer startBuffer = ByteBuffer.allocate(4);
			startBuffer.putInt(startTime);
			startBuffer.rewind();

			ByteBuffer endBuffer = ByteBuffer.allocate(4);
			endBuffer.putInt(endTime);
			endBuffer.rewind();

			ClusterConnection cluster = m_clusterMap.get(rowKey.getClusterName());

			BoundStatement boundStatement;
			if (useLimit)
			{
				if (query.getOrder() == Order.ASC)
					boundStatement = new BoundStatement(cluster.psDataPointsQueryAscLimit);
				else
					boundStatement = new BoundStatement(cluster.psDataPointsQueryDescLimit);
			}
			else
			{
				if (query.getOrder() == Order.ASC)
					boundStatement = new BoundStatement(cluster.psDataPointsQueryAsc);
				else
					boundStatement = new BoundStatement(cluster.psDataPointsQueryDesc);
			}

			boundStatement.setBytesUnsafe(0, DATA_POINTS_ROW_KEY_SERIALIZER.toByteBuffer(rowKey));
			boundStatement.setBytesUnsafe(1, startBuffer);
			boundStatement.setBytesUnsafe(2, endBuffer);

			if (useLimit)
				boundStatement.setInt(3, query.getLimit());

			boundStatement.setConsistencyLevel(cluster.getReadConsistencyLevel());

			try
			{
				querySemaphore.acquire();
			}
			catch (InterruptedException e)
			{
				e.printStackTrace();
			}

			if (queryMonitor.keepRunning())
			{
				ResultSetFuture resultSetFuture = cluster.executeAsync(boundStatement);

				queryResults.add(resultSetFuture);

				Futures.addCallback(resultSetFuture, new QueryListener(rowKey, queryCallback, querySemaphore, queryMonitor), resultsExecutor);
			}
			else
			{
				//Something broke cancel queries
				for (ResultSetFuture queryResult : queryResults)
				{
					queryResult.cancel(true);
				}

				break;
			}

		}

		ThreadReporter.addDataPoint(ROW_KEY_COUNT, rowCount);

		try
		{
			if (queryMonitor.getException() == null)
				querySemaphore.acquire(m_cassandraConfiguration.getSimultaneousQueries());
			resultsExecutor.shutdown();
		}
		catch (InterruptedException e)
		{
			logger.error("Query interrupted", e);
		}

		if (queryMonitor.getException() != null)
			throw new DatastoreException(queryMonitor.getException());
	}

	private void deletePartialRow(DataPointsRowKey rowKey, long start, long end) throws DatastoreException
	{
		queryClusters((cluster) ->
		{
			if (cluster.psDataPointsDeleteRange != null)
			{
				BoundStatement statement = new BoundStatement(cluster.psDataPointsDeleteRange);
				statement.setBytesUnsafe(0, DATA_POINTS_ROW_KEY_SERIALIZER.toByteBuffer(rowKey));
				ByteBuffer b = ByteBuffer.allocate(4);
				b.putInt(getColumnName(rowKey.getTimestamp(), start));
				b.rewind();
				statement.setBytesUnsafe(1, b);

				b = ByteBuffer.allocate(4);
				b.putInt(getColumnName(rowKey.getTimestamp(), end));
				b.rewind();
				statement.setBytesUnsafe(2, b);

				statement.setConsistencyLevel(cluster.getReadConsistencyLevel());
				cluster.executeAsync(statement);
			}
			else
			{
				//note, with multiple old clusters this query could be done multiple times
				DatastoreMetricQuery deleteQuery = new QueryMetric(start, end, 0,
						rowKey.getMetricName());

				cqlQueryWithRowKeys(deleteQuery, new DeletingCallback(deleteQuery.getName()),
						Collections.singletonList(rowKey).iterator());
			}
			return null;
		});
	}


	@Override
	public void deleteDataPoints(DatastoreMetricQuery deleteQuery) throws DatastoreException
	{
		checkNotNull(deleteQuery);
		boolean clearCache = false;


		boolean deleteAll = false;
		if (deleteQuery.getStartTime() == Long.MIN_VALUE && deleteQuery.getEndTime() == Long.MAX_VALUE)
			deleteAll = true;

		Iterator<DataPointsRowKey> rowKeyIterator = getKeysForQueryIterator(deleteQuery);

		while (rowKeyIterator.hasNext())
		{
			DataPointsRowKey rowKey = rowKeyIterator.next();
			//System.out.println("Deleting from row "+rowKey);
			long rowKeyTimestamp = rowKey.getTimestamp();
			if (deleteQuery.getStartTime() <= rowKeyTimestamp && (deleteQuery.getEndTime() >= rowKeyTimestamp + ROW_WIDTH - 1))
			{
<<<<<<< HEAD
				queryClusters((cluster) ->
						{
							//System.out.println("Delete entire row");
							BoundStatement statement = new BoundStatement(cluster.psDataPointsDeleteRow);
							statement.setBytesUnsafe(0, DATA_POINTS_ROW_KEY_SERIALIZER.toByteBuffer(rowKey));
							statement.setConsistencyLevel(cluster.getReadConsistencyLevel());
							cluster.execute(statement);

							//Delete from old row keys
							statement = new BoundStatement(cluster.psRowKeyIndexDelete);
							statement.setBytesUnsafe(0, serializeString(rowKey.getMetricName()));
							statement.setBytesUnsafe(1, DATA_POINTS_ROW_KEY_SERIALIZER.toByteBuffer(rowKey));
							statement.setConsistencyLevel(cluster.getReadConsistencyLevel());
							cluster.execute(statement);

							statement = new BoundStatement(cluster.psRowKeyDelete);
							statement.setString(0, rowKey.getMetricName());
							statement.setTimestamp(1, new Date(rowKey.getTimestamp()));
							statement.setConsistencyLevel(cluster.getReadConsistencyLevel());
							cluster.execute(statement);

							statement = new BoundStatement(cluster.psRowKeyTimeDelete);
							statement.setString(0, rowKey.getMetricName());
							statement.setTimestamp(1, new Date(rowKey.getTimestamp()));
							statement.setConsistencyLevel(cluster.getReadConsistencyLevel());
							cluster.execute(statement);
							return null;
						});
=======
				//System.out.println("Delete entire row");
				BoundStatement statement = new BoundStatement(m_schema.psDataPointsDeleteRow);
				statement.setBytesUnsafe(0, DATA_POINTS_ROW_KEY_SERIALIZER.toByteBuffer(rowKey));
				statement.setConsistencyLevel(m_cassandraConfiguration.getDataReadLevel());
				m_session.execute(statement);

				//Delete from old row keys
				statement = new BoundStatement(m_schema.psRowKeyIndexDelete);
				statement.setBytesUnsafe(0, serializeString(rowKey.getMetricName()));
				statement.setBytesUnsafe(1, DATA_POINTS_ROW_KEY_SERIALIZER.toByteBuffer(rowKey));
				statement.setConsistencyLevel(m_cassandraConfiguration.getDataReadLevel());
				m_session.execute(statement);

				//Delete new row key index
				statement = new BoundStatement(m_schema.psRowKeyDelete);
				statement.setString(0, rowKey.getMetricName());
				statement.setTimestamp(1, new Date(rowKey.getTimestamp()));
				statement.setString(2, rowKey.getDataType());
				statement.setMap(3, rowKey.getTags());
				statement.setConsistencyLevel(m_cassandraConfiguration.getDataReadLevel());
				m_session.execute(statement);


				//Should only remove if the entire time window goes away and no tags are specified in query
				//todo if we allow deletes for specific types this needs to change
				if (deleteQuery.getTags().isEmpty())
				{
					statement = new BoundStatement(m_schema.psRowKeyTimeDelete);
					statement.setString(0, rowKey.getMetricName());
					statement.setTimestamp(1, new Date(rowKey.getTimestamp()));
					statement.setConsistencyLevel(m_cassandraConfiguration.getDataReadLevel());
					m_session.execute(statement);
				}
>>>>>>> 1a4e05d1

				clearCache = true;
			}
			else if (deleteQuery.getStartTime() <= rowKeyTimestamp)
			{
				//System.out.println("Delete first of row");
				//Delete first portion of row
				//deletePartialRow(rowKey, 0, getColumnName(rowKeyTimestamp, deleteQuery.getEndTime()));
				deletePartialRow(rowKey, rowKeyTimestamp, deleteQuery.getEndTime());
			}
			else if (deleteQuery.getEndTime() >= rowKeyTimestamp + ROW_WIDTH -1)
			{
				//System.out.println("Delete last of row");
				//Delete last portion of row
				//deletePartialRow(rowKey, getColumnName(rowKeyTimestamp, deleteQuery.getStartTime()),
				//		getColumnName(rowKeyTimestamp, rowKeyTimestamp + ROW_WIDTH - 1));
				deletePartialRow(rowKey, deleteQuery.getStartTime(),
						rowKeyTimestamp + ROW_WIDTH - 1);
			}
			else
			{
				//System.out.println("Delete within a row");
				//Delete within a row
				/*deletePartialRow(rowKey, getColumnName(rowKeyTimestamp, deleteQuery.getStartTime()),
						getColumnName(rowKeyTimestamp, deleteQuery.getEndTime()));*/
				deletePartialRow(rowKey, deleteQuery.getStartTime(),
						deleteQuery.getEndTime());
			}
		}

		// If index is gone, delete metric name from Strings column family
		if (deleteAll)
		{
<<<<<<< HEAD
			queryClusters((cluster) ->
					{
						BoundStatement statement = new BoundStatement(cluster.psRowKeyIndexDeleteRow);
						statement.setBytesUnsafe(0, serializeString(deleteQuery.getName()));
						statement.setConsistencyLevel(cluster.getReadConsistencyLevel());
						cluster.executeAsync(statement);

						//Delete from string index
						statement = new BoundStatement(cluster.psStringIndexDelete);
						statement.setBytesUnsafe(0, serializeString(ROW_KEY_METRIC_NAMES));
						statement.setBytesUnsafe(1, serializeString(deleteQuery.getName()));
						statement.setConsistencyLevel(cluster.getReadConsistencyLevel());
						cluster.executeAsync(statement);
						return null;
					});
=======
			//System.out.println("Delete All");
			BoundStatement statement = new BoundStatement(m_schema.psRowKeyIndexDeleteRow);
			statement.setBytesUnsafe(0, serializeString(deleteQuery.getName()));
			statement.setConsistencyLevel(m_cassandraConfiguration.getDataReadLevel());
			m_session.executeAsync(statement);

			//Delete from string index
			statement = new BoundStatement(m_schema.psStringIndexDelete);
			statement.setBytesUnsafe(0, serializeString(ROW_KEY_METRIC_NAMES));
			statement.setBytesUnsafe(1, serializeString(deleteQuery.getName()));
			statement.setConsistencyLevel(m_cassandraConfiguration.getDataReadLevel());
			m_session.executeAsync(statement);
>>>>>>> 1a4e05d1

			clearCache = true;
			m_metricNameCache.clear();
		}


		if (clearCache)
			m_rowKeyCache.clear();
	}

	private SortedMap<String, String> getTags(DataPointRow row)
	{
		TreeMap<String, String> map = new TreeMap<String, String>();
		for (String name : row.getTagNames())
		{
			map.put(name, row.getTagValue(name));
		}

		return map;
	}

	/**
	 * Returns the row keys for the query in tiers ie grouped by row key timestamp
	 *
	 * @param query query
	 * @return row keys for the query
	 */
	public Iterator<DataPointsRowKey> getKeysForQueryIterator(DatastoreMetricQuery query) throws DatastoreException
	{
		Iterator<DataPointsRowKey> ret = null;

		List<QueryPlugin> plugins = query.getPlugins();

		//First plugin that works gets it.
		for (QueryPlugin plugin : plugins)
		{
			if (plugin instanceof CassandraRowKeyPlugin)
			{
				ret = ((CassandraRowKeyPlugin) plugin).getKeysForQueryIterator(query);
				break;
			}
		}

		if (ret == null && query.isExplicitTags())
		{

		}

		//Default to query index if no plugin was provided
		if (ret == null)
		{
			//todo use Iterable.concat to query multiple metrics at the same time.
			//each filtered iterator will be combined into one and returned.
			//one issue is that the queries are done in the constructor
			//would like to do them lazily but would have to throw an exception through
			//hasNext call, ick
			ret = m_rowKeyFilterFactory.create(m_writeCluster, query.getName(), query.getStartTime(),
					query.getEndTime(), query.getTags());

			for (ClusterConnection cluster : m_readClusters)
			{
				ret = Iterators.concat(ret, m_rowKeyFilterFactory.create(cluster, query.getName(), query.getStartTime(),
						query.getEndTime(), query.getTags()));
			}
		}

		return (ret);
	}

	public static long calculateRowTime(long timestamp)
	{
		return (timestamp - (Math.abs(timestamp) % ROW_WIDTH));
	}


	/**
	 This is just for the delete operation of old data points.
	 @param rowTime
	 @param timestamp
	 @param isInteger
	 @return
	 */
	@SuppressWarnings("PointlessBitwiseExpression")
	private static int getColumnName(long rowTime, long timestamp, boolean isInteger)
	{
		int ret = (int) (timestamp - rowTime);

		if (isInteger)
			return ((ret << 1) | LONG_FLAG);
		else
			return ((ret << 1) | FLOAT_FLAG);

	}

	@SuppressWarnings("PointlessBitwiseExpression")
	public static int getColumnName(long rowTime, long timestamp)
	{
		int ret = (int) (timestamp - rowTime);

		/*
			The timestamp is shifted to support legacy datapoints that
			used the extra bit to determine if the value was long or double
		 */
		return (ret << 1);
	}

	public static long getColumnTimestamp(long rowTime, int columnName)
	{
		return (rowTime + (long) (columnName >>> 1));
	}

	public static boolean isLongValue(int columnName)
	{
		return ((columnName & 0x1) == LONG_FLAG);
	}


<<<<<<< HEAD
=======
	private class CQLFilteredRowKeyIterator implements Iterator<DataPointsRowKey>
	{
		private final SetMultimap<String, String> m_filterTags;
		private DataPointsRowKey m_nextKey;
		private final Iterator<ResultSet> m_resultSets;
		private ResultSet m_currentResultSet;
		private final String m_metricName;
		private int m_rawRowKeyCount = 0;
		private Set<DataPointsRowKey> m_returnedKeys;  //keep from returning duplicates, querying old and new indexes


		public CQLFilteredRowKeyIterator(String metricName, long startTime, long endTime,
				SetMultimap<String, String> filterTags) throws DatastoreException
		{
			m_filterTags = filterTags;
			m_metricName = metricName;
			List<ResultSetFuture> futures = new ArrayList<>();
			m_returnedKeys = new HashSet<>();
			long timerStart = System.currentTimeMillis();

			//Legacy key index - index is all in one row
			if ((startTime < 0) && (endTime >= 0))
			{
				BoundStatement negStatement = new BoundStatement(m_schema.psRowKeyIndexQuery);
				negStatement.setBytesUnsafe(0, serializeString(metricName));
				setStartEndKeys(negStatement, metricName, startTime, -1L);
				negStatement.setConsistencyLevel(m_cassandraConfiguration.getDataReadLevel());

				ResultSetFuture future = m_session.executeAsync(negStatement);
				futures.add(future);


				BoundStatement posStatement = new BoundStatement(m_schema.psRowKeyIndexQuery);
				posStatement.setBytesUnsafe(0, serializeString(metricName));
				setStartEndKeys(posStatement, metricName, 0L, endTime);
				posStatement.setConsistencyLevel(m_cassandraConfiguration.getDataReadLevel());

				future = m_session.executeAsync(posStatement);
				futures.add(future);
			}
			else
			{
				BoundStatement statement = new BoundStatement(m_schema.psRowKeyIndexQuery);
				statement.setBytesUnsafe(0, serializeString(metricName));
				setStartEndKeys(statement, metricName, startTime, endTime);
				statement.setConsistencyLevel(m_cassandraConfiguration.getDataReadLevel());

				ResultSetFuture future = m_session.executeAsync(statement);
				futures.add(future);
			}

			//System.out.println();
			//New index query index is broken up by time tier
			List<Long> queryKeyList = createQueryKeyList(metricName, startTime, endTime);
			for (Long keyTime : queryKeyList)
			{
				BoundStatement statement = new BoundStatement(m_schema.psRowKeyQuery);
				statement.setString(0, metricName);
				statement.setTimestamp(1, new Date(keyTime));
				statement.setConsistencyLevel(m_cassandraConfiguration.getDataReadLevel());

				//printHosts(m_loadBalancingPolicy.newQueryPlan(m_keyspace, statement));

				ResultSetFuture future = m_session.executeAsync(statement);
				futures.add(future);
			}

			ListenableFuture<List<ResultSet>> listListenableFuture = Futures.allAsList(futures);

			try
			{
				m_resultSets = listListenableFuture.get().iterator();
				if (m_resultSets.hasNext())
					m_currentResultSet = m_resultSets.next();

				ThreadReporter.addDataPoint(KEY_QUERY_TIME, System.currentTimeMillis() - timerStart);
			}
			catch (InterruptedException e)
			{
				throw new DatastoreException("Index query interrupted", e);
			}
			catch (ExecutionException e)
			{
				throw new DatastoreException("Failed to read key index", e);
			}
		}

		private DataPointsRowKey nextKeyFromIterator(ResultSet iterator)
		{
			DataPointsRowKey next = null;
			boolean newIndex = false;
			if (iterator.getColumnDefinitions().contains("row_time"))
				newIndex = true;

outer:
			while (!iterator.isExhausted())
			{
				DataPointsRowKey rowKey;
				Row record = iterator.one();

				if (newIndex)
				{
					if (record.getString(1) == null)
						continue; //empty row

					rowKey = new DataPointsRowKey(m_metricName, record.getTimestamp(0).getTime(),
							record.getString(1), new TreeMap<String, String>(record.getMap(2, String.class, String.class)));
				}
				else
					rowKey = DATA_POINTS_ROW_KEY_SERIALIZER.fromByteBuffer(record.getBytes(0));

				m_rawRowKeyCount ++;

				Map<String, String> keyTags = rowKey.getTags();
				for (String tag : m_filterTags.keySet())
				{
					String value = keyTags.get(tag);
					if (value == null || !m_filterTags.get(tag).contains(value))
						continue outer; //Don't want this key
				}

				/* We can get duplicate keys from querying old and new indexes */
				if (m_returnedKeys.contains(rowKey))
					continue;

				m_returnedKeys.add(rowKey);
				next = rowKey;
				break;
			}

			return (next);
		}

		private List<Long> createQueryKeyList(String metricName,
				long startTime, long endTime)
		{
			List<Long> ret = new ArrayList<>();

			BoundStatement statement = new BoundStatement(m_schema.psRowKeyTimeQuery);
			statement.setString(0, metricName);
			statement.setTimestamp(1, new Date(calculateRowTime(startTime)));
			statement.setTimestamp(2, new Date(endTime));
			statement.setConsistencyLevel(m_cassandraConfiguration.getDataReadLevel());

			//printHosts(m_loadBalancingPolicy.newQueryPlan(m_keyspace, statement));

			ResultSet rows = m_session.execute(statement);

			while (!rows.isExhausted())
			{
				ret.add(rows.one().getTimestamp(0).getTime());
			}

			return ret;
		}

		private void setStartEndKeys(
				BoundStatement boundStatement,
				String metricName, long startTime, long endTime)
		{
			DataPointsRowKey startKey = new DataPointsRowKey(metricName,
					calculateRowTime(startTime), "");

			DataPointsRowKey endKey = new DataPointsRowKey(metricName,
					calculateRowTime(endTime), "");
			endKey.setEndSearchKey(true);

			boundStatement.setBytesUnsafe(1, DATA_POINTS_ROW_KEY_SERIALIZER.toByteBuffer(startKey));
			boundStatement.setBytesUnsafe(2, DATA_POINTS_ROW_KEY_SERIALIZER.toByteBuffer(endKey));
		}

		@Override
		public boolean hasNext()
		{
			m_nextKey = null;
			while (m_currentResultSet != null && (!m_currentResultSet.isExhausted() || m_resultSets.hasNext()))
			{
				m_nextKey = nextKeyFromIterator(m_currentResultSet);

				if (m_nextKey != null)
					break;

				if (m_resultSets.hasNext())
					m_currentResultSet = m_resultSets.next();
			}

			if (m_nextKey == null)
			{
				ThreadReporter.addDataPoint(RAW_ROW_KEY_COUNT, m_rawRowKeyCount);
			}

			return (m_nextKey != null);
		}

		@Override
		public DataPointsRowKey next()
		{
			return m_nextKey;
		}

		@Override
		public void remove()
		{
		}
	}

>>>>>>> 1a4e05d1
	private class DeletingCallback implements QueryCallback
	{
		private String m_metricName;

		public DeletingCallback(String metricName)
		{
			m_metricName = metricName;
		}


		@Override
		public DataPointWriter startDataPointSet(String dataType, SortedMap<String, String> tags) throws IOException
		{
			return new DeleteDatePointWriter(dataType, tags);
		}

		private class DeleteDatePointWriter implements DataPointWriter
		{
			private String m_dataType;
			private SortedMap<String, String> m_tags;
			private List<DataPoint> m_dataPoints;

			public DeleteDatePointWriter(String dataType, SortedMap<String, String> tags)
			{
				m_dataType = dataType;
				m_tags = tags;
				m_dataPoints = new ArrayList<>();

			}

			@Override
			public void addDataPoint(DataPoint datapoint) throws IOException
			{
				m_dataPoints.add(datapoint);

				if (m_dataPoints.size() > m_batchSize)
				{
					List<DataPoint> dataPoints = m_dataPoints;
					m_dataPoints = new ArrayList<DataPoint>();

					DeleteBatchHandler deleteBatchHandler = m_deleteBatchHandlerFactory.create(
							m_metricName, m_tags, dataPoints, s_dontCareCallBack);

					m_congestionExecutor.submit(deleteBatchHandler);
				}
			}

			@Override
			public void close() throws IOException
			{
				if (m_dataPoints.size() != 0)
				{
					DeleteBatchHandler deleteBatchHandler = m_deleteBatchHandlerFactory.create(
							m_metricName, m_tags, m_dataPoints, s_dontCareCallBack);

					m_congestionExecutor.submit(deleteBatchHandler);
				}
			}
		}
	}

	private void printHosts(Iterator<Host> hostIterator)
	{
		StringBuilder sb = new StringBuilder();

		while (hostIterator.hasNext())
		{
			sb.append(hostIterator.next().toString()).append(" ");
		}
		System.out.println(sb.toString());
	}

	private static final IDontCareCallBack s_dontCareCallBack = new IDontCareCallBack();

	private static class IDontCareCallBack implements EventCompletionCallBack
	{
		@Override
		public void complete() {} //Dont care
	}

}<|MERGE_RESOLUTION|>--- conflicted
+++ resolved
@@ -20,14 +20,9 @@
 import com.datastax.driver.core.ResultSet;
 import com.datastax.driver.core.ResultSetFuture;
 import com.datastax.driver.core.Row;
-import com.datastax.driver.core.Session;
-<<<<<<< HEAD
 import com.google.common.collect.ImmutableMap;
 import com.google.common.collect.Iterators;
-=======
 import com.datastax.driver.core.utils.UUIDs;
->>>>>>> 1a4e05d1
-import com.google.common.collect.SetMultimap;
 import com.google.common.util.concurrent.FutureCallback;
 import com.google.common.util.concurrent.Futures;
 import com.google.common.util.concurrent.ListenableFuture;
@@ -73,14 +68,12 @@
 import java.util.ArrayList;
 import java.util.Collections;
 import java.util.Date;
-import java.util.HashSet;
 import java.util.Iterator;
 import java.util.List;
 import java.util.Map;
 import java.util.Set;
 import java.util.SortedMap;
 import java.util.TreeMap;
-import java.util.concurrent.ExecutionException;
 import java.util.concurrent.ExecutorService;
 import java.util.concurrent.Executors;
 import java.util.concurrent.Semaphore;
@@ -832,7 +825,6 @@
 			long rowKeyTimestamp = rowKey.getTimestamp();
 			if (deleteQuery.getStartTime() <= rowKeyTimestamp && (deleteQuery.getEndTime() >= rowKeyTimestamp + ROW_WIDTH - 1))
 			{
-<<<<<<< HEAD
 				queryClusters((cluster) ->
 						{
 							//System.out.println("Delete entire row");
@@ -851,51 +843,23 @@
 							statement = new BoundStatement(cluster.psRowKeyDelete);
 							statement.setString(0, rowKey.getMetricName());
 							statement.setTimestamp(1, new Date(rowKey.getTimestamp()));
+							statement.setString(2, rowKey.getDataType());
+							statement.setMap(3, rowKey.getTags());
 							statement.setConsistencyLevel(cluster.getReadConsistencyLevel());
 							cluster.execute(statement);
 
-							statement = new BoundStatement(cluster.psRowKeyTimeDelete);
-							statement.setString(0, rowKey.getMetricName());
-							statement.setTimestamp(1, new Date(rowKey.getTimestamp()));
-							statement.setConsistencyLevel(cluster.getReadConsistencyLevel());
-							cluster.execute(statement);
+							//Should only remove if the entire time window goes away and no tags are specified in query
+							//todo if we allow deletes for specific types this needs to change
+							if (deleteQuery.getTags().isEmpty())
+							{
+								statement = new BoundStatement(cluster.psRowKeyTimeDelete);
+								statement.setString(0, rowKey.getMetricName());
+								statement.setTimestamp(1, new Date(rowKey.getTimestamp()));
+								statement.setConsistencyLevel(cluster.getReadConsistencyLevel());
+								cluster.execute(statement);
+							}
 							return null;
 						});
-=======
-				//System.out.println("Delete entire row");
-				BoundStatement statement = new BoundStatement(m_schema.psDataPointsDeleteRow);
-				statement.setBytesUnsafe(0, DATA_POINTS_ROW_KEY_SERIALIZER.toByteBuffer(rowKey));
-				statement.setConsistencyLevel(m_cassandraConfiguration.getDataReadLevel());
-				m_session.execute(statement);
-
-				//Delete from old row keys
-				statement = new BoundStatement(m_schema.psRowKeyIndexDelete);
-				statement.setBytesUnsafe(0, serializeString(rowKey.getMetricName()));
-				statement.setBytesUnsafe(1, DATA_POINTS_ROW_KEY_SERIALIZER.toByteBuffer(rowKey));
-				statement.setConsistencyLevel(m_cassandraConfiguration.getDataReadLevel());
-				m_session.execute(statement);
-
-				//Delete new row key index
-				statement = new BoundStatement(m_schema.psRowKeyDelete);
-				statement.setString(0, rowKey.getMetricName());
-				statement.setTimestamp(1, new Date(rowKey.getTimestamp()));
-				statement.setString(2, rowKey.getDataType());
-				statement.setMap(3, rowKey.getTags());
-				statement.setConsistencyLevel(m_cassandraConfiguration.getDataReadLevel());
-				m_session.execute(statement);
-
-
-				//Should only remove if the entire time window goes away and no tags are specified in query
-				//todo if we allow deletes for specific types this needs to change
-				if (deleteQuery.getTags().isEmpty())
-				{
-					statement = new BoundStatement(m_schema.psRowKeyTimeDelete);
-					statement.setString(0, rowKey.getMetricName());
-					statement.setTimestamp(1, new Date(rowKey.getTimestamp()));
-					statement.setConsistencyLevel(m_cassandraConfiguration.getDataReadLevel());
-					m_session.execute(statement);
-				}
->>>>>>> 1a4e05d1
 
 				clearCache = true;
 			}
@@ -929,7 +893,6 @@
 		// If index is gone, delete metric name from Strings column family
 		if (deleteAll)
 		{
-<<<<<<< HEAD
 			queryClusters((cluster) ->
 					{
 						BoundStatement statement = new BoundStatement(cluster.psRowKeyIndexDeleteRow);
@@ -945,20 +908,6 @@
 						cluster.executeAsync(statement);
 						return null;
 					});
-=======
-			//System.out.println("Delete All");
-			BoundStatement statement = new BoundStatement(m_schema.psRowKeyIndexDeleteRow);
-			statement.setBytesUnsafe(0, serializeString(deleteQuery.getName()));
-			statement.setConsistencyLevel(m_cassandraConfiguration.getDataReadLevel());
-			m_session.executeAsync(statement);
-
-			//Delete from string index
-			statement = new BoundStatement(m_schema.psStringIndexDelete);
-			statement.setBytesUnsafe(0, serializeString(ROW_KEY_METRIC_NAMES));
-			statement.setBytesUnsafe(1, serializeString(deleteQuery.getName()));
-			statement.setConsistencyLevel(m_cassandraConfiguration.getDataReadLevel());
-			m_session.executeAsync(statement);
->>>>>>> 1a4e05d1
 
 			clearCache = true;
 			m_metricNameCache.clear();
@@ -1076,215 +1025,6 @@
 	}
 
 
-<<<<<<< HEAD
-=======
-	private class CQLFilteredRowKeyIterator implements Iterator<DataPointsRowKey>
-	{
-		private final SetMultimap<String, String> m_filterTags;
-		private DataPointsRowKey m_nextKey;
-		private final Iterator<ResultSet> m_resultSets;
-		private ResultSet m_currentResultSet;
-		private final String m_metricName;
-		private int m_rawRowKeyCount = 0;
-		private Set<DataPointsRowKey> m_returnedKeys;  //keep from returning duplicates, querying old and new indexes
-
-
-		public CQLFilteredRowKeyIterator(String metricName, long startTime, long endTime,
-				SetMultimap<String, String> filterTags) throws DatastoreException
-		{
-			m_filterTags = filterTags;
-			m_metricName = metricName;
-			List<ResultSetFuture> futures = new ArrayList<>();
-			m_returnedKeys = new HashSet<>();
-			long timerStart = System.currentTimeMillis();
-
-			//Legacy key index - index is all in one row
-			if ((startTime < 0) && (endTime >= 0))
-			{
-				BoundStatement negStatement = new BoundStatement(m_schema.psRowKeyIndexQuery);
-				negStatement.setBytesUnsafe(0, serializeString(metricName));
-				setStartEndKeys(negStatement, metricName, startTime, -1L);
-				negStatement.setConsistencyLevel(m_cassandraConfiguration.getDataReadLevel());
-
-				ResultSetFuture future = m_session.executeAsync(negStatement);
-				futures.add(future);
-
-
-				BoundStatement posStatement = new BoundStatement(m_schema.psRowKeyIndexQuery);
-				posStatement.setBytesUnsafe(0, serializeString(metricName));
-				setStartEndKeys(posStatement, metricName, 0L, endTime);
-				posStatement.setConsistencyLevel(m_cassandraConfiguration.getDataReadLevel());
-
-				future = m_session.executeAsync(posStatement);
-				futures.add(future);
-			}
-			else
-			{
-				BoundStatement statement = new BoundStatement(m_schema.psRowKeyIndexQuery);
-				statement.setBytesUnsafe(0, serializeString(metricName));
-				setStartEndKeys(statement, metricName, startTime, endTime);
-				statement.setConsistencyLevel(m_cassandraConfiguration.getDataReadLevel());
-
-				ResultSetFuture future = m_session.executeAsync(statement);
-				futures.add(future);
-			}
-
-			//System.out.println();
-			//New index query index is broken up by time tier
-			List<Long> queryKeyList = createQueryKeyList(metricName, startTime, endTime);
-			for (Long keyTime : queryKeyList)
-			{
-				BoundStatement statement = new BoundStatement(m_schema.psRowKeyQuery);
-				statement.setString(0, metricName);
-				statement.setTimestamp(1, new Date(keyTime));
-				statement.setConsistencyLevel(m_cassandraConfiguration.getDataReadLevel());
-
-				//printHosts(m_loadBalancingPolicy.newQueryPlan(m_keyspace, statement));
-
-				ResultSetFuture future = m_session.executeAsync(statement);
-				futures.add(future);
-			}
-
-			ListenableFuture<List<ResultSet>> listListenableFuture = Futures.allAsList(futures);
-
-			try
-			{
-				m_resultSets = listListenableFuture.get().iterator();
-				if (m_resultSets.hasNext())
-					m_currentResultSet = m_resultSets.next();
-
-				ThreadReporter.addDataPoint(KEY_QUERY_TIME, System.currentTimeMillis() - timerStart);
-			}
-			catch (InterruptedException e)
-			{
-				throw new DatastoreException("Index query interrupted", e);
-			}
-			catch (ExecutionException e)
-			{
-				throw new DatastoreException("Failed to read key index", e);
-			}
-		}
-
-		private DataPointsRowKey nextKeyFromIterator(ResultSet iterator)
-		{
-			DataPointsRowKey next = null;
-			boolean newIndex = false;
-			if (iterator.getColumnDefinitions().contains("row_time"))
-				newIndex = true;
-
-outer:
-			while (!iterator.isExhausted())
-			{
-				DataPointsRowKey rowKey;
-				Row record = iterator.one();
-
-				if (newIndex)
-				{
-					if (record.getString(1) == null)
-						continue; //empty row
-
-					rowKey = new DataPointsRowKey(m_metricName, record.getTimestamp(0).getTime(),
-							record.getString(1), new TreeMap<String, String>(record.getMap(2, String.class, String.class)));
-				}
-				else
-					rowKey = DATA_POINTS_ROW_KEY_SERIALIZER.fromByteBuffer(record.getBytes(0));
-
-				m_rawRowKeyCount ++;
-
-				Map<String, String> keyTags = rowKey.getTags();
-				for (String tag : m_filterTags.keySet())
-				{
-					String value = keyTags.get(tag);
-					if (value == null || !m_filterTags.get(tag).contains(value))
-						continue outer; //Don't want this key
-				}
-
-				/* We can get duplicate keys from querying old and new indexes */
-				if (m_returnedKeys.contains(rowKey))
-					continue;
-
-				m_returnedKeys.add(rowKey);
-				next = rowKey;
-				break;
-			}
-
-			return (next);
-		}
-
-		private List<Long> createQueryKeyList(String metricName,
-				long startTime, long endTime)
-		{
-			List<Long> ret = new ArrayList<>();
-
-			BoundStatement statement = new BoundStatement(m_schema.psRowKeyTimeQuery);
-			statement.setString(0, metricName);
-			statement.setTimestamp(1, new Date(calculateRowTime(startTime)));
-			statement.setTimestamp(2, new Date(endTime));
-			statement.setConsistencyLevel(m_cassandraConfiguration.getDataReadLevel());
-
-			//printHosts(m_loadBalancingPolicy.newQueryPlan(m_keyspace, statement));
-
-			ResultSet rows = m_session.execute(statement);
-
-			while (!rows.isExhausted())
-			{
-				ret.add(rows.one().getTimestamp(0).getTime());
-			}
-
-			return ret;
-		}
-
-		private void setStartEndKeys(
-				BoundStatement boundStatement,
-				String metricName, long startTime, long endTime)
-		{
-			DataPointsRowKey startKey = new DataPointsRowKey(metricName,
-					calculateRowTime(startTime), "");
-
-			DataPointsRowKey endKey = new DataPointsRowKey(metricName,
-					calculateRowTime(endTime), "");
-			endKey.setEndSearchKey(true);
-
-			boundStatement.setBytesUnsafe(1, DATA_POINTS_ROW_KEY_SERIALIZER.toByteBuffer(startKey));
-			boundStatement.setBytesUnsafe(2, DATA_POINTS_ROW_KEY_SERIALIZER.toByteBuffer(endKey));
-		}
-
-		@Override
-		public boolean hasNext()
-		{
-			m_nextKey = null;
-			while (m_currentResultSet != null && (!m_currentResultSet.isExhausted() || m_resultSets.hasNext()))
-			{
-				m_nextKey = nextKeyFromIterator(m_currentResultSet);
-
-				if (m_nextKey != null)
-					break;
-
-				if (m_resultSets.hasNext())
-					m_currentResultSet = m_resultSets.next();
-			}
-
-			if (m_nextKey == null)
-			{
-				ThreadReporter.addDataPoint(RAW_ROW_KEY_COUNT, m_rawRowKeyCount);
-			}
-
-			return (m_nextKey != null);
-		}
-
-		@Override
-		public DataPointsRowKey next()
-		{
-			return m_nextKey;
-		}
-
-		@Override
-		public void remove()
-		{
-		}
-	}
-
->>>>>>> 1a4e05d1
 	private class DeletingCallback implements QueryCallback
 	{
 		private String m_metricName;
