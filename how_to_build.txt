--- conflicted
+++ resolved
@@ -1,11 +1,7 @@
 Building requires JDK 1.6 or later.
 
 To build set your classpath to the tablesaw jar file like so:
-<<<<<<< HEAD
->export CLASSPATH=tools/tablesaw-1.2.0.jar
-=======
 >export CLASSPATH=tools/tablesaw-1.2.2.jar
->>>>>>> fdaeac61
 
 Then to build type
 >java make
