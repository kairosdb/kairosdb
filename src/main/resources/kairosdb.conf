--- conflicted
+++ resolved
@@ -108,7 +108,6 @@
 		#existing data, only new data.
 		#datapoint_ttl: 31536000
 
-<<<<<<< HEAD
 		#When start_async is set to true a background thread is created to try and
 		#connect to cassandra when starting up Kairos.  This allows Kairos to start
 		#even if Cassandra is not yet available.  The background thread repeatedly
@@ -116,13 +115,10 @@
 		#Setting start_async to false means kairos will fail to start if Cassandra
 		#is not available.
 		start_async: false
-=======
-		# Set this property to a list of metric names for which the tag-indexed row key lookup table should be used
-		# to improve query speed when high-cardinality tags are involved. Setting this to '*' will enable it for all
-		# metrics.
-		tag_indexed_row_key_lookup_metrics: ""
->>>>>>> 9aa65729
-
+
+		# This identifies the cluster metrics are written to.  The write_cluster also
+		# participates in any metric query.  If you only have one C* cluster then
+		# it must be specified as the write_cluster
 		write_cluster: {
 			# name of the cluster as it shows up in client specific metrics
 			name: "write_cluster"
@@ -170,9 +166,22 @@
 			# Follow the instructions found here: http://docs.datastax.com/en/developer/java-driver/3.1/manual/ssl/
 			# to create a keystore and pass the values into Kairos using the -D switches
 			use_ssl: false
+
+			# Set this property to a list of metric names for which the tag-indexed row key lookup table should be used
+			# to improve query speed when high-cardinality tags are involved. Setting this to a single entry of ['*']
+			# will enable it for all metrics.
+			tag_indexed_row_key_lookup_metrics: []
 		}
 
 		# Rename this to read_clusters in order for it to be used
+		# This is for additional clusters of old data that you want to make available
+		# for queries.  The cql_host_list SHOULD NOT point to the same cluster as
+		# the write_cluster above.
+		# All properties found in the write_cluster section can be used here as well
+		# As this property is a list you can specify 0 or more read clusters.
+		# The idea behind read_clusters is so you can manage data growth, so instead
+		# of adding more nodes to an older C* cluster you can create new clusters
+		# on newer versions of C*.  Older clusters can then be turned off or shrunk.
 		read_clusters_not: [
 			{
 				name: "read_cluster"
