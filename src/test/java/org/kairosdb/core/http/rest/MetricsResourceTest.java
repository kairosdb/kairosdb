--- conflicted
+++ resolved
@@ -18,10 +18,6 @@
 import ch.qos.logback.classic.Level;
 import com.google.common.base.Charsets;
 import com.google.common.io.Resources;
-<<<<<<< HEAD
-import org.junit.Test;
-import org.kairosdb.core.exception.DatastoreException;
-=======
 import com.google.inject.AbstractModule;
 import com.google.inject.Guice;
 import com.google.inject.Injector;
@@ -64,20 +60,16 @@
 import org.kairosdb.core.processingstage.FeatureProcessingFactory;
 import org.kairosdb.core.processingstage.FeatureProcessor;
 import org.kairosdb.testing.Client;
->>>>>>> 09f5490a
 import org.kairosdb.testing.JsonResponse;
 import org.kairosdb.util.LoggingUtils;
 
 import java.io.IOException;
-<<<<<<< HEAD
-=======
 import java.io.InputStream;
 import java.util.Arrays;
 import java.util.List;
 import java.util.Map;
 import java.util.Properties;
 import java.util.TreeMap;
->>>>>>> 09f5490a
 
 import static org.hamcrest.CoreMatchers.equalTo;
 import static org.hamcrest.CoreMatchers.startsWith;
@@ -92,91 +84,7 @@
 	private static final String TAG_NAMES_URL = "http://localhost:9001/api/v1/tagnames";
 	private static final String TAG_VALUES_URL = "http://localhost:9001/api/v1/tagvalues";
 
-<<<<<<< HEAD
     @Test
-=======
-	private static TestDatastore datastore;
-	private static QueryQueuingManager queuingManager;
-	private static Client client;
-	private static WebServer server;
-
-	@BeforeClass
-	public static void startup() throws Exception
-	{
-		//This sends jersey java util logging to logback
-		SLF4JBridgeHandler.removeHandlersForRootLogger();
-		SLF4JBridgeHandler.install();
-
-		datastore = new TestDatastore();
-		queuingManager = new QueryQueuingManager(3, "localhost");
-
-		Injector injector = Guice.createInjector(new WebServletModule(new Properties()), new AbstractModule()
-		{
-			@Override
-			protected void configure()
-			{
-				bind(String.class).annotatedWith(Names.named(WebServer.JETTY_ADDRESS_PROPERTY)).toInstance("0.0.0.0");
-				bind(Integer.class).annotatedWith(Names.named(WebServer.JETTY_PORT_PROPERTY)).toInstance(9001);
-				bind(String.class).annotatedWith(Names.named(WebServer.JETTY_WEB_ROOT_PROPERTY)).toInstance("bogus");
-				bind(Datastore.class).toInstance(datastore);
-				bind(KairosDatastore.class).in(Singleton.class);
-				bind(FeatureProcessor.class).to(KairosFeatureProcessor.class).in(Singleton.class);
-				bind(new TypeLiteral<FeatureProcessingFactory<Aggregator>>() {}).to(TestAggregatorFactory.class);
-				bind(new TypeLiteral<FeatureProcessingFactory<GroupBy>>() {}).to(TestGroupByFactory.class);
-				bind(QueryParser.class).in(Singleton.class);
-				bind(new TypeLiteral<List<DataPointListener>>(){}).toProvider(DataPointListenerProvider.class);
-				bind(QueryQueuingManager.class).toInstance(queuingManager);
-				bindConstant().annotatedWith(Names.named("HOSTNAME")).to("HOST");
-				bindConstant().annotatedWith(Names.named("kairosdb.datastore.concurrentQueryThreads")).to(1);
-				bindConstant().annotatedWith(Names.named("kairosdb.query_cache.keep_cache_files")).to(false);
-				bind(KairosDataPointFactory.class).to(GuiceKairosDataPointFactory.class);
-				bind(QueryPluginFactory.class).to(TestQueryPluginFactory.class);
-
-				Properties props = new Properties();
-				InputStream is = getClass().getClassLoader().getResourceAsStream("kairosdb.properties");
-				try
-				{
-					props.load(is);
-					is.close();
-				}
-				catch (IOException e)
-				{
-					e.printStackTrace();
-				}
-
-				//Names.bindProperties(binder(), props);
-				bind(Properties.class).toInstance(props);
-
-				bind(DoubleDataPointFactory.class)
-						.to(DoubleDataPointFactoryImpl.class).in(Singleton.class);
-				bind(DoubleDataPointFactoryImpl.class).in(Singleton.class);
-
-				bind(LongDataPointFactory.class)
-						.to(LongDataPointFactoryImpl.class).in(Singleton.class);
-				bind(LongDataPointFactoryImpl.class).in(Singleton.class);
-
-				bind(LegacyDataPointFactory.class).in(Singleton.class);
-				bind(StringDataPointFactory.class).in(Singleton.class);
-
-			}
-		});
-		server = injector.getInstance(WebServer.class);
-		server.start();
-
-		client = new Client();
-	}
-
-	@AfterClass
-	public static void tearDown() throws Exception
-	{
-		if (server != null)
-		{
-			server.stop();
-		}
-	}
-
-	@Test
->>>>>>> 09f5490a
 	public void testAddEmptyBody() throws Exception
 	{
 		JsonResponse response = client.post("", ADD_METRIC_URL);
