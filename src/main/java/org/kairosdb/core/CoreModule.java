--- conflicted
+++ resolved
@@ -89,11 +89,8 @@
 		bind(DivideAggregator.class);
 		bind(ScaleAggregator.class);
 		bind(CountAggregator.class);
-<<<<<<< HEAD
 		bind(DiffAggregator.class);
-=======
-                bind(DataGapsMarkingAggregator.class);                
->>>>>>> a01bc076
+		bind(DataGapsMarkingAggregator.class);
 
 		bind(ValueGroupBy.class);
 		bind(TimeGroupBy.class);
