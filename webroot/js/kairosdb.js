--- conflicted
+++ resolved
@@ -96,11 +96,7 @@
 		return this;
 	};
 
-<<<<<<< HEAD
-	this.addPercentile = function (value, unit, percent, time_zone) {
-=======
-	this.addPercentile = function (value, unit, percent, align_start_time) {
->>>>>>> 12ff9f04
+	this.addPercentile = function (value, unit, percent, time_zone, align_start_time) {
 		if (!this.aggregators)
 			this.aggregators = [];
 
@@ -111,11 +107,8 @@
 			percentile.sampling = {};
 			percentile.sampling.unit = unit;
 			percentile.sampling.value = value;
-<<<<<<< HEAD
-            		percentile.sampling.time_zone = time_zone;
-=======
+			percentile.sampling.time_zone = time_zone;
 			percentile.align_start_time = align_start_time;
->>>>>>> 12ff9f04
 		}
 
 		this.aggregators.push(percentile);
@@ -136,7 +129,6 @@
 		return this;
 	};
 
-<<<<<<< HEAD
 	/**
 	 Genereic add Aggregator function, returns the new aggregator
 	 * @param name
@@ -154,10 +146,7 @@
 		return aggregator;
 	};
 
-	this.addRangeAggregator = function (name, value, unit, time_zone) {
-=======
-	this.addAggregator = function (name, value, unit, align_start_time) {
->>>>>>> 12ff9f04
+	this.addRangeAggregator = function (name, value, unit, time_zone, align_start_time) {
 		if (!this.aggregators)
 			this.aggregators = [];
 
@@ -169,11 +158,8 @@
 			aggregator.sampling = {};
 			aggregator.sampling.value = value;
 			aggregator.sampling.unit = unit;
-<<<<<<< HEAD
-            		aggregator.sampling.time_zone = time_zone;
-=======
+			aggregator.sampling.time_zone = time_zone;
 			aggregator.align_start_time = align_start_time;
->>>>>>> 12ff9f04
 		}
 
 		this.aggregators.push(aggregator);
