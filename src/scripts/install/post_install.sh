#!/bin/bash

<<<<<<< HEAD
if ! type chkconfig &> /dev/null; then
	update-rc.d kairosdb defaults
else
	chkconfig --add kairosdb
	chkconfig kairosdb on
fi
=======
systemctl daemon-reload
systemctl enable kairosdb
>>>>>>> e4838f41
<|MERGE_RESOLUTION|>--- conflicted
+++ resolved
@@ -1,13 +1,4 @@
 #!/bin/bash
 
-<<<<<<< HEAD
-if ! type chkconfig &> /dev/null; then
-	update-rc.d kairosdb defaults
-else
-	chkconfig --add kairosdb
-	chkconfig kairosdb on
-fi
-=======
 systemctl daemon-reload
 systemctl enable kairosdb
->>>>>>> e4838f41
