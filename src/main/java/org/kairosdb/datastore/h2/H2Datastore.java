/*
 * Copyright 2016 KairosDB Authors
 *
 *    Licensed under the Apache License, Version 2.0 (the "License");
 *    you may not use this file except in compliance with the License.
 *    You may obtain a copy of the License at
 *
 *        http://www.apache.org/licenses/LICENSE-2.0
 *
 *    Unless required by applicable law or agreed to in writing, software
 *    distributed under the License is distributed on an "AS IS" BASIS,
 *    WITHOUT WARRANTIES OR CONDITIONS OF ANY KIND, either express or implied.
 *    See the License for the specific language governing permissions and
 *    limitations under the License.
 */

package org.kairosdb.datastore.h2;

import com.google.common.collect.ImmutableSortedMap;
import com.google.common.eventbus.Subscribe;
import com.google.inject.Inject;
import com.google.inject.name.Named;
import com.mchange.v2.c3p0.DataSources;
import org.agileclick.genorm.runtime.GenOrmQueryResultSet;
import org.h2.jdbcx.JdbcDataSource;
import org.kairosdb.core.KairosDataPointFactory;
import org.kairosdb.core.datastore.*;
import org.kairosdb.core.exception.DatastoreException;
import org.kairosdb.datastore.h2.orm.*;
<<<<<<< HEAD
import org.kairosdb.datastore.h2.orm.DataPoint;
import org.kairosdb.events.DataPointEvent;
=======
>>>>>>> 8a7a9c88
import org.kairosdb.util.KDataInput;
import org.kairosdb.util.KDataOutput;
import org.slf4j.Logger;
import org.slf4j.LoggerFactory;

import javax.sql.DataSource;
import java.io.File;
import java.io.IOException;
import java.io.InputStreamReader;
import java.sql.Connection;
import java.sql.SQLException;
import java.sql.Statement;
import java.sql.Timestamp;
import java.util.*;

public class H2Datastore implements Datastore
{
	public static final Logger logger = LoggerFactory.getLogger(H2Datastore.class);
	public static final String DATABASE_PATH_PROPERTY = "kairosdb.datastore.h2.database_path";

	private Connection m_holdConnection;  //Connection that holds the database open
	private KairosDataPointFactory m_dataPointFactory;

	@Inject
	public H2Datastore(@Named(DATABASE_PATH_PROPERTY) String dbPath, 
			KairosDataPointFactory dataPointFactory) throws DatastoreException
	{
		m_dataPointFactory = dataPointFactory;
		boolean createDB = false;

		File dataDir = new File(dbPath);
		if (!dataDir.exists())
			createDB = true;
	
		dbPath = dbPath.replace('\\', '/');
		//newer H2 is more strict about relative paths
		String jdbcPath = (dataDir.isAbsolute() || dbPath.startsWith("./") ? "" : "./") + dbPath;
		logger.info("Starting H2 database in " + jdbcPath);
		
		JdbcDataSource ds = new JdbcDataSource();
		ds.setURL("jdbc:h2:" + jdbcPath + "/kairosdb");
		ds.setUser("sa");

		try
		{
			GenOrmDataSource.setDataSource(new DSEnvelope(DataSources.pooledDataSource(ds)));
		}
		catch (SQLException e)
		{
			e.printStackTrace();
		}

		try
		{
			if (createDB)
				createDatabase(ds);
		}
		catch (SQLException e)
		{
			//TODO
			System.out.println("Oh Crap");
			e.printStackTrace();
		}
		catch (IOException e)
		{
			//TODO
			System.out.println("double oh crap");
			e.printStackTrace();
		}
	}

	private void createDatabase(DataSource ds) throws IOException, SQLException
	{
		logger.info("Creating DB");
		m_holdConnection = ds.getConnection();
		m_holdConnection.setAutoCommit(false);

		StringBuilder sb = new StringBuilder();
		try(InputStreamReader reader = new InputStreamReader(getClass().getClassLoader()
				.getResourceAsStream("create.sql")))
		{

			int ch;
			while ((ch = reader.read()) != -1)
				sb.append((char) ch);
		}

		String[] tableCommands = sb.toString().split(";");

		Statement s = m_holdConnection.createStatement();
		for (String command : tableCommands)
			s.execute(command);

		m_holdConnection.commit();
	}

	@Override
	public void close()
	{
		try
		{
			if (m_holdConnection != null)
				m_holdConnection.close();
		}
		catch (SQLException e)
		{
			logger.error("Failed closing last connection:", e);
		}
	}

	@Subscribe
	public synchronized void putDataPoint(DataPointEvent event) throws DatastoreException
	{
		GenOrmDataSource.attachAndBegin();
		try
		{
			ImmutableSortedMap<String, String> tags = event.getTags();
			String metricName = event.getMetricName();
			org.kairosdb.core.DataPoint dataPoint = event.getDataPoint();

			String key = createMetricKey(metricName, tags, dataPoint.getDataStoreDataType());
			Metric m = Metric.factory.findOrCreate(key);
			if (m.isNew())
			{
				m.setName(metricName);
				m.setType(dataPoint.getDataStoreDataType());

				for (String name : tags.keySet())
				{
					String value = tags.get(name);
					Tag.factory.findOrCreate(name, value);
					MetricTag.factory.findOrCreate(key, name, value);
				}

				GenOrmDataSource.flush();
			}

			KDataOutput dataOutput = new KDataOutput();
			dataPoint.writeValueToBuffer(dataOutput);

			new InsertDataPointQuery(m.getId(), new Timestamp(dataPoint.getTimestamp()),
					dataOutput.getBytes()).runUpdate();

			GenOrmDataSource.commit();
		}
		catch (IOException e)
		{
			throw new DatastoreException(e);
		}
		finally
		{
			GenOrmDataSource.close();
		}
	}


	@Override
	public Iterable<String> getMetricNames()
	{
		MetricNamesQuery query = new MetricNamesQuery();
		MetricNamesQuery.ResultSet results = query.runQuery();

		List<String> metricNames = new ArrayList<String>();
		while (results.next())
		{
			metricNames.add(results.getRecord().getName());
		}

		results.close();

		return (metricNames);
	}

	@Override
	public Iterable<String> getTagNames()
	{
		TagNamesQuery.ResultSet results = new TagNamesQuery().runQuery();

		List<String> tagNames = new ArrayList<String>();
		while (results.next())
			tagNames.add(results.getRecord().getName());

		results.close();

		return (tagNames);
	}

	@Override
	public Iterable<String> getTagValues()
	{
		TagValuesQuery.ResultSet results = new TagValuesQuery().runQuery();

		List<String> tagValues = new ArrayList<String>();
		while (results.next())
			tagValues.add(results.getRecord().getValue());

		results.close();

		return (tagValues);
	}

	private GenOrmQueryResultSet<? extends MetricIdResults> getMetricIdsForQuery(DatastoreMetricQuery query)
	{
		StringBuilder sb = new StringBuilder();

		GenOrmQueryResultSet<? extends MetricIdResults> idQuery = null;

		//Manually build the where clause for the tags
		//This is subject to sql injection
		Set<String> filterTags = query.getTags().keySet();
		if (filterTags.size() != 0)
		{
			sb.append(" and (");
			boolean first = true;
			for (String tag : filterTags)
			{
				if (!first)
					sb.append(" or ");
				first = false;

				sb.append(" (mt.\"tag_name\" = '").append(tag);
				sb.append("' and (");

				Set<String> values = query.getTags().get(tag);
				boolean firstValue = true;
				for (String value : values)
				{
					if (!firstValue)
						sb.append(" or ");
					firstValue = false;

					sb.append("mt.\"tag_value\" = '").append(value);
					sb.append("' ");
				}

				sb.append(")) ");
			}

			sb.append(") ");

			idQuery = new MetricIdsWithTagsQuery(query.getName(), filterTags.size(),
					sb.toString()).runQuery();
		}
		else
		{
			idQuery = new MetricIdsQuery(query.getName()).runQuery();
		}

		return (idQuery);
	}

	@Override
	public void queryDatabase(DatastoreMetricQuery query, QueryCallback queryCallback) throws DatastoreException
	{
		GenOrmQueryResultSet<? extends MetricIdResults> idQuery = getMetricIdsForQuery(query);

		try
		{
			while (idQuery.next())
			{
				MetricIdResults result = idQuery.getRecord();

				String metricId = result.getMetricId();
				String type = result.getType();

				//Collect the tags in the results
				MetricTag.ResultSet tags = MetricTag.factory.getByMetric(metricId);
				Map<String, String> tagMap = new TreeMap<String, String>();

				while (tags.next())
				{
					MetricTag mtag = tags.getRecord();
					tagMap.put(mtag.getTagName(), mtag.getTagValue());
				}
				tags.close();

				Timestamp startTime = new Timestamp(query.getStartTime());
				Timestamp endTime = new Timestamp(query.getEndTime());

				DataPoint.ResultSet resultSet;
				if (query.getLimit() == 0)
				{
					resultSet = DataPoint.factory.getForMetricId(metricId,
							startTime, endTime, query.getOrder().getText());
				}
				else
				{
					resultSet = DataPoint.factory.getForMetricIdWithLimit(metricId,
							startTime, endTime, query.getLimit(), query.getOrder().getText());
				}

				try
				{
					boolean startedDataPointSet = false;
					while (resultSet.next())
					{
						if (!startedDataPointSet)
						{
							queryCallback.startDataPointSet(type, tagMap);
							startedDataPointSet = true;
						}

						DataPoint record = resultSet.getRecord();

						queryCallback.addDataPoint(m_dataPointFactory.createDataPoint(type,
								record.getTimestamp().getTime(),
								KDataInput.createInput(record.getValue())));
					}
				}
				finally
				{
					resultSet.close();
				}
			}
			queryCallback.endDataPoints();
		}
		catch (IOException e)
		{
			throw new DatastoreException(e);
		}
		finally
		{
			idQuery.close();
		}
	}

	@Override
	public void deleteDataPoints(DatastoreMetricQuery deleteQuery) throws DatastoreException
	{
		GenOrmDataSource.attachAndBegin();
		try
		{
			GenOrmQueryResultSet<? extends MetricIdResults> idQuery =
					getMetricIdsForQuery(deleteQuery);

			while (idQuery.next())
			{
				String metricId = idQuery.getRecord().getMetricId();

				new DeleteMetricsQuery(metricId,
						new Timestamp(deleteQuery.getStartTime()),
						new Timestamp(deleteQuery.getEndTime())).runUpdate();

				if (DataPoint.factory.getWithMetricId(metricId) == null)
				{
					Metric.factory.find(metricId).delete();
				}
			}

			idQuery.close();

			GenOrmDataSource.commit();
		}
		finally
		{
			GenOrmDataSource.close();
		}
	}

	@Override
	public TagSet queryMetricTags(DatastoreMetricQuery query) throws DatastoreException
	{
		GenOrmQueryResultSet<? extends MetricIdResults> idQuery = getMetricIdsForQuery(query);

		TagSetImpl tagSet = new TagSetImpl();
		try
		{
			while (idQuery.next())
			{
				String metricId = idQuery.getRecord().getMetricId();

				//Collect the tags in the results
				MetricTag.ResultSet tags = MetricTag.factory.getByMetric(metricId);

				while (tags.next())
				{
					MetricTag mtag = tags.getRecord();
					tagSet.addTag(mtag.getTagName(), mtag.getTagValue());
				}

				tags.close();
			}
		}
		finally
		{
			idQuery.close();
		}

		return tagSet;
	}

	private String createMetricKey(String metricName, SortedMap<String, String> tags,
			String type)
	{
		StringBuilder sb = new StringBuilder();
		sb.append(metricName).append(":");

		sb.append(type).append(":");

		for (String name : tags.keySet())
		{
			sb.append(name).append("=");
			sb.append(tags.get(name)).append(":");
		}

		return (sb.toString());
	}
}<|MERGE_RESOLUTION|>--- conflicted
+++ resolved
@@ -27,11 +27,8 @@
 import org.kairosdb.core.datastore.*;
 import org.kairosdb.core.exception.DatastoreException;
 import org.kairosdb.datastore.h2.orm.*;
-<<<<<<< HEAD
 import org.kairosdb.datastore.h2.orm.DataPoint;
 import org.kairosdb.events.DataPointEvent;
-=======
->>>>>>> 8a7a9c88
 import org.kairosdb.util.KDataInput;
 import org.kairosdb.util.KDataOutput;
 import org.slf4j.Logger;
@@ -194,7 +191,7 @@
 		MetricNamesQuery query = new MetricNamesQuery();
 		MetricNamesQuery.ResultSet results = query.runQuery();
 
-		List<String> metricNames = new ArrayList<String>();
+		List<String> metricNames = new ArrayList<>();
 		while (results.next())
 		{
 			metricNames.add(results.getRecord().getName());
@@ -210,7 +207,7 @@
 	{
 		TagNamesQuery.ResultSet results = new TagNamesQuery().runQuery();
 
-		List<String> tagNames = new ArrayList<String>();
+		List<String> tagNames = new ArrayList<>();
 		while (results.next())
 			tagNames.add(results.getRecord().getName());
 
@@ -224,7 +221,7 @@
 	{
 		TagValuesQuery.ResultSet results = new TagValuesQuery().runQuery();
 
-		List<String> tagValues = new ArrayList<String>();
+		List<String> tagValues = new ArrayList<>();
 		while (results.next())
 			tagValues.add(results.getRecord().getValue());
 
@@ -237,7 +234,7 @@
 	{
 		StringBuilder sb = new StringBuilder();
 
-		GenOrmQueryResultSet<? extends MetricIdResults> idQuery = null;
+		GenOrmQueryResultSet<? extends MetricIdResults> idQuery;
 
 		//Manually build the where clause for the tags
 		//This is subject to sql injection
@@ -299,7 +296,7 @@
 
 				//Collect the tags in the results
 				MetricTag.ResultSet tags = MetricTag.factory.getByMetric(metricId);
-				Map<String, String> tagMap = new TreeMap<String, String>();
+				Map<String, String> tagMap = new TreeMap<>();
 
 				while (tags.next())
 				{
