--- conflicted
+++ resolved
@@ -24,11 +24,8 @@
 		<dependency org="org.mockito" name="mockito-core" rev="2.13.0" conf="test->default"/>
 		<dependency org="org.assertj" name="assertj-core" rev="3.11.1"
 					conf="test->default"/>
-<<<<<<< HEAD
-=======
 		<dependency org="org.assertj" name="assertj-guava" rev="3.2.1"
 		            conf="test->default"/>
->>>>>>> e4838f41
 		<!--<dependency org="io.netty" name="netty" rev="3.5.11.Final" />-->
 		<dependency org="io.netty" name="netty" rev="3.10.6.Final" />
 		<!--<dependency org="org.powermock" name="powermock-api-mockito" rev="1.4.12" />
@@ -70,11 +67,7 @@
 		</dependency>
 
 		<!-- Cassandra Client -->
-<<<<<<< HEAD
-		<dependency org="com.datastax.cassandra" name="cassandra-driver-core" rev="3.3.2" />
-=======
 		<dependency org="com.datastax.cassandra" name="cassandra-driver-core" rev="3.6.0" />
->>>>>>> e4838f41
 		<dependency org="net.jpountz.lz4" name="lz4" rev="1.3.0"/>
 
 		<!--<dependency org="org.hectorclient" name="hector-core" rev="1.1-4">
@@ -93,11 +86,8 @@
 		            rev="9.4.14.v20181114"/>
 		<dependency org="org.eclipse.jetty" name="jetty-servlets"
 		            rev="9.4.14.v20181114"/>
-<<<<<<< HEAD
 		<dependency org="org.eclipse.jetty" name="jetty-jaas"
 					rev="9.4.14.v20181114"/>
-=======
->>>>>>> e4838f41
 		<dependency org="org.eclipse.jetty.orbit" name="javax.servlet" rev="3.0.0.v201112011016">
 			<artifact name="javax.servlet" type="orbit" ext="jar"/>
 		</dependency>
