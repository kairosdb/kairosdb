package org.kairosdb.rollup;

import com.google.inject.name.Named;
import org.apache.commons.lang3.exception.ExceptionUtils;
import org.kairosdb.core.datapoints.LongDataPointFactory;
import org.kairosdb.core.datapoints.LongDataPointFactoryImpl;
import org.kairosdb.core.datapoints.StringDataPointFactory;
import org.kairosdb.core.datastore.KairosDatastore;
import org.kairosdb.core.datastore.QueryMetric;
import org.kairosdb.core.exception.DatastoreException;
import org.kairosdb.core.scheduler.KairosDBSchedulerImpl;
import org.kairosdb.eventbus.FilterEventBus;
import org.kairosdb.eventbus.Publisher;
import org.kairosdb.events.DataPointEvent;
import org.kairosdb.metrics4j.MetricSourceManager;
import org.quartz.*;
import org.slf4j.Logger;
import org.slf4j.LoggerFactory;

<<<<<<< HEAD
import java.time.Duration;
=======
import javax.inject.Inject;
>>>>>>> 37424dfd
import java.util.List;

import static com.google.common.base.Preconditions.checkState;

public class RollUpJob implements InterruptableJob
{
	private static final Logger log = LoggerFactory.getLogger(KairosDBSchedulerImpl.class);
	private static final RollupStats stats = MetricSourceManager.getSource(RollupStats.class);

	private static final String ROLLUP_TIME = "kairosdb.rollup.execution-time";
	private final KairosDatastore m_datastore;
	private final Publisher<DataPointEvent> m_publisher;
	private final String m_hostName;
	private final RollupTaskStatusStore m_statusStore;

	private boolean interrupted;
	private LongDataPointFactory longDataPointFactory = new LongDataPointFactoryImpl();
	private StringDataPointFactory stringDataPointFactory = new StringDataPointFactory();

	@Inject
	public RollUpJob(KairosDatastore datastore, FilterEventBus eventBus,
			@Named("HOSTNAME") String hostName,
			RollupTaskStatusStore statusStore)
	{
		//This class is a singleton, all jobs run from this same class
		//instance variables should not hold per job data.
		m_datastore = datastore;
		m_hostName = hostName;
		m_statusStore = statusStore;

		m_publisher = eventBus.createPublisher(DataPointEvent.class);
	}

	@SuppressWarnings("ConstantConditions")
	@Override
	public void execute(JobExecutionContext jobExecutionContext) throws JobExecutionException
	{
		JobDataMap dataMap = jobExecutionContext.getMergedJobDataMap();
		processRollups(jobExecutionContext, dataMap);
	}

	private void processRollups(JobExecutionContext jobExecutionContext, JobDataMap dataMap)
	{
		try
		{
			RollupTask task = (RollupTask) dataMap.get("task");
			checkState(task != null, "Task was null");

			if (isJobAlreadyRunning(jobExecutionContext, task.getName())) return;

			for (Rollup rollup : task.getRollups())
			{
				log.info("Executing Rollup Task: " + task.getName() + " for Rollup  " + rollup.getSaveAs());

				RollupTaskStatus status = new RollupTaskStatus(jobExecutionContext.getNextFireTime(), m_hostName);
				RollupProcessor processor = new RollupProcessorImpl(m_datastore);

				if (interrupted){
					processor.interrupt();
					break;
				}

				for (QueryMetric queryMetric : rollup.getQueryMetrics())
				{
					if (interrupted)
					{
						processor.interrupt();
						break;
					}
					boolean success = true;
					long executionStartTime = System.currentTimeMillis();
					long executionLength = 0L;
					try
					{
<<<<<<< HEAD
						long dpCount = processor.process(statusStore, task, queryMetric, rollup.getTimeZone());
						executionLength = System.currentTimeMillis() - executionStartTime;
=======
						long executionStartTime = System.currentTimeMillis();
						long dpCount = processor.process(m_statusStore, task, queryMetric, rollup.getTimeZone());
						long executionLength = System.currentTimeMillis() - executionStartTime;
>>>>>>> 37424dfd
						status.addStatus(RollupTaskStatus.createQueryMetricStatus(queryMetric.getName(), System.currentTimeMillis(), dpCount, executionLength));
					}
					catch (DatastoreException e)
					{
						success = false;
						log.error("Failed to execute query for roll-up task: " + task.getName() + " roll-up: " + rollup.getSaveAs(), e);
						status.addStatus(RollupTaskStatus.createErrorQueryMetricStatus(queryMetric.getName(), System.currentTimeMillis(), ExceptionUtils.getStackTrace(e), 0));
					}
					catch (RuntimeException e)
					{
						success = false;
						log.error("Failed to roll-up task: " + task.getName() + " roll-up: " + rollup.getSaveAs(), e);
						status.addStatus(RollupTaskStatus.createErrorQueryMetricStatus(queryMetric.getName(), System.currentTimeMillis(), ExceptionUtils.getStackTrace(e), 0));
					}
					finally
					{
						log.info("Rollup Task: " + task.getName() + " for Rollup  " + rollup.getSaveAs() + " completed");
						stats.executionTime(rollup.getSaveAs(),
								task.getName(),
								success ? "success" : "failure").put(Duration.ofMillis(executionLength));

						/*try
						{
							ThreadReporter.setReportTime(System.currentTimeMillis());
							ThreadReporter.clearTags();
							ThreadReporter.addTag("host", m_hostName);
							ThreadReporter.addTag("rollup", rollup.getSaveAs());
							ThreadReporter.addTag("rollup-task", task.getName());
							ThreadReporter.addTag("status", success ? "success" : "failure");
							ThreadReporter.addDataPoint(ROLLUP_TIME, System.currentTimeMillis() - ThreadReporter.getReportTime());
							ThreadReporter.submitData(longDataPointFactory, stringDataPointFactory, m_publisher);
						}
						catch (DatastoreException e)
						{
							log.error("Could not report metrics for rollup job.", e);
						}*/

						try {
							m_statusStore.write(task.getId(), status);
						}
						catch (RollUpException e) {
							log.error("Could not write status to status store" , e);
						}
					}
				}
			}
		}
		catch (Throwable t)
		{
			log.error("Failed to execute job " + jobExecutionContext.toString(), t);
		}
	}

	private boolean isJobAlreadyRunning(JobExecutionContext jobExecutionContext, String taskName) throws SchedulerException
	{
		List<JobExecutionContext> jobs = jobExecutionContext.getScheduler().getCurrentlyExecutingJobs();
		for (JobExecutionContext job : jobs) {
			if (job.getTrigger().equals(jobExecutionContext.getTrigger()) && !job.getJobInstance().equals(this)) {
				log.info("There's another instance of task " + taskName + " running so exiting.");
				return true;
			}
		}
		return false;
	}

	@Override
	public void interrupt()
	{
		interrupted = true;
	}
}<|MERGE_RESOLUTION|>--- conflicted
+++ resolved
@@ -17,11 +17,8 @@
 import org.slf4j.Logger;
 import org.slf4j.LoggerFactory;
 
-<<<<<<< HEAD
 import java.time.Duration;
-=======
 import javax.inject.Inject;
->>>>>>> 37424dfd
 import java.util.List;
 
 import static com.google.common.base.Preconditions.checkState;
@@ -92,18 +89,13 @@
 						break;
 					}
 					boolean success = true;
-					long executionStartTime = System.currentTimeMillis();
 					long executionLength = 0L;
 					try
 					{
-<<<<<<< HEAD
-						long dpCount = processor.process(statusStore, task, queryMetric, rollup.getTimeZone());
-						executionLength = System.currentTimeMillis() - executionStartTime;
-=======
 						long executionStartTime = System.currentTimeMillis();
 						long dpCount = processor.process(m_statusStore, task, queryMetric, rollup.getTimeZone());
-						long executionLength = System.currentTimeMillis() - executionStartTime;
->>>>>>> 37424dfd
+						executionLength = System.currentTimeMillis() - executionStartTime;
+
 						status.addStatus(RollupTaskStatus.createQueryMetricStatus(queryMetric.getName(), System.currentTimeMillis(), dpCount, executionLength));
 					}
 					catch (DatastoreException e)
@@ -124,22 +116,6 @@
 						stats.executionTime(rollup.getSaveAs(),
 								task.getName(),
 								success ? "success" : "failure").put(Duration.ofMillis(executionLength));
-
-						/*try
-						{
-							ThreadReporter.setReportTime(System.currentTimeMillis());
-							ThreadReporter.clearTags();
-							ThreadReporter.addTag("host", m_hostName);
-							ThreadReporter.addTag("rollup", rollup.getSaveAs());
-							ThreadReporter.addTag("rollup-task", task.getName());
-							ThreadReporter.addTag("status", success ? "success" : "failure");
-							ThreadReporter.addDataPoint(ROLLUP_TIME, System.currentTimeMillis() - ThreadReporter.getReportTime());
-							ThreadReporter.submitData(longDataPointFactory, stringDataPointFactory, m_publisher);
-						}
-						catch (DatastoreException e)
-						{
-							log.error("Could not report metrics for rollup job.", e);
-						}*/
 
 						try {
 							m_statusStore.write(task.getId(), status);
