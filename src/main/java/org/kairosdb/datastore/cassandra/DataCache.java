--- conflicted
+++ resolved
@@ -16,15 +16,11 @@
 
 package org.kairosdb.datastore.cassandra;
 
-<<<<<<< HEAD
-import java.util.HashMap;
-=======
 import com.google.common.collect.ImmutableSet;
 
 import java.util.Collections;
 import java.util.LinkedHashMap;
 import java.util.Map;
->>>>>>> 2892e2fd
 import java.util.Set;
 
 /**
@@ -45,28 +41,6 @@
 
 	public DataCache(final int cacheSize)
 	{
-<<<<<<< HEAD
-		private LinkItem<T> m_prev;
-		private LinkItem<T> m_next;
-
-		private final T m_data;
-
-		public LinkItem(T data)
-		{
-			m_data = data;
-		}
-	}
-
-	private HashMap<T, LinkItem<T>> m_hashMap;
-
-	public DataCache(int cacheSize)
-	{
-		m_hashMap = new HashMap<>();
-		m_maxSize = cacheSize;
-
-		m_front.m_next = m_back;
-		m_back.m_prev = m_front;
-=======
 		m_internalMap = Collections.synchronizedMap(new LinkedHashMap<T, T>(cacheSize, 1f, true) {
 					@Override
 					protected boolean removeEldestEntry(Map.Entry<T, T> eldest)
@@ -74,7 +48,6 @@
 						return size() > cacheSize;
 					}
 				});
->>>>>>> 2892e2fd
 	}
 
 	/**
