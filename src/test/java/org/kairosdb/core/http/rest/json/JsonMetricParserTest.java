/*
 * Copyright 2013 Proofpoint Inc.
 *
 *    Licensed under the Apache License, Version 2.0 (the "License");
 *    you may not use this file except in compliance with the License.
 *    You may obtain a copy of the License at
 *
 *        http://www.apache.org/licenses/LICENSE-2.0
 *
 *    Unless required by applicable law or agreed to in writing, software
 *    distributed under the License is distributed on an "AS IS" BASIS,
 *    WITHOUT WARRANTIES OR CONDITIONS OF ANY KIND, either express or implied.
 *    See the License for the specific language governing permissions and
 *    limitations under the License.
 */
package org.kairosdb.core.http.rest.json;

import com.google.common.base.Charsets;
import com.google.common.collect.ImmutableSortedMap;
import com.google.common.io.Resources;
import com.google.gson.Gson;
import com.google.gson.JsonSyntaxException;
import org.junit.Test;
import org.kairosdb.core.*;
import org.kairosdb.core.datastore.*;
import org.kairosdb.core.exception.DatastoreException;

import java.io.IOException;
import java.io.StringReader;
import java.util.ArrayList;
import java.util.Collections;
import java.util.List;

import static org.hamcrest.CoreMatchers.equalTo;
import static org.hamcrest.CoreMatchers.hasItem;
import static org.hamcrest.MatcherAssert.assertThat;

@SuppressWarnings("ThrowableResultOfMethodCallIgnored")
public class JsonMetricParserTest
{
	private static KairosDataPointFactory dataPointFactory = new TestDataPointFactory();
	@Test
	public void test_emptyJson_Invalid() throws DatastoreException, IOException
	{
		String json = "";

		FakeDataStore fakeds = new FakeDataStore();
		KairosDatastore datastore = new KairosDatastore(fakeds, new QueryQueuingManager(1, "hostname"),
				Collections.<DataPointListener>emptyList(), "hostname", new TestDataPointFactory());

		JsonMetricParser parser = new JsonMetricParser(datastore, new StringReader(json), new Gson(),
				dataPointFactory);

		ValidationErrors validationErrors = parser.parse();

		assertThat(validationErrors.size(), equalTo(1));
		assertThat(validationErrors.getFirstError(), equalTo("Invalid json. No content due to end of input."));
	}

	@Test
	public void test_nullMetricName_Invalid() throws DatastoreException, IOException
	{
		String json = "[{\"name\": \"metric1\", \"timestamp\": 1234, \"value\": 456, \"datapoints\": [[1,2]], \"tags\":{\"foo\":\"bar\"}}, {\"datapoints\": [[1,2]], \"tags\":{\"foo\":\"bar\"}}]";

		FakeDataStore fakeds = new FakeDataStore();
		KairosDatastore datastore = new KairosDatastore(fakeds, new QueryQueuingManager(1, "hostname"),
				Collections.<DataPointListener>emptyList(), "hostname", dataPointFactory);

		JsonMetricParser parser = new JsonMetricParser(datastore, new StringReader(json),
				new Gson(), dataPointFactory);

		ValidationErrors validationErrors = parser.parse();

		assertThat(validationErrors.size(), equalTo(1));
		assertThat(validationErrors.getFirstError(), equalTo("metric[1].name may not be null."));
	}

	@Test
	public void test_timestampButNoValue_Invalid() throws DatastoreException, IOException
	{
		String json = "[{\"name\": \"metric1\", \"timestamp\": 1234, \"tags\": {\"foo\":\"bar\"}}]";

		FakeDataStore fakeds = new FakeDataStore();
		KairosDatastore datastore = new KairosDatastore(fakeds, new QueryQueuingManager(1, "hostname"),
				Collections.<DataPointListener>emptyList(), "hostname", dataPointFactory);
		JsonMetricParser parser = new JsonMetricParser(datastore, new StringReader(json),
				new Gson(), dataPointFactory);

		ValidationErrors validationErrors = parser.parse();

		assertThat(validationErrors.size(), equalTo(1));
		assertThat(validationErrors.getFirstError(), equalTo("metric[0](name=metric1).value may not be null."));
	}

	@Test
	public void test_valueButNoTimestamp_Invalid() throws DatastoreException, IOException
	{
		String json = "[{\"name\": \"metric1\", \"value\": 1234, \"tags\":{\"foo\":\"bar\"}}]";

		FakeDataStore fakeds = new FakeDataStore();
		KairosDatastore datastore = new KairosDatastore(fakeds, new QueryQueuingManager(1, "hostname"),
				Collections.<DataPointListener>emptyList(), "hostname", dataPointFactory);
		JsonMetricParser parser = new JsonMetricParser(datastore, new StringReader(json),
				new Gson(), dataPointFactory);

		ValidationErrors validationErrors = parser.parse();

		assertThat(validationErrors.size(), equalTo(1));
		assertThat(validationErrors.getFirstError(), equalTo("metric[0](name=metric1).timestamp must be greater than or equal to 1."));
	}

	@Test
	public void test_datapoints_empty_Invalid() throws DatastoreException, IOException
	{
		String json = "[{\"name\": \"metric1\", \"tags\":{\"foo\":\"bar\"}, \"datapoints\": [[]]}]";

		FakeDataStore fakeds = new FakeDataStore();
		KairosDatastore datastore = new KairosDatastore(fakeds, new QueryQueuingManager(1, "hostname"),
				Collections.<DataPointListener>emptyList(), "hostname", dataPointFactory);
		JsonMetricParser parser = new JsonMetricParser(datastore, new StringReader(json),
				new Gson(), dataPointFactory);

		ValidationErrors validationErrors = parser.parse();

		assertThat(validationErrors.size(), equalTo(1));
		assertThat(validationErrors.getFirstError(), equalTo("metric[0](name=metric1).datapoints[0].timestamp cannot be null or empty."));
	}

	@Test
	public void test_datapoints_empty_value_Invalid() throws DatastoreException, IOException
	{
		String json = "[{\"name\": \"metric1\", \"tags\":{\"foo\":\"bar\"}, \"datapoints\": [[2,]]}]";

		FakeDataStore fakeds = new FakeDataStore();
		KairosDatastore datastore = new KairosDatastore(fakeds, new QueryQueuingManager(1, "hostname"),
				Collections.<DataPointListener>emptyList(), "hostname", dataPointFactory);
		JsonMetricParser parser = new JsonMetricParser(datastore, new StringReader(json),
				new Gson(), dataPointFactory);

		ValidationErrors validationErrors = parser.parse();

		assertThat(validationErrors.size(), equalTo(1));
		assertThat(validationErrors.getFirstError(), equalTo("metric[0](name=metric1).datapoints[0].value may not be empty."));
	}

	@Test
	public void test_datapoints_empty_timestamp_Invalid() throws DatastoreException, IOException
	{
		String json = "[{\"name\": \"metric1\", \"tags\":{\"foo\":\"bar\"}, \"datapoints\": [[,2]]}]";

		FakeDataStore fakeds = new FakeDataStore();
		KairosDatastore datastore = new KairosDatastore(fakeds, new QueryQueuingManager(1, "hostname"),
				Collections.<DataPointListener>emptyList(), "hostname", dataPointFactory);
		JsonMetricParser parser = new JsonMetricParser(datastore, new StringReader(json),
				new Gson(), dataPointFactory);

		ValidationErrors validationErrors = parser.parse();

		assertThat(validationErrors.size(), equalTo(1));
		assertThat(validationErrors.getFirstError(), equalTo("metric[0](name=metric1).datapoints[0].value cannot be null or empty, must be greater than or equal to 1."));
	}

	@Test
	public void test_datapoints_timestamp_Invalid() throws DatastoreException, IOException
	{
		String json = "[{\"name\": \"metric1\", \"tags\":{\"foo\":\"bar\"}, \"datapoints\": [[0, 1234]]}]";

		FakeDataStore fakeds = new FakeDataStore();
		KairosDatastore datastore = new KairosDatastore(fakeds, new QueryQueuingManager(1, "hostname"),
				Collections.<DataPointListener>emptyList(), "hostname", dataPointFactory);
		JsonMetricParser parser = new JsonMetricParser(datastore, new StringReader(json),
				new Gson(), dataPointFactory);

		ValidationErrors validationErrors = parser.parse();

		assertThat(validationErrors.size(), equalTo(1));
		assertThat(validationErrors.getFirstError(), equalTo("metric[0](name=metric1).datapoints[0].value cannot be null or empty, must be greater than or equal to 1."));
	}

	@Test
	public void test_emptyMetricName_Invalid() throws DatastoreException, IOException
	{
		String json = "[{\"name\": \"\", \"tags\":{\"foo\":\"bar\"}, \"datapoints\": [[1,2]]}]";

		FakeDataStore fakeds = new FakeDataStore();
		KairosDatastore datastore = new KairosDatastore(fakeds, new QueryQueuingManager(1, "hostname"),
				Collections.<DataPointListener>emptyList(), "hostname", dataPointFactory);
		JsonMetricParser parser = new JsonMetricParser(datastore, new StringReader(json),
				new Gson(), dataPointFactory);

		ValidationErrors validationErrors = parser.parse();

		assertThat(validationErrors.size(), equalTo(1));
		assertThat(validationErrors.getFirstError(), equalTo("metric[0].name may not be empty."));
	}

	@Test
	public void test_metricName_invalidCharacters() throws DatastoreException, IOException
	{
		String json = "[{\"name\": \"bad:name\", \"tags\":{\"foo\":\"bar\"}, \"datapoints\": [[1,2]]}]";

		FakeDataStore fakeds = new FakeDataStore();
		KairosDatastore datastore = new KairosDatastore(fakeds, new QueryQueuingManager(1, "hostname"),
				Collections.<DataPointListener>emptyList(), "hostname", dataPointFactory);
		JsonMetricParser parser = new JsonMetricParser(datastore, new StringReader(json),
				new Gson(), dataPointFactory);

		ValidationErrors validationErrors = parser.parse();

		assertThat(validationErrors.size(), equalTo(1));
		assertThat(validationErrors.getFirstError(),
				equalTo("metric[0](name=bad:name) may only contain alphanumeric characters plus periods '.', slash '/', dash '-', and underscore '_'."));
	}

	@Test
	public void test_emptyTags_Invalid() throws DatastoreException, IOException
	{
		String json = "[{\"name\": \"metricName\", \"timestamp\": 12345, \"value\": 456, \"datapoints\": [[1,2]]}]";

		FakeDataStore fakeds = new FakeDataStore();
		KairosDatastore datastore = new KairosDatastore(fakeds, new QueryQueuingManager(1, "hostname"),
				Collections.<DataPointListener>emptyList(), "hostname", dataPointFactory);
		JsonMetricParser parser = new JsonMetricParser(datastore, new StringReader(json),
				new Gson(), dataPointFactory);

		ValidationErrors validationErrors = parser.parse();

		assertThat(validationErrors.size(), equalTo(1));
		assertThat(validationErrors.getFirstError(), equalTo("metric[0](name=metricName).tags count must be greater than or equal to 1."));
	}

	@Test
	public void test_emptyTagName_Invalid() throws DatastoreException, IOException
	{
		String json = "[{\"name\": \"metricName\", \"tags\":{\"\":\"bar\"}, \"datapoints\": [[1,2]]}]";

		FakeDataStore fakeds = new FakeDataStore();
		KairosDatastore datastore = new KairosDatastore(fakeds, new QueryQueuingManager(1, "hostname"),
				Collections.<DataPointListener>emptyList(), "hostname", dataPointFactory);
		JsonMetricParser parser = new JsonMetricParser(datastore, new StringReader(json),
				new Gson(), dataPointFactory);

		ValidationErrors validationErrors = parser.parse();

		assertThat(validationErrors.size(), equalTo(1));
		assertThat(validationErrors.getFirstError(), equalTo("metric[0](name=metricName).tag[0].name may not be empty."));
	}

	@Test
	public void test_tagName_invalidCharacters() throws DatastoreException, IOException
	{
		String json = "[{\"name\": \"metricName\", \"tags\":{\"bad:name\":\"bar\"}, \"datapoints\": [[1,2]]}]";

		FakeDataStore fakeds = new FakeDataStore();
		KairosDatastore datastore = new KairosDatastore(fakeds, new QueryQueuingManager(1, "hostname"),
				Collections.<DataPointListener>emptyList(), "hostname", dataPointFactory);
		JsonMetricParser parser = new JsonMetricParser(datastore, new StringReader(json),
				new Gson(), dataPointFactory);

		ValidationErrors validationErrors = parser.parse();

		assertThat(validationErrors.size(), equalTo(1));
		assertThat(validationErrors.getFirstError(),
				equalTo("metric[0](name=metricName).tag[bad:name] may only contain alphanumeric characters plus periods '.', slash '/', dash '-', and underscore '_'."));
	}

	@Test
	public void test_emptyTagValue_Invalid() throws DatastoreException, IOException
	{
		String json = "[{\"name\": \"metricName\", \"tags\":{\"foo\":\"\"}, \"datapoints\": [[1,2]]}]";

		FakeDataStore fakeds = new FakeDataStore();
		KairosDatastore datastore = new KairosDatastore(fakeds, new QueryQueuingManager(1, "hostname"),
				Collections.<DataPointListener>emptyList(), "hostname", dataPointFactory);
		JsonMetricParser parser = new JsonMetricParser(datastore, new StringReader(json),
				new Gson(), dataPointFactory);

		ValidationErrors validationErrors = parser.parse();

		assertThat(validationErrors.size(), equalTo(1));
		assertThat(validationErrors.getFirstError(), equalTo("metric[0](name=metricName).tag[foo].value may not be empty."));
	}

	@Test
	public void test_tagValue_invalidCharacters() throws DatastoreException, IOException
	{
		String json = "[{\"name\": \"metricName\", \"tags\":{\"foo\":\"bad:value\"}, \"datapoints\": [[1,2]]}]";

		FakeDataStore fakeds = new FakeDataStore();
		KairosDatastore datastore = new KairosDatastore(fakeds, new QueryQueuingManager(1, "hostname"),
				Collections.<DataPointListener>emptyList(), "hostname", dataPointFactory);
		JsonMetricParser parser = new JsonMetricParser(datastore, new StringReader(json),
				new Gson(), dataPointFactory);

		ValidationErrors validationErrors = parser.parse();

		assertThat(validationErrors.size(), equalTo(1));
		assertThat(validationErrors.getFirstError(),
				equalTo("metric[0](name=metricName).tag[foo].value may only contain alphanumeric characters plus periods '.', slash '/', dash '-', and underscore '_'."));
	}

	@Test
	public void test_multipleValidationFailures() throws DatastoreException, IOException
	{
		String json = "[{\"name\": \"metricName\", \"timestamp\": 456, \"value\":\"\", \"tags\":{\"name\":\"\"}}]";

		FakeDataStore fakeds = new FakeDataStore();
		KairosDatastore datastore = new KairosDatastore(fakeds, new QueryQueuingManager(1, "hostname"),
				Collections.<DataPointListener>emptyList(), "hostname", dataPointFactory);
		JsonMetricParser parser = new JsonMetricParser(datastore, new StringReader(json),
				new Gson(), dataPointFactory);

		ValidationErrors validationErrors = parser.parse();

		assertThat(validationErrors.size(), equalTo(2));
		assertThat(validationErrors.getErrors(), hasItem("metric[0](name=metricName).tag[name].value may not be empty."));
		assertThat(validationErrors.getErrors(), hasItem("metric[0](name=metricName).value may not be empty."));
	}

	@Test
	public void test_validJsonWithTimestampValue() throws DatastoreException, IOException
	{
		String json = "[{\"name\": \"metric1\", \"timestamp\": 1234, \"value\": 4321, \"tags\":{\"foo\":\"bar\"}}]";

		FakeDataStore fakeds = new FakeDataStore();
		KairosDatastore datastore = new KairosDatastore(fakeds, new QueryQueuingManager(1, "hostname"),
				Collections.<DataPointListener>emptyList(), "hostname", dataPointFactory);
		JsonMetricParser parser = new JsonMetricParser(datastore, new StringReader(json),
				new Gson(), dataPointFactory);

		ValidationErrors validationErrors = parser.parse();

		assertThat(validationErrors.hasErrors(), equalTo(false));

		List<DataPointSet> dataPointSetList = fakeds.getDataPointSetList();
		assertThat(dataPointSetList.size(), equalTo(1));

		assertThat(dataPointSetList.get(0).getName(), equalTo("metric1"));
		assertThat(dataPointSetList.get(0).getTags().size(), equalTo(1));
		assertThat(dataPointSetList.get(0).getTags().get("foo"), equalTo("bar"));
		assertThat(dataPointSetList.get(0).getDataPoints().size(), equalTo(1));
		assertThat(dataPointSetList.get(0).getDataPoints().get(0).getTimestamp(), equalTo(1234L));
		assertThat(dataPointSetList.get(0).getDataPoints().get(0).getLongValue(), equalTo(4321L));
	}

	@Test(expected = JsonSyntaxException.class)
	public void test_invalidJson() throws DatastoreException, IOException
	{
		String json = "[{\"name\": \"metric1\", \"timestamp\": 1234, \"value\": }]";

		FakeDataStore fakeds = new FakeDataStore();
		KairosDatastore datastore = new KairosDatastore(fakeds, new QueryQueuingManager(1, "hostname"),
				Collections.<DataPointListener>emptyList(), "hostname", dataPointFactory);
		JsonMetricParser parser = new JsonMetricParser(datastore, new StringReader(json),
				new Gson(), dataPointFactory);

		ValidationErrors validationErrors = parser.parse();

		assertThat(validationErrors.hasErrors(), equalTo(false));

		List<DataPointSet> dataPointSetList = fakeds.getDataPointSetList();
		assertThat(dataPointSetList.size(), equalTo(1));

		assertThat(dataPointSetList.get(0).getName(), equalTo("metric1"));
		assertThat(dataPointSetList.get(0).getTags().size(), equalTo(0));
		assertThat(dataPointSetList.get(0).getDataPoints().size(), equalTo(1));
		assertThat(dataPointSetList.get(0).getDataPoints().get(0).getTimestamp(), equalTo(1234L));
		assertThat(dataPointSetList.get(0).getDataPoints().get(0).getLongValue(), equalTo(4321L));
	}

	@Test
	public void test_validJsonWithTimestampValueAndDataPoints() throws DatastoreException, IOException
	{
		String json = "[{\"name\": \"metric1\", \"time\": 1234, \"value\": 4321, \"datapoints\": [[456, 654]], \"tags\":{\"foo\":\"bar\"}}]";

		FakeDataStore fakeds = new FakeDataStore();
		KairosDatastore datastore = new KairosDatastore(fakeds, new QueryQueuingManager(1, "hostname"),
				Collections.<DataPointListener>emptyList(), "hostname", dataPointFactory);
		JsonMetricParser parser = new JsonMetricParser(datastore, new StringReader(json),
				new Gson(), dataPointFactory);

		ValidationErrors validationErrors = parser.parse();

		assertThat(validationErrors.hasErrors(), equalTo(false));

		List<DataPointSet> dataPointSetList = fakeds.getDataPointSetList();
		assertThat(dataPointSetList.size(), equalTo(1));

		assertThat(dataPointSetList.get(0).getName(), equalTo("metric1"));
		assertThat(dataPointSetList.get(0).getTags().size(), equalTo(1));
		assertThat(dataPointSetList.get(0).getTags().get("foo"), equalTo("bar"));
		assertThat(dataPointSetList.get(0).getDataPoints().size(), equalTo(2));
		assertThat(dataPointSetList.get(0).getDataPoints().get(0).getTimestamp(), equalTo(1234L));
		assertThat(dataPointSetList.get(0).getDataPoints().get(0).getLongValue(), equalTo(4321L));
		assertThat(dataPointSetList.get(0).getDataPoints().get(1).getTimestamp(), equalTo(456L));
		assertThat(dataPointSetList.get(0).getDataPoints().get(1).getLongValue(), equalTo(654L));
	}

	@Test
	public void test_validJsonWithDatapoints() throws DatastoreException, IOException
	{
		String json = Resources.toString(Resources.getResource("json-metric-parser-multiple-metric.json"), Charsets.UTF_8);

		FakeDataStore fakeds = new FakeDataStore();
		KairosDatastore datastore = new KairosDatastore(fakeds, new QueryQueuingManager(1, "hostname"),
				Collections.<DataPointListener>emptyList(), "hostname", dataPointFactory);
		JsonMetricParser parser = new JsonMetricParser(datastore, new StringReader(json),
				new Gson(), dataPointFactory);

		ValidationErrors validationErrors = parser.parse();

		assertThat(validationErrors.hasErrors(), equalTo(false));

		List<DataPointSet> dataPointSetList = fakeds.getDataPointSetList();
		assertThat(dataPointSetList.size(), equalTo(2));

		assertThat(dataPointSetList.get(0).getName(), equalTo("archive_file_tracked"));
		assertThat(dataPointSetList.get(0).getTags().size(), equalTo(1));
		assertThat(dataPointSetList.get(0).getTags().get("host"), equalTo("server1"));
		assertThat(dataPointSetList.get(0).getDataPoints().size(), equalTo(3));
		assertThat(dataPointSetList.get(0).getDataPoints().get(0).getTimestamp(), equalTo(1349109376L));
		assertThat(dataPointSetList.get(0).getDataPoints().get(0).getLongValue(), equalTo(123L));
		assertThat(dataPointSetList.get(0).getDataPoints().get(1).getTimestamp(), equalTo(1349109377L));
		assertThat(dataPointSetList.get(0).getDataPoints().get(1).getDoubleValue(), equalTo(13.2));
		assertThat(dataPointSetList.get(0).getDataPoints().get(2).getTimestamp(), equalTo(1349109378L));
		assertThat(dataPointSetList.get(0).getDataPoints().get(2).getDoubleValue(), equalTo(23.1));

		assertThat(dataPointSetList.get(1).getName(), equalTo("archive_file_search"));
		assertThat(dataPointSetList.get(1).getTags().size(), equalTo(2));
		assertThat(dataPointSetList.get(1).getTags().get("host"), equalTo("server2"));
		assertThat(dataPointSetList.get(1).getTags().get("customer"), equalTo("Acme"));
		assertThat(dataPointSetList.get(1).getDataPoints().size(), equalTo(1));
		assertThat(dataPointSetList.get(1).getDataPoints().get(0).getTimestamp(), equalTo(1349109378L));
		assertThat(dataPointSetList.get(1).getDataPoints().get(0).getLongValue(), equalTo(321L));
	}

	@Test
	public void test_justObjectNoArray_valid() throws DatastoreException, IOException
	{
		String json = "{\"name\": \"metric1\", \"timestamp\": 1234, \"value\": 4321, \"tags\":{\"foo\":\"bar\"}}";

		FakeDataStore fakeds = new FakeDataStore();
		KairosDatastore datastore = new KairosDatastore(fakeds, new QueryQueuingManager(1, "hostname"),
				Collections.<DataPointListener>emptyList(), "hostname", dataPointFactory);
		JsonMetricParser parser = new JsonMetricParser(datastore, new StringReader(json),
				new Gson(), dataPointFactory);

		ValidationErrors validationErrors = parser.parse();

		assertThat(validationErrors.hasErrors(), equalTo(false));

		List<DataPointSet> dataPointSetList = fakeds.getDataPointSetList();
		assertThat(dataPointSetList.size(), equalTo(1));

		assertThat(dataPointSetList.get(0).getName(), equalTo("metric1"));
		assertThat(dataPointSetList.get(0).getTags().size(), equalTo(1));
		assertThat(dataPointSetList.get(0).getTags().get("foo"), equalTo("bar"));
		assertThat(dataPointSetList.get(0).getDataPoints().size(), equalTo(1));
		assertThat(dataPointSetList.get(0).getDataPoints().get(0).getTimestamp(), equalTo(1234L));
		assertThat(dataPointSetList.get(0).getDataPoints().get(0).getLongValue(), equalTo(4321L));
	}

//	@Test
//	public void test_parserSpeed() throws DatastoreException, IOException
//	{
//		Reader skipReader = new InputStreamReader(
//				new GZIPInputStream(ClassLoader.getSystemResourceAsStream("large_import_skip.gz")));
//
//		Reader reader = new InputStreamReader(
//				new GZIPInputStream(ClassLoader.getSystemResourceAsStream("large_import.gz")));
//
//		FakeDataStore fakeds = new FakeDataStore();
//		KairosDatastore datastore = new KairosDatastore(fakeds, new QueryQueuingManager(1, "hostname"),
<<<<<<< HEAD
//				Collections.<DataPointListener>emptyList(), "hostname");
//
//		JsonMetricParser parser = new JsonMetricParser(datastore, skipReader, new Gson());
=======
//				Collections.<DataPointListener>emptyList(), "hostname", dataPointFactory);
//
//		JsonMetricParser parser = new JsonMetricParser(datastore, skipReader,
//				new Gson(), dataPointFactory);
>>>>>>> 70845744
//		ValidationErrors validationErrors = parser.parse();
//
//		System.out.println(parser.getDataPointCount());
//		System.out.println("No Validation");
//		System.out.println(parser.getIngestTime());
//
<<<<<<< HEAD
//		parser = new JsonMetricParser(datastore, reader, new Gson());
=======
//		parser = new JsonMetricParser(datastore, reader, new Gson(), dataPointFactory);
>>>>>>> 70845744
//		validationErrors = parser.parse();
//		System.out.println("With Validation");
//		System.out.println(parser.getIngestTime());
//	}

	private static class FakeDataStore implements Datastore
	{
		List<DataPointSet> dataPointSetList = new ArrayList<DataPointSet>();
		private DataPointSet lastDataPointSet;

		protected FakeDataStore() throws DatastoreException
		{
		}

		public List<DataPointSet> getDataPointSetList()
		{
			return dataPointSetList;
		}

		@Override
		public void close() throws InterruptedException, DatastoreException
		{
		}

		@Override
		public void putDataPoint(String metricName, ImmutableSortedMap<String, String> tags, DataPoint dataPoint) throws DatastoreException
		{
			if ((lastDataPointSet == null) || (!lastDataPointSet.getName().equals(metricName)) ||
					(!lastDataPointSet.getTags().equals(tags)))
			{
				lastDataPointSet = new DataPointSet(metricName, tags, Collections.EMPTY_LIST);
				dataPointSetList.add(lastDataPointSet);
			}

			lastDataPointSet.addDataPoint(dataPoint);
		}

		/*@Override
		public void putDataPoints(DataPointSet dps) throws DatastoreException
		{
			dataPointSetList.add(dps);
		}*/

		@Override
		public Iterable<String> getMetricNames() throws DatastoreException
		{
			return null;
		}

		@Override
		public Iterable<String> getTagNames() throws DatastoreException
		{
			return null;
		}

		@Override
		public Iterable<String> getTagValues() throws DatastoreException
		{
			return null;
		}

		@Override
		public void queryDatabase(DatastoreMetricQuery query, QueryCallback queryCallback) throws DatastoreException
		{

		}

		@Override
		public void deleteDataPoints(DatastoreMetricQuery deleteQuery) throws DatastoreException
		{
		}

		@Override
		public TagSet queryMetricTags(DatastoreMetricQuery query) throws DatastoreException
		{
			return null;
		}
	}
}<|MERGE_RESOLUTION|>--- conflicted
+++ resolved
@@ -471,27 +471,17 @@
 //
 //		FakeDataStore fakeds = new FakeDataStore();
 //		KairosDatastore datastore = new KairosDatastore(fakeds, new QueryQueuingManager(1, "hostname"),
-<<<<<<< HEAD
-//				Collections.<DataPointListener>emptyList(), "hostname");
-//
-//		JsonMetricParser parser = new JsonMetricParser(datastore, skipReader, new Gson());
-=======
 //				Collections.<DataPointListener>emptyList(), "hostname", dataPointFactory);
 //
 //		JsonMetricParser parser = new JsonMetricParser(datastore, skipReader,
 //				new Gson(), dataPointFactory);
->>>>>>> 70845744
 //		ValidationErrors validationErrors = parser.parse();
 //
 //		System.out.println(parser.getDataPointCount());
 //		System.out.println("No Validation");
 //		System.out.println(parser.getIngestTime());
 //
-<<<<<<< HEAD
-//		parser = new JsonMetricParser(datastore, reader, new Gson());
-=======
 //		parser = new JsonMetricParser(datastore, reader, new Gson(), dataPointFactory);
->>>>>>> 70845744
 //		validationErrors = parser.parse();
 //		System.out.println("With Validation");
 //		System.out.println(parser.getIngestTime());
