--- conflicted
+++ resolved
@@ -165,11 +165,7 @@
 			aggregator.sampling.value = value;
 			aggregator.sampling.unit = unit;
 			aggregator.sampling.time_zone = time_zone;
-<<<<<<< HEAD
-			if (align == "sample") aggregator.align_sampling = true;
-=======
 			aggregator.align_sampling = true;
->>>>>>> e4838f41
 			if (align == "start") aggregator.align_start_time = true;
 			if (align == "end") aggregator.align_end_time = true;
 		}
