--- conflicted
+++ resolved
@@ -13,11 +13,8 @@
 	MAX: "max",
 	MIN: "min",
 	RATE: "rate",
-<<<<<<< HEAD
 	SAMPLER: "sampler",
-=======
     SIMPLIFY: "simplify",
->>>>>>> bbc5fd7f
 	SORT: "sort",
 	SUM: "sum",
 	LEAST_SQUARES: "least_squares",
@@ -96,26 +93,22 @@
 		return this;
 	};
 
-<<<<<<< HEAD
+	this.addSimplify = function (tolerance) {
+		if (!this.aggregators)
+			this.aggregators = [];
+		var simplify = {};
+		simplify.name = "simplify";
+		if (tolerance) {
+			simplify.tolerance = tolerance;
+		} else {
+			simplify.tolerance = 1;
+		}
+
+		this.aggregators.push(simplify);
+		return this;
+	};
+
 	this.addPercentile = function (value, unit, percent, time_zone) {
-=======
-    this.addSimplify = function (tolerance) {
-        if (!this.aggregators)
-            this.aggregators = [];
-        var simplify = {};
-        simplify.name = "simplify";
-        if (tolerance) {
-            simplify.tolerance = tolerance;
-        } else {
-            simplify.tolerance = 1;
-        }
-
-        this.aggregators.push(simplify);
-        return this;
-    };
-
-	this.addPercentile = function (value, unit, percent) {
->>>>>>> bbc5fd7f
 		if (!this.aggregators)
 			this.aggregators = [];
 
@@ -185,7 +178,7 @@
 		var aggregator = {};
 		aggregator.name = 'scale';
 		if (scalingFactor) {
-            aggregator.factor = scalingFactor;
+			aggregator.factor = scalingFactor;
 		}
 
         this.aggregators.push(aggregator);
