/*
 * Copyright 2016 KairosDB Authors
 *
 *    Licensed under the Apache License, Version 2.0 (the "License");
 *    you may not use this file except in compliance with the License.
 *    You may obtain a copy of the License at
 *
 *        http://www.apache.org/licenses/LICENSE-2.0
 *
 *    Unless required by applicable law or agreed to in writing, software
 *    distributed under the License is distributed on an "AS IS" BASIS,
 *    WITHOUT WARRANTIES OR CONDITIONS OF ANY KIND, either express or implied.
 *    See the License for the specific language governing permissions and
 *    limitations under the License.
 */

package org.kairosdb.datastore.cassandra;

<<<<<<< HEAD
=======
import java.util.HashMap;
>>>>>>> e4838f41
import java.util.Set;

/**
 This cache serves two purposes.
 1.  Cache recently inserted data
 2.  Create a unique store of cached data.

 The primary use of this class is to store row keys so we know if the row key
 index needs to be updated or not.  Because it uniquely stores row keys we
 can use the same row key object over and over.  With row keys we store the
 serialized form of the key so we only have to serialize a row key once.

 The data type must implement hashcode and equal methods.
 */
public class DataCache<T>
{
	private final Object m_lock = new Object();

	private final LinkItem<T> m_front = new LinkItem<T>(null);
	private final LinkItem<T> m_back = new LinkItem<T>(null);

	private int m_maxSize;


	private class LinkItem<T>
	{
		private LinkItem<T> m_prev;
		private LinkItem<T> m_next;

		private final T m_data;

		public LinkItem(T data)
		{
			m_data = data;
		}
	}

	private HashMap<T, LinkItem<T>> m_hashMap;

	public DataCache(int cacheSize)
	{
<<<<<<< HEAD
		//m_cache = new InternalCache(cacheSize);
		m_hashMap = new ConcurrentHashMap<>();
=======
		m_hashMap = new HashMap<>();
>>>>>>> e4838f41
		m_maxSize = cacheSize;

		m_front.m_next = m_back;
		m_back.m_prev = m_front;
	}

	/**
	 returns null if item was not in cache.  If the return is not null the item
	 from the cache is returned, this does not remove the item from cache

	 For example I have two copies of the string "Bob" that are different objects
	 in variables b1 and b2.  If I stick b1 into the cache I'll get a null back as
	 b1 was the first one in.  Then if I stick b2 into the cache I'll get b1 back -
	 but this is the important bit b1 is still the one in the cache but it got bumped
	 up in the usages so it wont age out.

	 @param cacheData
	 @return
	 */
	public T cacheItem(T cacheData)
	{
		LinkItem<T> mappedItem = null;

		synchronized (m_lock)
		{
			LinkItem<T> li = new LinkItem<T>(cacheData);
			mappedItem = m_hashMap.putIfAbsent(cacheData, li);

			if (mappedItem != null)
			{
				//moves item to top of list
				remove(mappedItem);
				addItem(mappedItem);
			}
			else
				addItem(li);

			if (m_hashMap.size() > m_maxSize)
			{
				LinkItem<T> last = m_back.m_prev;
				remove(last);

				m_hashMap.remove(last.m_data);
			}
		}

		return (mappedItem == null ? null : mappedItem.m_data);
	}

	private void remove(LinkItem<T> li)
	{
		li.m_prev.m_next = li.m_next;
		li.m_next.m_prev = li.m_prev;
	}

	private void addItem(LinkItem<T> li)
	{
		li.m_prev = m_front;
		li.m_next = m_front.m_next;

		m_front.m_next = li;
		li.m_next.m_prev = li;
	}

	public Set<T> getCachedKeys()
	{
		return (m_hashMap.keySet());
	}

	public void removeKey(T key)
	{
		synchronized (m_lock)
		{
			LinkItem<T> li = m_hashMap.remove(key);
			if (li != null)
				remove(li);
		}
	}

	public void clear()
	{
		synchronized (m_lock)
		{
			m_front.m_next = m_back;
			m_back.m_prev = m_front;

			m_hashMap.clear();
		}
	}
}<|MERGE_RESOLUTION|>--- conflicted
+++ resolved
@@ -16,10 +16,7 @@
 
 package org.kairosdb.datastore.cassandra;
 
-<<<<<<< HEAD
-=======
 import java.util.HashMap;
->>>>>>> e4838f41
 import java.util.Set;
 
 /**
@@ -61,12 +58,7 @@
 
 	public DataCache(int cacheSize)
 	{
-<<<<<<< HEAD
-		//m_cache = new InternalCache(cacheSize);
-		m_hashMap = new ConcurrentHashMap<>();
-=======
 		m_hashMap = new HashMap<>();
->>>>>>> e4838f41
 		m_maxSize = cacheSize;
 
 		m_front.m_next = m_back;
