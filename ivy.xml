--- conflicted
+++ resolved
@@ -13,21 +13,16 @@
 		<dependency org="org.json" name="org.json" rev="chargebee-1.0" />
 		<dependency org="com.google.code.gson" name="gson" rev="2.2.4" />
 		<dependency org="junit" name="junit" rev="4.11" conf="test->default" />
-<<<<<<< HEAD
-		<dependency org="org.hamcrest" name="hamcrest-library" rev="1.3" conf="test->default" />
-		<dependency org="org.mockito" name="mockito-core" rev="1.10.19" conf="test->default"/>
-		<dependency org="io.netty" name="netty" rev="3.6.5.Final" />
-=======
+
 		<dependency org="org.hamcrest" name="hamcrest-library" rev="1.3"
 		            conf="test->default"/>
 		<!--<dependency org="org.mockito" name="mockito-all" rev="1.9.5" />-->
-		<dependency org="org.mockito" name="mockito-core" rev="1.9.5" conf="test->default"/>
+		<dependency org="org.mockito" name="mockito-core" rev="1.10.19" conf="test->default"/>
 		<!--<dependency org="io.netty" name="netty" rev="3.5.11.Final" />-->
 		<dependency org="io.netty" name="netty" rev="3.10.6.Final" />
 		<!--<dependency org="org.powermock" name="powermock-api-mockito" rev="1.4.12" />
 		<dependency org="org.powermock" name="powermock-module-junit4" rev="1.4.12" />-->
 		<!--<dependency org="org.apache.zookeeper" name="zookeeper" rev="3.4.5" transitive="false" />-->
->>>>>>> 4bdbda64
 		<dependency org="com.google.inject" name="guice" rev="3.0" />
 		<dependency org="com.google.inject.extensions"
 		            name="guice-multibindings" rev="3.0"/>
