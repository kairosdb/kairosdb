/*
 * Copyright 2013 Proofpoint Inc.
 *
 *    Licensed under the Apache License, Version 2.0 (the "License");
 *    you may not use this file except in compliance with the License.
 *    You may obtain a copy of the License at
 *
 *        http://www.apache.org/licenses/LICENSE-2.0
 *
 *    Unless required by applicable law or agreed to in writing, software
 *    distributed under the License is distributed on an "AS IS" BASIS,
 *    WITHOUT WARRANTIES OR CONDITIONS OF ANY KIND, either express or implied.
 *    See the License for the specific language governing permissions and
 *    limitations under the License.
 */
package org.kairosdb.datastore.cassandra;

import com.google.common.collect.SetMultimap;
import com.google.inject.Inject;
import com.google.inject.name.Named;
import me.prettyprint.cassandra.serializers.ByteBufferSerializer;
import me.prettyprint.cassandra.serializers.IntegerSerializer;
import me.prettyprint.cassandra.serializers.StringSerializer;
import me.prettyprint.cassandra.service.CassandraHostConfigurator;
import me.prettyprint.cassandra.service.ColumnSliceIterator;
import me.prettyprint.cassandra.service.ThriftKsDef;
import me.prettyprint.hector.api.Cluster;
import me.prettyprint.hector.api.Keyspace;
import me.prettyprint.hector.api.ddl.ColumnFamilyDefinition;
import me.prettyprint.hector.api.ddl.ComparatorType;
import me.prettyprint.hector.api.ddl.KeyspaceDefinition;
import me.prettyprint.hector.api.exceptions.HectorException;
import me.prettyprint.hector.api.factory.HFactory;
import me.prettyprint.hector.api.query.CountQuery;
import me.prettyprint.hector.api.query.SliceQuery;
import org.kairosdb.core.DataPoint;
import org.kairosdb.core.DataPointSet;
<<<<<<< HEAD
import org.kairosdb.core.LegacyDataPoint;
import org.kairosdb.core.datastore.CachedSearchResult;
import org.kairosdb.core.datastore.DataPointRow;
import org.kairosdb.core.datastore.Datastore;
import org.kairosdb.core.datastore.DatastoreMetricQuery;
=======
import org.kairosdb.core.datastore.*;
>>>>>>> a9d1eefc
import org.kairosdb.core.exception.DatastoreException;
import org.kairosdb.core.reporting.ThreadReporter;
import org.kairosdb.util.MemoryMonitor;
import org.slf4j.Logger;
import org.slf4j.LoggerFactory;

import java.io.IOException;
import java.nio.ByteBuffer;
import java.util.*;
import java.util.concurrent.locks.Condition;
import java.util.concurrent.locks.ReentrantLock;

import static com.google.common.base.Preconditions.checkNotNull;

public class CassandraDatastore implements Datastore
{
	public static final Logger logger = LoggerFactory.getLogger(CassandraDatastore.class);

	public static final int ROW_KEY_CACHE_SIZE = 1024;
	public static final int STRING_CACHE_SIZE = 1024;

	public static final int LONG_FLAG = 0x0;
	public static final int FLOAT_FLAG = 0x1;

	public static final DataPointsRowKeySerializer DATA_POINTS_ROW_KEY_SERIALIZER = new DataPointsRowKeySerializer();

	public static final String HOST_LIST_PROPERTY = "kairosdb.datastore.cassandra.host_list";
	public static final String REPLICATION_FACTOR_PROPERTY = "kairosdb.datastore.cassandra.replication_factor";
	public static final long ROW_WIDTH = 1814400000L; //3 Weeks wide
	public static final String WRITE_DELAY_PROPERTY = "kairosdb.datastore.cassandra.write_delay";
	public static final String KEY_QUERY_TIME = "kairosdb.datastore.cassandra.key_query_time";
	public static final String WRITE_BUFFER_SIZE = "kairosdb.datastore.cassandra.write_buffer_max_size";
	public static final String SINGLE_ROW_READ_SIZE_PROPERTY = "kairosdb.datastore.cassandra.single_row_read_size";
	public static final String MULTI_ROW_READ_SIZE_PROPERTY = "kairosdb.datastore.cassandra.multi_row_read_size";
	public static final String MULTI_ROW_SIZE_PROPERTY = "kairosdb.datastore.cassandra.multi_row_size";

	public static final String KEYSPACE = "kairosdb";
	public static final String CF_DATA_POINTS = "data_points";
	public static final String CF_ROW_KEY_INDEX = "row_key_index";
	public static final String CF_STRING_INDEX = "string_index";

	public static final String ROW_KEY_METRIC_NAMES = "metric_names";
	public static final String ROW_KEY_TAG_NAMES = "tag_names";
	public static final String ROW_KEY_TAG_VALUES = "tag_values";


	private Cluster m_cluster;
	private Keyspace m_keyspace;
	private int m_singleRowReadSize;
	private int m_multiRowSize;
	private int m_multiRowReadSize;
	private WriteBuffer<DataPointsRowKey, Integer, ByteBuffer> m_dataPointWriteBuffer;
	private WriteBuffer<String, DataPointsRowKey, String> m_rowKeyWriteBuffer;
	private WriteBuffer<String, String, String> m_stringIndexWriteBuffer;

	private DataCache<DataPointsRowKey> m_rowKeyCache = new DataCache<DataPointsRowKey>(ROW_KEY_CACHE_SIZE);
	private DataCache<String> m_metricNameCache = new DataCache<String>(STRING_CACHE_SIZE);
	private DataCache<String> m_tagNameCache = new DataCache<String>(STRING_CACHE_SIZE);
	private DataCache<String> m_tagValueCache = new DataCache<String>(STRING_CACHE_SIZE);


	@Inject
	public CassandraDatastore(@Named(HOST_LIST_PROPERTY) String cassandraHostList,
	                          @Named(CassandraModule.CASSANDRA_AUTH_MAP) Map<String, String> cassandraAuthentication,
	                          @Named(REPLICATION_FACTOR_PROPERTY) int replicationFactor,
	                          @Named(SINGLE_ROW_READ_SIZE_PROPERTY) int singleRowReadSize,
	                          @Named(MULTI_ROW_SIZE_PROPERTY) int multiRowSize,
	                          @Named(MULTI_ROW_READ_SIZE_PROPERTY) int multiRowReadSize,
	                          @Named(WRITE_DELAY_PROPERTY) int writeDelay,
	                          @Named(WRITE_BUFFER_SIZE) int maxWriteSize,
	                          final @Named("HOSTNAME") String hostname) throws DatastoreException
	{
		try
		{
			m_singleRowReadSize = singleRowReadSize;
			m_multiRowSize = multiRowSize;
			m_multiRowReadSize = multiRowReadSize;

			CassandraHostConfigurator hostConfig = new CassandraHostConfigurator(cassandraHostList);
			//TODO: fine tune the hostConfig

			m_cluster = HFactory.getOrCreateCluster("kairosdb-cluster",
					hostConfig, cassandraAuthentication);

			KeyspaceDefinition keyspaceDef = m_cluster.describeKeyspace(KEYSPACE);

			if (keyspaceDef == null)
				createSchema(replicationFactor);

			m_keyspace = HFactory.createKeyspace(KEYSPACE, m_cluster);

			ReentrantLock mutatorLock = new ReentrantLock();
			Condition lockCondition = mutatorLock.newCondition();

			m_dataPointWriteBuffer = new WriteBuffer<DataPointsRowKey, Integer, ByteBuffer>(
					m_keyspace, CF_DATA_POINTS, writeDelay, maxWriteSize,
					DATA_POINTS_ROW_KEY_SERIALIZER,
					IntegerSerializer.get(),
					ByteBufferSerializer.get(),
					new WriteBufferStats()
					{
						@Override
						public void saveWriteSize(int pendingWrites)
						{
							DataPointSet dps = new DataPointSet("kairosdb.datastore.write_size");
							dps.addTag("host", hostname);
							dps.addTag("buffer", CF_DATA_POINTS);
							dps.addDataPoint(new LegacyDataPoint(System.currentTimeMillis(), pendingWrites));
							putInternalDataPoints(dps);
						}
					}, mutatorLock, lockCondition);

			m_rowKeyWriteBuffer = new WriteBuffer<String, DataPointsRowKey, String>(
					m_keyspace, CF_ROW_KEY_INDEX, writeDelay, maxWriteSize,
					StringSerializer.get(),
					DATA_POINTS_ROW_KEY_SERIALIZER,
					StringSerializer.get(),
					new WriteBufferStats()
					{
						@Override
						public void saveWriteSize(int pendingWrites)
						{
							DataPointSet dps = new DataPointSet("kairosdb.datastore.write_size");
							dps.addTag("host", hostname);
							dps.addTag("buffer", CF_ROW_KEY_INDEX);
							dps.addDataPoint(new LegacyDataPoint(System.currentTimeMillis(), pendingWrites));
							putInternalDataPoints(dps);
						}
					}, mutatorLock, lockCondition);

			m_stringIndexWriteBuffer = new WriteBuffer<String, String, String>(
					m_keyspace, CF_STRING_INDEX, writeDelay, maxWriteSize,
					StringSerializer.get(),
					StringSerializer.get(),
					StringSerializer.get(),
					new WriteBufferStats()
					{
						@Override
						public void saveWriteSize(int pendingWrites)
						{
							DataPointSet dps = new DataPointSet("kairosdb.datastore.write_size");
							dps.addTag("host", hostname);
							dps.addTag("buffer", CF_STRING_INDEX);
							dps.addDataPoint(new LegacyDataPoint(System.currentTimeMillis(), pendingWrites));
							putInternalDataPoints(dps);
						}
					}, mutatorLock, lockCondition);
		}
		catch (HectorException e)
		{
			throw new DatastoreException(e);
		}
	}

	private void putInternalDataPoints(DataPointSet dps)
	{
		try
		{
			putDataPoints(dps);
		}
		catch (DatastoreException e)
		{
			logger.error("", e);
		}
	}

	private void createSchema(int replicationFactor)
	{
		List<ColumnFamilyDefinition> cfDef = new ArrayList<ColumnFamilyDefinition>();

		cfDef.add(HFactory.createColumnFamilyDefinition(
				KEYSPACE, CF_DATA_POINTS, ComparatorType.BYTESTYPE));

		cfDef.add(HFactory.createColumnFamilyDefinition(
				KEYSPACE, CF_ROW_KEY_INDEX, ComparatorType.BYTESTYPE));

		cfDef.add(HFactory.createColumnFamilyDefinition(
				KEYSPACE, CF_STRING_INDEX, ComparatorType.UTF8TYPE));

		KeyspaceDefinition newKeyspace = HFactory.createKeyspaceDefinition(
				KEYSPACE, ThriftKsDef.DEF_STRATEGY_CLASS,
				replicationFactor, cfDef);

		m_cluster.addKeyspace(newKeyspace, true);
	}

	public void increaseMaxBufferSizes()
	{
		m_dataPointWriteBuffer.increaseMaxBufferSize();
		m_rowKeyWriteBuffer.increaseMaxBufferSize();
		m_stringIndexWriteBuffer.increaseMaxBufferSize();
	}

	@Override
	public void close() throws InterruptedException
	{
		m_dataPointWriteBuffer.close();
		m_rowKeyWriteBuffer.close();
		m_stringIndexWriteBuffer.close();
	}


	@Override
	public void putDataPoints(DataPointSet dps) throws DatastoreException
	{
		try
		{
			long rowTime = -1L;
			DataPointsRowKey rowKey = null;
			//time the data is written.
			long writeTime = System.currentTimeMillis();

			for (DataPoint dp : dps.getDataPoints())
			{
				if (dp.getTimestamp() < 0)
					throw new DatastoreException("Timestamp must be greater than or equal to zero.");
				long newRowTime = calculateRowTime(dp.getTimestamp());
				if (newRowTime != rowTime)
				{
					rowTime = newRowTime;
					rowKey = new DataPointsRowKey(dps.getName(), rowTime, dps.getDataStoreDataType(),
							dps.getTags());

					long now = System.currentTimeMillis();
					//Write out the row key if it is not cached
					if (!m_rowKeyCache.isCached(rowKey))
						m_rowKeyWriteBuffer.addData(dps.getName(), rowKey, "", now);

					//Write metric name if not in cache
					if (!m_metricNameCache.isCached(dps.getName()))
					{
						m_stringIndexWriteBuffer.addData(ROW_KEY_METRIC_NAMES,
								dps.getName(), "", now);
					}

					//Check tag names and values to write them out
					Map<String, String> tags = dps.getTags();
					for (String tagName : tags.keySet())
					{
						if (!m_tagNameCache.isCached(tagName))
						{
							m_stringIndexWriteBuffer.addData(ROW_KEY_TAG_NAMES,
									tagName, "", now);
						}

						String value = tags.get(tagName);
						if (!m_tagValueCache.isCached(value))
						{
							m_stringIndexWriteBuffer.addData(ROW_KEY_TAG_VALUES,
									value, "", now);
						}
					}
				}

				int columnTime = getColumnName(rowTime, dp.getTimestamp());
				m_dataPointWriteBuffer.addData(rowKey, columnTime,
						dp.toByteBuffer(), writeTime);

			}
		}
		catch (DatastoreException e)
		{
			throw e;
		}
		catch (Exception e)
		{
			throw new DatastoreException(e);
		}
	}

	@Override
	public Iterable<String> getMetricNames()
	{
		SliceQuery<String, String, String> sliceQuery =
				HFactory.createSliceQuery(m_keyspace, StringSerializer.get(), StringSerializer.get(),
						StringSerializer.get());

		sliceQuery.setColumnFamily(CF_STRING_INDEX);
		sliceQuery.setKey(ROW_KEY_METRIC_NAMES);

		ColumnSliceIterator<String, String, String> columnIterator =
				new ColumnSliceIterator<String, String, String>(sliceQuery, "", (String) null, false, m_singleRowReadSize);

		List<String> ret = new ArrayList<String>();

		while (columnIterator.hasNext())
			ret.add(columnIterator.next().getName());

		return (ret);
	}

	@Override
	public Iterable<String> getTagNames()
	{
		SliceQuery<String, String, String> sliceQuery =
				HFactory.createSliceQuery(m_keyspace, StringSerializer.get(), StringSerializer.get(),
						StringSerializer.get());

		sliceQuery.setColumnFamily(CF_STRING_INDEX);
		sliceQuery.setKey(ROW_KEY_TAG_NAMES);

		ColumnSliceIterator<String, String, String> columnIterator =
				new ColumnSliceIterator<String, String, String>(sliceQuery, "", (String) null, false, m_singleRowReadSize);

		List<String> ret = new ArrayList<String>();

		while (columnIterator.hasNext())
			ret.add(columnIterator.next().getName());

		return (ret);
	}

	@Override
	public Iterable<String> getTagValues()
	{
		SliceQuery<String, String, String> sliceQuery =
				HFactory.createSliceQuery(m_keyspace, StringSerializer.get(), StringSerializer.get(),
						StringSerializer.get());

		sliceQuery.setColumnFamily(CF_STRING_INDEX);
		sliceQuery.setKey(ROW_KEY_TAG_VALUES);

		ColumnSliceIterator<String, String, String> columnIterator =
				new ColumnSliceIterator<String, String, String>(sliceQuery, "", (String) null, false, m_singleRowReadSize);

		List<String> ret = new ArrayList<String>();

		while (columnIterator.hasNext())
			ret.add(columnIterator.next().getName());

		return (ret);
	}

	@Override
	public TagSet queryMetricTags(DatastoreMetricQuery query)
	{
		TagSetImpl tagSet = new TagSetImpl();
		Iterator<DataPointsRowKey> rowKeys = getKeysForQueryIterator(query);

		MemoryMonitor mm = new MemoryMonitor(20);
		while (rowKeys.hasNext())
		{
			DataPointsRowKey dataPointsRowKey = rowKeys.next();
			for (Map.Entry<String, String> tag : dataPointsRowKey.getTags().entrySet())
			{
				tagSet.addTag(tag.getKey(), tag.getValue());
				mm.checkMemoryAndThrowException();
			}
		}

		return (tagSet);
	}

	@Override
	public void queryDatabase(DatastoreMetricQuery query, QueryCallback queryCallback)
	{
		queryWithRowKeys(query, queryCallback, getKeysForQueryIterator(query));
	}

	private void queryWithRowKeys(DatastoreMetricQuery query,
			QueryCallback queryCallback, Iterator<DataPointsRowKey> rowKeys)
	{
		long startTime = System.currentTimeMillis();
		long currentTimeTier = 0L;

		List<QueryRunner> runners = new ArrayList<QueryRunner>();
		List<DataPointsRowKey> queryKeys = new ArrayList<DataPointsRowKey>();

		MemoryMonitor mm = new MemoryMonitor(20);
		while (rowKeys.hasNext())
		{
			DataPointsRowKey rowKey = rowKeys.next();
			if (currentTimeTier == 0L)
				currentTimeTier = rowKey.getTimestamp();

			if ((rowKey.getTimestamp() == currentTimeTier) && queryKeys.size() < m_multiRowSize)
			{
				queryKeys.add(rowKey);
			}
			else
			{
				runners.add(new QueryRunner(m_keyspace, CF_DATA_POINTS, queryKeys,
						query.getStartTime(), query.getEndTime(), queryCallback, m_singleRowReadSize,
						m_multiRowReadSize, query.getLimit(), query.getOrder()));

				queryKeys = new ArrayList<DataPointsRowKey>();
				queryKeys.add(rowKey);
				currentTimeTier = rowKey.getTimestamp();
			}

			mm.checkMemoryAndThrowException();
		}

		//There may be stragglers that are not ran
		if (!queryKeys.isEmpty())
		{
			runners.add(new QueryRunner(m_keyspace, CF_DATA_POINTS, queryKeys,
					query.getStartTime(), query.getEndTime(), queryCallback, m_singleRowReadSize,
					m_multiRowReadSize, query.getLimit(), query.getOrder()));
		}

		ThreadReporter.addDataPoint(KEY_QUERY_TIME, System.currentTimeMillis() - startTime);

		//Changing the check rate
		mm.setCheckRate(1);
		try
		{
			//TODO: Run this with multiple threads
			for (QueryRunner runner : runners)
			{
				runner.runQuery();

				mm.checkMemoryAndThrowException();
			}

			queryCallback.endDataPoints();
		}
		catch (IOException e)
		{
			e.printStackTrace();
		}
	}

	@Override
	public void deleteDataPoints(DatastoreMetricQuery deleteQuery) throws DatastoreException
	{
		checkNotNull(deleteQuery);

		long now = System.currentTimeMillis();

		// Get number of columns in the row key
		CountQuery<String, DataPointsRowKey> countQuery = HFactory.createCountQuery(m_keyspace, StringSerializer.get(), DATA_POINTS_ROW_KEY_SERIALIZER);
		countQuery.setColumnFamily(CF_ROW_KEY_INDEX).
				setKey(deleteQuery.getName()).
				setRange(new DataPointsRowKey(deleteQuery.getName(), 0L, ""), new DataPointsRowKey(deleteQuery.getName(), Long.MAX_VALUE, ""), Integer.MAX_VALUE);
		int rowKeyColumnCount = countQuery.execute().get();

		Iterator<DataPointsRowKey> rowKeyIterator = getKeysForQueryIterator(deleteQuery);
		List<DataPointsRowKey> partialRows = new ArrayList<DataPointsRowKey>();

		while (rowKeyIterator.hasNext())
		{
			DataPointsRowKey rowKey = rowKeyIterator.next();
			long rowKeyTimestamp = rowKey.getTimestamp();
			if (deleteQuery.getStartTime() <= rowKeyTimestamp && (deleteQuery.getEndTime() >= rowKeyTimestamp + ROW_WIDTH - 1))
			{
				m_dataPointWriteBuffer.deleteRow(rowKey, now);  // delete the whole row
				m_rowKeyWriteBuffer.deleteColumn(rowKey.getMetricName(), rowKey, now); // Delete the index
				m_rowKeyCache.clear();
				rowKeyColumnCount--;
			}
			else
				partialRows.add(rowKey);
		}

<<<<<<< HEAD
		List<DataPointRow> dataPointRows = queryWithRowKeys(deleteQuery, cachedSearchResult, rowKeys);
		for (DataPointRow row : dataPointRows)
		{
			SortedMap<String, String> tags = getTags(row);
			while (row.hasNext())
			{
				// Delete remaining partial rows
				DataPoint column = row.next();
				long rowTime = calculateRowTime(column.getTimestamp());
				DataPointsRowKey rowKey = new DataPointsRowKey(row.getName(), rowTime,
						row.getDataType(), tags);
				int columnName = getColumnName(rowTime, column.getTimestamp());
				m_dataPointWriteBuffer.deleteColumn(rowKey, columnName, now);
			}
		}
=======

		queryWithRowKeys(deleteQuery, new DeletingCallback(deleteQuery.getName()), partialRows.iterator());
>>>>>>> a9d1eefc

		// If index is gone, delete metric name from Strings column family
		if (rowKeyColumnCount < 1)
		{
			m_rowKeyWriteBuffer.deleteRow(deleteQuery.getName(), now);
			m_stringIndexWriteBuffer.deleteColumn(ROW_KEY_METRIC_NAMES, deleteQuery.getName(), now);
			m_rowKeyCache.clear();
			m_metricNameCache.clear();
		}
	}

	private SortedMap<String, String> getTags(DataPointRow row)
	{
		TreeMap<String, String> map = new TreeMap<String, String>();
		for (String name : row.getTagNames())
		{
			map.put(name, row.getTagValue(name));
		}

		return map;
	}

	/**
	 * Returns the row keys for the query in tiers ie grouped by row key timestamp
	 *
	 * @param query query
	 * @return row keys for the query
	 */
	/*package*/ Iterator<DataPointsRowKey> getKeysForQueryIterator(DatastoreMetricQuery query)
	{
<<<<<<< HEAD
		ListMultimap<Long, DataPointsRowKey> retMap = ArrayListMultimap.create();

		SliceQuery<String, DataPointsRowKey, String> sliceQuery =
				HFactory.createSliceQuery(m_keyspace, StringSerializer.get(),
						DATA_POINTS_ROW_KEY_SERIALIZER, StringSerializer.get());

		DataPointsRowKey startKey = new DataPointsRowKey(query.getName(),
				calculateRowTime(query.getStartTime()), "");

		/*
		Adding 1 to the end time ensures we get all the keys that have end time and
		have tags in the key.
		 */
		DataPointsRowKey endKey = new DataPointsRowKey(query.getName(),
				calculateRowTime(query.getEndTime()) + 1, "");


		sliceQuery.setColumnFamily(CF_ROW_KEY_INDEX)
				.setKey(query.getName());

		ColumnSliceIterator<String, DataPointsRowKey, String> iterator =
				new ColumnSliceIterator<String, DataPointsRowKey, String>(sliceQuery,
						startKey, endKey, false, m_singleRowReadSize);

		SetMultimap<String, String> filterTags = query.getTags();
		outer:
		while (iterator.hasNext())
		{
			DataPointsRowKey rowKey = iterator.next().getName();

			Map<String, String> keyTags = rowKey.getTags();
			for (String tag : filterTags.keySet())
			{
				String value = keyTags.get(tag);
				if (value == null || !filterTags.get(tag).contains(value))
					continue outer; //Don't want this key
			}

			retMap.put(rowKey.getTimestamp(), rowKey);
			//ret.add(rowKey);
		}

		if (logger.isDebugEnabled())
			logger.debug("Querying the database using " + retMap.size() + " keys");

		return (retMap);
=======
		return (new FilteredRowKeyIterator(query.getName(), query.getStartTime(),
				query.getEndTime(), query.getTags()));
>>>>>>> a9d1eefc
	}

	public static long calculateRowTime(long timestamp)
	{
		return (timestamp - (timestamp % ROW_WIDTH));
	}


	@SuppressWarnings("PointlessBitwiseExpression")
	public static int getColumnName(long rowTime, long timestamp)
	{
		int ret = (int) (timestamp - rowTime);

		/*
			The timestamp is shifted to support legacy datapoints that
			used the extra bit to determin if the value was long or double
		 */
		return (ret << 1);
	}

	public static long getColumnTimestamp(long rowTime, int columnName)
	{
		return (rowTime + (long) (columnName >>> 1));
	}

	public static boolean isLongValue(int columnName)
	{
		return ((columnName & 0x1) == LONG_FLAG);
	}

	private class FilteredRowKeyIterator implements Iterator<DataPointsRowKey>
	{
		private ColumnSliceIterator<String, DataPointsRowKey, String> m_sliceIterator;
		private DataPointsRowKey m_nextKey;
		private SetMultimap<String, String> m_filterTags;

		public FilteredRowKeyIterator(String metricName, long startTime, long endTime,
				SetMultimap<String, String> filterTags)
		{
			m_filterTags = filterTags;
			SliceQuery<String, DataPointsRowKey, String> sliceQuery =
					HFactory.createSliceQuery(m_keyspace, StringSerializer.get(),
							new DataPointsRowKeySerializer(true), StringSerializer.get());

			DataPointsRowKey startKey = new DataPointsRowKey(metricName,
					calculateRowTime(startTime));

			/*
			Adding 1 to the end time ensures we get all the keys that have end time and
			have tags in the key.
			 */
			DataPointsRowKey endKey = new DataPointsRowKey(metricName,
					calculateRowTime(endTime) + 1);


			sliceQuery.setColumnFamily(CF_ROW_KEY_INDEX)
					.setKey(metricName);

			m_sliceIterator =
					new ColumnSliceIterator<String, DataPointsRowKey, String>(sliceQuery,
							startKey, endKey, false, m_singleRowReadSize);

		}


		@Override
		public boolean hasNext()
		{
			m_nextKey = null;

			outer:
			while (m_sliceIterator.hasNext())
			{
				DataPointsRowKey rowKey = m_sliceIterator.next().getName();

				Map<String, String> keyTags = rowKey.getTags();
				for (String tag : m_filterTags.keySet())
				{
					String value = keyTags.get(tag);
					if (value == null || !m_filterTags.get(tag).contains(value))
						continue outer; //Don't want this key
				}

				m_nextKey = rowKey;
				break;
			}

			return (m_nextKey != null);
		}

		@Override
		public DataPointsRowKey next()
		{
			return m_nextKey;
		}

		@Override
		public void remove()
		{
			//To change body of implemented methods use File | Settings | File Templates.
		}
	}

	private class DeletingCallback implements QueryCallback
	{
		private SortedMap<String, String> m_currentTags;
		private DataPointsRowKey m_currentRow;
		private long m_now = System.currentTimeMillis();
		private final String m_metric;

		public DeletingCallback(String metric)
		{
			m_metric = metric;
		}

		private void deleteDataPoint(long time, boolean isInteger)
		{
			long rowTime = calculateRowTime(time);
			if (m_currentRow == null)
			{
				m_currentRow = new DataPointsRowKey(m_metric, rowTime, m_currentTags);
			}

			int columnName = getColumnName(rowTime, time, isInteger);
			m_dataPointWriteBuffer.deleteColumn(m_currentRow, columnName, m_now);
		}

		@Override
		public void addDataPoint(long timestamp, long value) throws IOException
		{
			deleteDataPoint(timestamp, true);
		}

		@Override
		public void addDataPoint(long timestamp, double value) throws IOException
		{
			deleteDataPoint(timestamp, false);
		}

		@Override
		public void startDataPointSet(Map<String, String> tags) throws IOException
		{
			m_currentTags = new TreeMap<String, String>(tags);
			//This causes the row key to get reset with the first data point
			m_currentRow = null;
		}

		@Override
		public void endDataPoints()
		{
			//To change body of implemented methods use File | Settings | File Templates.
		}
	}
}<|MERGE_RESOLUTION|>--- conflicted
+++ resolved
@@ -35,15 +35,8 @@
 import me.prettyprint.hector.api.query.SliceQuery;
 import org.kairosdb.core.DataPoint;
 import org.kairosdb.core.DataPointSet;
-<<<<<<< HEAD
 import org.kairosdb.core.LegacyDataPoint;
-import org.kairosdb.core.datastore.CachedSearchResult;
-import org.kairosdb.core.datastore.DataPointRow;
-import org.kairosdb.core.datastore.Datastore;
-import org.kairosdb.core.datastore.DatastoreMetricQuery;
-=======
 import org.kairosdb.core.datastore.*;
->>>>>>> a9d1eefc
 import org.kairosdb.core.exception.DatastoreException;
 import org.kairosdb.core.reporting.ThreadReporter;
 import org.kairosdb.util.MemoryMonitor;
@@ -496,29 +489,13 @@
 				rowKeyColumnCount--;
 			}
 			else
+			{
+				if (rowKey.getDataType() == null)
 				partialRows.add(rowKey);
-		}
-
-<<<<<<< HEAD
-		List<DataPointRow> dataPointRows = queryWithRowKeys(deleteQuery, cachedSearchResult, rowKeys);
-		for (DataPointRow row : dataPointRows)
-		{
-			SortedMap<String, String> tags = getTags(row);
-			while (row.hasNext())
-			{
-				// Delete remaining partial rows
-				DataPoint column = row.next();
-				long rowTime = calculateRowTime(column.getTimestamp());
-				DataPointsRowKey rowKey = new DataPointsRowKey(row.getName(), rowTime,
-						row.getDataType(), tags);
-				int columnName = getColumnName(rowTime, column.getTimestamp());
-				m_dataPointWriteBuffer.deleteColumn(rowKey, columnName, now);
-			}
-		}
-=======
+			}
+		}
 
 		queryWithRowKeys(deleteQuery, new DeletingCallback(deleteQuery.getName()), partialRows.iterator());
->>>>>>> a9d1eefc
 
 		// If index is gone, delete metric name from Strings column family
 		if (rowKeyColumnCount < 1)
@@ -549,57 +526,8 @@
 	 */
 	/*package*/ Iterator<DataPointsRowKey> getKeysForQueryIterator(DatastoreMetricQuery query)
 	{
-<<<<<<< HEAD
-		ListMultimap<Long, DataPointsRowKey> retMap = ArrayListMultimap.create();
-
-		SliceQuery<String, DataPointsRowKey, String> sliceQuery =
-				HFactory.createSliceQuery(m_keyspace, StringSerializer.get(),
-						DATA_POINTS_ROW_KEY_SERIALIZER, StringSerializer.get());
-
-		DataPointsRowKey startKey = new DataPointsRowKey(query.getName(),
-				calculateRowTime(query.getStartTime()), "");
-
-		/*
-		Adding 1 to the end time ensures we get all the keys that have end time and
-		have tags in the key.
-		 */
-		DataPointsRowKey endKey = new DataPointsRowKey(query.getName(),
-				calculateRowTime(query.getEndTime()) + 1, "");
-
-
-		sliceQuery.setColumnFamily(CF_ROW_KEY_INDEX)
-				.setKey(query.getName());
-
-		ColumnSliceIterator<String, DataPointsRowKey, String> iterator =
-				new ColumnSliceIterator<String, DataPointsRowKey, String>(sliceQuery,
-						startKey, endKey, false, m_singleRowReadSize);
-
-		SetMultimap<String, String> filterTags = query.getTags();
-		outer:
-		while (iterator.hasNext())
-		{
-			DataPointsRowKey rowKey = iterator.next().getName();
-
-			Map<String, String> keyTags = rowKey.getTags();
-			for (String tag : filterTags.keySet())
-			{
-				String value = keyTags.get(tag);
-				if (value == null || !filterTags.get(tag).contains(value))
-					continue outer; //Don't want this key
-			}
-
-			retMap.put(rowKey.getTimestamp(), rowKey);
-			//ret.add(rowKey);
-		}
-
-		if (logger.isDebugEnabled())
-			logger.debug("Querying the database using " + retMap.size() + " keys");
-
-		return (retMap);
-=======
 		return (new FilteredRowKeyIterator(query.getName(), query.getStartTime(),
 				query.getEndTime(), query.getTags()));
->>>>>>> a9d1eefc
 	}
 
 	public static long calculateRowTime(long timestamp)
@@ -607,6 +535,25 @@
 		return (timestamp - (timestamp % ROW_WIDTH));
 	}
 
+
+	/**
+	 This is just for the delete operation of old data points.
+	 @param rowTime
+	 @param timestamp
+	 @param isInteger
+	 @return
+	 */
+	@SuppressWarnings("PointlessBitwiseExpression")
+	private static int getColumnName(long rowTime, long timestamp, boolean isInteger)
+	{
+		int ret = (int) (timestamp - rowTime);
+
+		if (isInteger)
+			return ((ret << 1) | LONG_FLAG);
+		else
+			return ((ret << 1) | FLOAT_FLAG);
+
+	}
 
 	@SuppressWarnings("PointlessBitwiseExpression")
 	public static int getColumnName(long rowTime, long timestamp)
@@ -615,7 +562,7 @@
 
 		/*
 			The timestamp is shifted to support legacy datapoints that
-			used the extra bit to determin if the value was long or double
+			used the extra bit to determine if the value was long or double
 		 */
 		return (ret << 1);
 	}
@@ -645,14 +592,14 @@
 							new DataPointsRowKeySerializer(true), StringSerializer.get());
 
 			DataPointsRowKey startKey = new DataPointsRowKey(metricName,
-					calculateRowTime(startTime));
+					calculateRowTime(startTime), "");
 
 			/*
 			Adding 1 to the end time ensures we get all the keys that have end time and
 			have tags in the key.
 			 */
 			DataPointsRowKey endKey = new DataPointsRowKey(metricName,
-					calculateRowTime(endTime) + 1);
+					calculateRowTime(endTime) + 1, "");
 
 
 			sliceQuery.setColumnFamily(CF_ROW_KEY_INDEX)
@@ -709,21 +656,29 @@
 		private DataPointsRowKey m_currentRow;
 		private long m_now = System.currentTimeMillis();
 		private final String m_metric;
+		private String m_currentType;
 
 		public DeletingCallback(String metric)
 		{
 			m_metric = metric;
 		}
+
 
 		private void deleteDataPoint(long time, boolean isInteger)
 		{
 			long rowTime = calculateRowTime(time);
 			if (m_currentRow == null)
 			{
-				m_currentRow = new DataPointsRowKey(m_metric, rowTime, m_currentTags);
-			}
-
-			int columnName = getColumnName(rowTime, time, isInteger);
+				m_currentRow = new DataPointsRowKey(m_metric, rowTime, m_currentType, m_currentTags);
+			}
+
+			int columnName;
+			//Handle old column name format.
+			if (m_currentType == null)
+				columnName = getColumnName(rowTime, time, isInteger);
+			else
+				columnName = getColumnName(rowTime, time);
+
 			m_dataPointWriteBuffer.deleteColumn(m_currentRow, columnName, m_now);
 		}
 
@@ -740,8 +695,9 @@
 		}
 
 		@Override
-		public void startDataPointSet(Map<String, String> tags) throws IOException
-		{
+		public void startDataPointSet(String dataType, Map<String, String> tags) throws IOException
+		{
+			m_currentType = dataType;
 			m_currentTags = new TreeMap<String, String>(tags);
 			//This causes the row key to get reset with the first data point
 			m_currentRow = null;
